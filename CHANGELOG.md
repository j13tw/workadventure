--- conflicted
+++ resolved
@@ -13,7 +13,6 @@
   - Use `WA.room.hideLayer(): void` to hide a layer
   - Use `WA.room.setProperty() : void` to add, delete or change existing property of a layer
   - Use `WA.player.onPlayerMove(): void` to track the movement of the current player
-<<<<<<< HEAD
   - Use `WA.player.id: string|undefined` to get the ID of the current player
   - Use `WA.player.name: string` to get the name of the current player
   - Use `WA.player.tags: string[]` to get the tags of the current player
@@ -21,18 +20,12 @@
   - Use `WA.room.mapURL: string` to get the URL of the map
   - Use `WA.room.mapURL: string` to get the URL of the map
   - Use `WA.room.getMap(): Promise<ITiledMap>` to get the JSON map file
-  - Use `WA.room.setTiles(): void` to change an array of tiles
+  - Use `WA.room.setTiles(): void` to add, delete or change an array of tiles
   - Use `WA.ui.registerMenuCommand(): void` to add a custom menu
   - Use `WA.state.loadVariable(key: string): unknown` to retrieve a variable
   - Use `WA.state.saveVariable(key: string, value: unknown): Promise<void>` to set a variable (across the room, for all users)
   - Use `WA.state.onVariableChange(key: string): Observable<unknown>` to track a variable
   - Use `WA.state.[any variable]: unknown` to access directly any variable (this is a shortcut to using `WA.state.loadVariable` and `WA.state.saveVariable`)
-=======
-  - Use `WA.player.getCurrentUser(): Promise<User>` to get the ID, name and tags of the current player
-  - Use `WA.room.getCurrentRoom(): Promise<Room>` to get the ID, JSON map file, url of the map of the current room and the layer where the current player started
-  - Use `WA.ui.registerMenuCommand(): void` to add a custom menu
-  - Use `WA.room.setTiles(): void` to add, delete or change an array of tiles
->>>>>>> 66e340de
 - Users blocking now relies on UUID rather than ID. A blocked user that leaves a room and comes back will stay blocked.
 - The text chat was redesigned to be prettier and to use more features :
   - The chat is now persistent bewteen discussions and always accesible
