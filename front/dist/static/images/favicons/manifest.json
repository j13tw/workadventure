--- conflicted
+++ resolved
@@ -120,10 +120,7 @@
     "background_color": "#000000",
     "display_override": ["window-control-overlay", "minimal-ui"],
     "display": "standalone",
-<<<<<<< HEAD
-=======
     "orientation": "portrait-primary",
->>>>>>> ddecf486
     "scope": "/",
     "lang": "en",
     "theme_color": "#000000",
