--- conflicted
+++ resolved
@@ -132,12 +132,8 @@
     "background_color": "#000000",
     "display_override": ["window-control-overlay", "minimal-ui"],
     "display": "standalone",
-<<<<<<< HEAD
-    "scope": "/",
-=======
     "orientation": "portrait-primary",
     "scope": "/resources/",
->>>>>>> 952e58ec
     "lang": "en",
     "theme_color": "#000000",
     "shortcuts": [
