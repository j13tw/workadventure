<<<<<<< HEAD
let CACHE_NAME = 'workavdenture-cache-v1.4.14';
=======
let CACHE_NAME = 'workavdenture-cache';
>>>>>>> 1ffd198b
let urlsToCache = [
    '/'
];

self.addEventListener('install', function(event) {
    // Perform install steps
    event.waitUntil(
        caches.open(CACHE_NAME)
            .then(function(cache) {
                return cache.addAll(urlsToCache);
            })
    );
});

self.addEventListener('fetch', function(event) {
    //TODO mamnage fetch data and cache management
    /*event.respondWith(
        caches.match(event.request)
            .then(function(response) {
                // Cache hit - return response
                if (response) {
                    return response;
                }

                return fetch(event.request).then(
                    function(response) {
                        // Check if we received a valid response
                        if(!response || response.status !== 200 || response.type !== 'basic') {
                            return response;
                        }

                        // IMPORTANT: Clone the response. A response is a stream
                        // and because we want the browser to consume the response
                        // as well as the cache consuming the response, we need
                        // to clone it so we have two streams.
                        var responseToCache = response.clone();

                        caches.open(CACHE_NAME)
                            .then(function(cache) {
                                cache.put(event.request, responseToCache);
                            });

                        return response;
                    }
                );
            })
    );*/
});

self.addEventListener('wait', function(event) {
    //TODO wait
});

self.addEventListener('update', function(event) {
    //TODO update
});

self.addEventListener('beforeinstallprompt', (e) => {
    //TODO change prompt
});<|MERGE_RESOLUTION|>--- conflicted
+++ resolved
@@ -1,8 +1,4 @@
-<<<<<<< HEAD
-let CACHE_NAME = 'workavdenture-cache-v1.4.14';
-=======
 let CACHE_NAME = 'workavdenture-cache';
->>>>>>> 1ffd198b
 let urlsToCache = [
     '/'
 ];
