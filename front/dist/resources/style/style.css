--- conflicted
+++ resolved
@@ -715,35 +715,6 @@
     max-width: calc(800px - 60px); /* size of modal - padding*/
 }
 
-<<<<<<< HEAD
-/** Action button **/
-div.action{
-    position: absolute;
-    width: 100%;
-    height: auto;
-    text-align: center;
-    bottom: 40px;
-    transition: all .5s ease;
-    animation: mymove .5s;
-    animation-iteration-count: infinite;
-    animation-timing-function: ease-in-out;
-}
-div.action p.action-body{
-    padding: 10px;
-    background-color: #2d2d2dba;
-    color: #fff;
-    font-size: 12px;
-    text-align: center;
-    max-width: 150px;
-    margin-left: calc(50% - 75px);
-    border-radius: 15px;
-}
-@keyframes mymove {
-    0% {bottom: 40px;}
-    50% {bottom: 30px;}
-    100% {bottom: 40px;}
-}
-=======
 /*MESSAGE*/
 .discussion{
     position: fixed;
@@ -929,4 +900,32 @@
 .discussion .send-message img:hover{
     background-color: #ffffff;
 }
->>>>>>> 92137dc0
+
+
+/** Action button **/
+div.action{
+    position: absolute;
+    width: 100%;
+    height: auto;
+    text-align: center;
+    bottom: 40px;
+    transition: all .5s ease;
+    animation: mymove .5s;
+    animation-iteration-count: infinite;
+    animation-timing-function: ease-in-out;
+}
+div.action p.action-body{
+    padding: 10px;
+    background-color: #2d2d2dba;
+    color: #fff;
+    font-size: 12px;
+    text-align: center;
+    max-width: 150px;
+    margin-left: calc(50% - 75px);
+    border-radius: 15px;
+}
+@keyframes mymove {
+    0% {bottom: 40px;}
+    50% {bottom: 30px;}
+    100% {bottom: 40px;}
+}