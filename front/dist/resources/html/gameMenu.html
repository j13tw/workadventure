<style>
    #gameMenu main{
        margin-top: 15px;
    }
    #gameMenu button {
        background-color: black;
        color: white;
        border-radius: 7px;
        padding-bottom: 2px;
    }
    #gameMenu section {
        margin: 10px;
    }
    section#socialLinks{
        position: absolute;
        margin-bottom: 0;
    }
    section#socialLinks img{
        width: 32px;
        cursor: url('/resources/logos/cursor_pointer.png'), pointer;
    }
    @media only screen and (max-height: 700px) {
        #gameMenu main {
            display: flex;
            flex-direction: row;
            align-items: flex-end;
            flex-wrap: wrap;
            margin-top: 0;
        }
        #gameMenu section{
            margin: 2px;
        }
        section#socialLinks{
            position: relative;
        }
    }
</style>

<div id="gameMenu" hidden>

    <main>
        <section>
            <button id="shareButton">Share url</button>
        </section>
        <section>
            <button id="changeNameButton">Edit name</button>
        </section>
        <section>
            <button id="changeSkinButton">Edit skin</button>
        </section>
        <section>
            <button id="changeCompanionButton">Edit companion</button>
        </section>
        <section>
            <button id="editGameSettingsButton">Settings</button>
        </section>
        <section>
            <button id="toggleFullscreen">Toggle fullscreen</button>
        </section>
        <section>
            <button id="enableNotification">Enable notifications</button>
        </section>
<<<<<<< HEAD
=======
        <!-- TODO activate authentication -->
        <section hidden>
            <button id="oidcLogin">Oauth Login</button>
        </section>
>>>>>>> 952e58ec
        <section>
            <button id="sparkButton">Create map</button>
        </section>
        <section id="adminConsoleSection" hidden>
            <button id="adminConsoleButton">Admin console</button>
        </section>
        <section id="socialLinks" hidden>
            <a class="not-button" href="https://www.facebook.com/workadventure.WA" target="_blank"><img class="not-button" src="/resources/objects/facebook-icon.png"/></a>
            <a class="not-button" href="https://twitter.com/Workadventure_" target="_blank"><img class="not-button" src="/resources/objects/twitter-icon.png"/></a>
        </section>
    </main>
</div><|MERGE_RESOLUTION|>--- conflicted
+++ resolved
@@ -60,13 +60,10 @@
         <section>
             <button id="enableNotification">Enable notifications</button>
         </section>
-<<<<<<< HEAD
-=======
         <!-- TODO activate authentication -->
         <section hidden>
             <button id="oidcLogin">Oauth Login</button>
         </section>
->>>>>>> 952e58ec
         <section>
             <button id="sparkButton">Create map</button>
         </section>
