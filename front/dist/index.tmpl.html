--- conflicted
+++ resolved
@@ -29,14 +29,9 @@
 
 
         <base href="/">
-<<<<<<< HEAD
         <link href="https://fonts.googleapis.com/css?family=Press+Start+2P" rel="stylesheet">
         <link href="https://unpkg.com/nes.css@2.3.0/css/nes.min.css" rel="stylesheet" />
-        <link rel="stylesheet" href="/resources/style/style.css">
 
-
-=======
->>>>>>> 4b8a2aca
         <title>WorkAdventure</title>
     </head>
     <body id="body" style="margin: 0; background-color: #000">
