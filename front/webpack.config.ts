import type { Configuration } from "webpack";
import type WebpackDevServer from "webpack-dev-server";
import path from "path";
import webpack from "webpack";
import HtmlWebpackPlugin from "html-webpack-plugin";
import MiniCssExtractPlugin from "mini-css-extract-plugin";
import sveltePreprocess from "svelte-preprocess";
import ForkTsCheckerWebpackPlugin from "fork-ts-checker-webpack-plugin";
import NodePolyfillPlugin from "node-polyfill-webpack-plugin";
import { DISPLAY_TERMS_OF_USE } from "./src/Enum/EnvironmentVariable";

const mode = process.env.NODE_ENV ?? "development";
<<<<<<< HEAD
=======
const buildNpmTypingsForApi = !!process.env.BUILD_TYPINGS;
>>>>>>> 63391e65
const isProduction = mode === "production";
const isDevelopment = !isProduction;

const entries: { [key: string]: string } = {};
if (!buildNpmTypingsForApi) {
    entries.main = "./src/index.ts";
}
entries.iframe_api = "./src/iframe_api.ts";

module.exports = {
<<<<<<< HEAD
    entry: {
        main: "./src/index.ts",
        iframe_api: "./src/iframe_api.ts",
    },
=======
    entry: entries,
>>>>>>> 63391e65
    mode: mode,
    devtool: isDevelopment ? "inline-source-map" : "source-map",
    devServer: {
        contentBase: "./dist",
        host: "0.0.0.0",
        sockPort: 80,
        disableHostCheck: true,
        historyApiFallback: {
            rewrites: [{ from: /^_\/.*$/, to: "/index.html" }],
            disableDotRule: true,
        },
    },
    module: {
        rules: [
            {
                test: /\.tsx?$/,
                //use: 'ts-loader',
                exclude: /node_modules/,
                loader: "ts-loader",
                options: {
                    transpileOnly: !buildNpmTypingsForApi,
                    compilerOptions: {
                        declaration: buildNpmTypingsForApi,
                    },
                },
            },
            {
                test: /\.scss$/,
                exclude: /node_modules/,
                use: [
                    MiniCssExtractPlugin.loader,
                    {
                        loader: "css-loader",
                        options: {
                            //url: false,
                            sourceMap: true,
                        },
                    },
                    "sass-loader",
                ],
            },
            {
                test: /\.css$/,
                exclude: /node_modules/,
                use: [
                    MiniCssExtractPlugin.loader,
                    {
                        loader: "css-loader",
                        options: {
                            //url: false,
                            sourceMap: true,
                        },
                    },
                ],
            },
            {
                test: /\.(html|svelte)$/,
                exclude: /node_modules/,
                use: {
                    loader: "svelte-loader",
                    options: {
                        compilerOptions: {
                            // Dev mode must be enabled for HMR to work!
                            dev: isDevelopment,
                        },
                        emitCss: isProduction,
                        hotReload: isDevelopment,
                        hotOptions: {
                            // List of options and defaults: https://www.npmjs.com/package/svelte-loader-hot#usage
                            noPreserveState: false,
                            optimistic: true,
                        },
                        preprocess: sveltePreprocess({
                            scss: true,
                            sass: true,
                        }),
                        onwarn: function (
                            warning: { code: string },
                            handleWarning: (warning: { code: string }) => void
                        ) {
                            // See https://github.com/sveltejs/svelte/issues/4946#issuecomment-662168782

                            if (warning.code === "a11y-no-onchange") {
                                return;
                            }
                            if (warning.code === "a11y-autofocus") {
                                return;
                            }
                            if (warning.code === "a11y-media-has-caption") {
                                return;
                            }

                            // process as usual
                            handleWarning(warning);
                        },
                    },
                },
            },

            // Required to prevent errors from Svelte on Webpack 5+, omit on Webpack 4
            // See: https://github.com/sveltejs/svelte-loader#usage
            {
                test: /node_modules\/svelte\/.*\.mjs$/,
                resolve: {
                    fullySpecified: false,
                },
            },
            {
                test: /\.(eot|svg|png|gif|jpg)$/,
                exclude: /node_modules/,
                type: "asset",
            },
            {
                test: /\.(woff(2)?|ttf)$/,
                type: "asset",
                generator: {
                    filename: "fonts/[name][ext]",
                },
            },
        ],
    },
    resolve: {
        alias: {
            svelte: path.resolve("node_modules", "svelte"),
        },
        extensions: [".tsx", ".ts", ".js", ".svelte"],
        mainFields: ["svelte", "browser", "module", "main"],
    },
    output: {
        filename: (pathData) => {
            // Add a content hash only for the main bundle.
            // We want the iframe_api.js file to keep its name as it will be referenced from outside iframes.
            return pathData.chunk?.name === "main" ? "js/[name].[contenthash].js" : "[name].js";
        },
        path: path.resolve(__dirname, "dist"),
        publicPath: "/",
    },
    plugins: [
        new webpack.HotModuleReplacementPlugin(),
        new ForkTsCheckerWebpackPlugin({
            eslint: {
                files: "./src/**/*.ts",
            },
        }),
        new MiniCssExtractPlugin({ filename: "[name].[contenthash].css" }),
        new HtmlWebpackPlugin({
            template: "./dist/index.tmpl.html.tmp",
            minify: {
                collapseWhitespace: true,
                keepClosingSlash: true,
                removeComments: false,
                removeRedundantAttributes: true,
                removeScriptTypeAttributes: true,
                removeStyleLinkTypeAttributes: true,
                useShortDoctype: true,
            },
            chunks: ["main"],
        }),
        new webpack.ProvidePlugin({
            Phaser: "phaser",
        }),
        new NodePolyfillPlugin(),
        new webpack.EnvironmentPlugin({
            API_URL: null,
            SKIP_RENDER_OPTIMIZATIONS: false,
            DISABLE_NOTIFICATIONS: false,
            PUSHER_URL: undefined,
            UPLOADER_URL: null,
            ADMIN_URL: null,
            DEBUG_MODE: null,
            STUN_SERVER: null,
            TURN_SERVER: null,
            TURN_USER: null,
            TURN_PASSWORD: null,
            JITSI_URL: null,
            JITSI_PRIVATE_MODE: null,
            START_ROOM_URL: null,
            MAX_USERNAME_LENGTH: 8,
            MAX_PER_GROUP: 4,
            DISPLAY_TERMS_OF_USE: false,
        }),
    ],
} as Configuration & WebpackDevServer.Configuration;<|MERGE_RESOLUTION|>--- conflicted
+++ resolved
@@ -10,10 +10,7 @@
 import { DISPLAY_TERMS_OF_USE } from "./src/Enum/EnvironmentVariable";
 
 const mode = process.env.NODE_ENV ?? "development";
-<<<<<<< HEAD
-=======
 const buildNpmTypingsForApi = !!process.env.BUILD_TYPINGS;
->>>>>>> 63391e65
 const isProduction = mode === "production";
 const isDevelopment = !isProduction;
 
@@ -24,14 +21,7 @@
 entries.iframe_api = "./src/iframe_api.ts";
 
 module.exports = {
-<<<<<<< HEAD
-    entry: {
-        main: "./src/index.ts",
-        iframe_api: "./src/iframe_api.ts",
-    },
-=======
     entry: entries,
->>>>>>> 63391e65
     mode: mode,
     devtool: isDevelopment ? "inline-source-map" : "source-map",
     devServer: {
