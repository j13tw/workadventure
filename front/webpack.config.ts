--- conflicted
+++ resolved
@@ -25,15 +25,9 @@
     mode: mode,
     devtool: isDevelopment ? "inline-source-map" : "source-map",
     devServer: {
-<<<<<<< HEAD
         contentBase: './dist',
         host: '0.0.0.0',
         sockPort: 443,
-=======
-        contentBase: "./dist",
-        host: "0.0.0.0",
-        sockPort: 80,
->>>>>>> 63391e65
         disableHostCheck: true,
         historyApiFallback: {
             rewrites: [{ from: /^_\/.*$/, to: "/index.html" }],
