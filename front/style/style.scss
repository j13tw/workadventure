*{
    cursor: url('./images/cursor_normal.png'), auto;
}
* a, button, select{
    cursor: url('./images/cursor_pointer.png'), pointer;
}
body{
    overflow: hidden;
}
body button:focus,
body img:focus,
body input:focus {
    outline: -webkit-focus-ring-color auto 0;
}
body .message-info{
    width: 20%;
    height: auto;
    min-height: 30px;
    position: absolute;
    top: 5px;
    left: 40%;
    padding-top: 10px;
    text-align: center;
}
body .message-info.error{
    background: red;
}
body .message-info.success{
    background: green;
}
body .message-info.info{
    background: dodgerblue;
}
body .message-info.warning{
    background: #ffa500d6;
}

.video-container {
    position: relative;
    transition: all 0.2s ease;
    background-color: #00000099;
    cursor: url('./images/cursor_pointer.png'), pointer;

    video {
        width: 100%;
        height: 100%;
        max-height: 90vh;
        cursor: url('./images/cursor_pointer.png'), pointer;

        &.mobile{
            width: 100%;
            height: 21vh;
        }
    }

    i {
        position: absolute;
        width: 100px;
        height: 100px;
        left: calc(50% - 50px);
        top: calc(50% - 50px);
        background-color: black;
        border-radius: 50%;
        text-align: center;
        padding-top: 32px;
        font-size: 28px;
        color: white;
        overflow: hidden;
    }

    img {
        position: absolute;
        display: none;
        width: 40px;
        height: 40px;
        left: 5px;
        bottom: 5px;
        padding: 10px;
        z-index: 2;

        &.active {
            display: block !important;
        }
    }

    img.block-logo {
        left: 30%;
        bottom: 15%;
        width: 150px;
        height: 150px;
    }

    button.report{
        display: block;
        cursor: url('./images/cursor_pointer.png'), pointer;
        background: none;
        background-color: rgba(0, 0, 0, 0);
        border: none;
        background-color: black;
        border-radius: 15px;
        position: absolute;
        width: 0px;
        height: 35px;
        right: 5px;
        bottom: 5px;
        padding: 0px;
        overflow: hidden;
        z-index: 2;
        transition: all .5s ease;

        img{
            position: absolute;
            display: block;
            bottom: 5px;
            left: 5px;
            margin: 0;
            padding: 0;
            cursor: url('./images/cursor_pointer.png'), pointer;
            width: 25px;
            height: 25px;
        }

        span {
            position: absolute;
            bottom: 6px;
            left: 36px;
            color: white;
            font-size: 16px;
            cursor: url('./images/cursor_pointer.png'), pointer;
        }

        img.active {
            display: block !important;
        }
    }

    &:hover button.report{
        width: 35px;
        padding: 10px;

        &:hover {
            width: 160px;
        }
    }

    video:focus{
        outline: none;
    }
}

.video-container.div-myCamVideo{
    border: none;
    background-color: transparent;
}

.div-myCamVideo {
    position: absolute;
    right: 15px;
    bottom: 30px;
    border-radius: 15px 15px 15px 15px;
    max-height: 20%;
    transition: right 350ms;
}

.div-myCamVideo.hide {
    right: -20vw;
}

video.myCamVideo{
    background-color: #00000099;
    max-height: 20vh;
    width: 15vw;
    -webkit-transform: scaleX(-1);
    transform: scaleX(-1);
    border-radius: 15px 15px 15px 15px;
    /*width: 200px;*/
    /*height: 113px;*/
}

.sound-progress{
    display: none;
    position: absolute;
    right: 14px;
    top: calc(50% - 5px);
}
.sound-progress.active{
    display: table-column;
}
.sound-progress span{
    position: absolute;
    color: black;
    background-color: #00000020;
    width: 5px;
    height: 5px;
    border-radius: 50%;
}
.sound-progress span.active{
    background-color: #00c3ff66
}
.sound-progress span:nth-child(1){
    top: calc(50% + 20px);
}
.sound-progress span:nth-child(2){
    top: calc(50% + 10px);
}
.sound-progress span:nth-child(3){
    top: calc(50% - 0px);
}
.sound-progress span:nth-child(4){
    top: calc(50% - 10px);
}
.sound-progress span:nth-child(5){
    top: calc(50% - 20px);
}

.btn-cam-action {
    pointer-events: all;
    position: absolute;
    display: inline-flex;
    bottom: 10px;
    right: 15px;
    width: 240px;
    height: 40px;
    text-align: center;
    align-content: center;
    align-items: center;
    justify-content: flex-end;
    justify-items: center;
}
/*btn animation*/
.btn-cam-action div{
    cursor: url('./images/cursor_pointer.png'), pointer;
    display: flex;
    align-items: center;
    justify-content: center;
    border: solid 0px black;
    width: 44px;
    height: 44px;
    background: #666;
    box-shadow: 2px 2px 24px #444;
    border-radius: 48px;
    transform: translateY(15px);
    transition-timing-function: ease-in-out;
    margin: 0 4%;
}
.btn-cam-action div.disabled {
    background: #d75555;
}
.btn-cam-action div.enabled {
    background: #73c973;
}
.btn-cam-action:hover div{
    transform: translateY(0);
}
.btn-cam-action div:hover{
    background: #407cf7;
    box-shadow: 4px 4px 48px #666;
    transition: 120ms;
}
.btn-micro{
    pointer-events: auto;
    transition: all .3s;
    /*right: 44px;*/
}
.btn-video{
    pointer-events: auto;
    transition: all .25s;
    /*right: 134px;*/
}
.btn-monitor{
    pointer-events: auto;
    transition: all .2s;
    /*right: 224px;*/
}
.btn-monitor.hide {
    transform: translateY(60px);
}
.btn-cam-action:hover .btn-monitor.hide{
    transform: translateY(60px);
}
.btn-layout{
    pointer-events: auto;
    transition: all .15s;
}
.btn-layout.hide {
    transform: translateY(60px);
}
.btn-cam-action:hover .btn-layout.hide{
    transform: translateY(60px);
}
.btn-copy{
    pointer-events: auto;
    transition: all .3s;
    right: 44px;
    opacity: 1;
}
.btn-cam-action div img{
    height: 22px;
    width: 30px;
    position: relative;
    cursor: url('./images/cursor_pointer.png'), pointer;
}

/* Spinner */
.connecting-spinner {
      /*display: inline-block;*/
      position: absolute;
      left: calc(50% - 62px);
      top: calc(50% - 62px);


      width: 130px;
      height: 130px;
  }
.connecting-spinner:after {
    content: " ";
    display: block;
    width: 108px;
    height: 108px;
    margin: 8px;
    border-radius: 50%;
    border: 6px solid #fff;
    border-color: #fff transparent #fff transparent;
    animation: connecting-spinner 1.2s linear infinite;
}
@keyframes connecting-spinner {
    0% {
        transform: rotate(0deg);
    }
    100% {
        transform: rotate(360deg);
    }
}


.rtc-error {
    position: absolute;
    left: calc(50% - 68px);
    top: calc(50% - 68px);


    width: 130px;
    height: 130px;
}
.rtc-error:after {
    content: " ";
    display: block;
    width: 108px;
    height: 108px;
    margin: 8px;
    border-radius: 50%;
    border: 6px solid #f00;
    animation: blinker 1s linear infinite;
}

@keyframes blinker {
    50% {
        opacity: 0;
    }
}

/* New layout */
body {
    margin: 0;
    height: 100%;
    width: 100%;
}
.main-container {
    height: 100%;
    width: 100%;
    position: absolute;
}

@media (min-aspect-ratio: 1/1) {
    .game-overlay {
        flex-direction: row;
    }

    .sidebar {
        flex-direction: column;
    }

    .sidebar > div {
        max-height: 21%;
    }

    .sidebar > div:hover {
        max-height: 25%;
    }


}

#game {
    position: relative; /* Position relative is needed for the game-overlay. */

    iframe {
        pointer-events: all;
    }
}

/*
 * Style Input Range
 * https://www.cssportal.com/style-input-range/
 */
input[type=range] {
    height: 28px;
    -webkit-appearance: none;
    margin: 10px 0;
    width: 100%;
    background-color: transparent;
}
input[type=range]:focus {
    outline: none;
}
input[type=range]::-webkit-slider-runnable-track {
    width: 100%;
    height: 5px;
    animate: 0.2s;
    box-shadow: 1px 1px 1px #000000;
    background: #FFFFFF;
    border-radius: 5px;
    border: 1px solid #000000;
}
input[type=range]::-webkit-slider-thumb {
    box-shadow: 1px 1px 1px #000000;
    border: 1px solid #000000;
    height: 20px;
    width: 10px;
    border-radius: 5px;
    background: #FFFFFF;
    -webkit-appearance: none;
    margin-top: -8.5px;
}
input[type=range]:focus::-webkit-slider-runnable-track {
    background: #FFFFFF;
}
input[type=range]::-moz-range-track {
    width: 100%;
    height: 5px;
    animate: 0.2s;
    box-shadow: 1px 1px 1px #000000;
    background: #FFFFFF;
    border-radius: 5px;
    border: 1px solid #000000;
}
input[type=range]::-moz-range-thumb {
    box-shadow: 1px 1px 1px #000000;
    border: 1px solid #000000;
    height: 20px;
    width: 10px;
    border-radius: 5px;
    background: #FFFFFF;
}
input[type=range]::-ms-track {
    width: 100%;
    height: 5px;
    animate: 0.2s;
    background: transparent;
    border-color: transparent;
    color: transparent;
}
input[type=range]::-ms-fill-lower {
    background: #FFFFFF;
    border: 1px solid #000000;
    border-radius: 10px;
    box-shadow: 1px 1px 1px #000000;
}
input[type=range]::-ms-fill-upper {
    background: #FFFFFF;
    border: 1px solid #000000;
    border-radius: 10px;
    box-shadow: 1px 1px 1px #000000;
}
input[type=range]::-ms-thumb {
    margin-top: 1px;
    box-shadow: 1px 1px 1px #000000;
    border: 1px solid #000000;
    height: 20px;
    width: 10px;
    border-radius: 5px;
    background: #FFFFFF;
}
input[type=range]:focus::-ms-fill-lower {
    background: #FFFFFF;
}
input[type=range]:focus::-ms-fill-upper {
    background: #FFFFFF;
}


.game-overlay {
    display: none;
    position: absolute;
    width: 100%;
    height: 100%;
    pointer-events: none;
    /* TODO: DO WE NEED FLEX HERE???? WE WANT A SIDEBAR OF EXACTLY 25% (note: flex useful for direction!!!) */
}

.game-overlay + div {
    pointer-events: none;
}

.game-overlay + div > div {
    pointer-events: auto;
}

.game-overlay.active {
    display: flex;
}

.game-overlay video {
    width: 100%;
}

.main-section {
    flex: 0 0 75%;
    display: flex;
    justify-content: start;
    align-items: flex-start;
    flex-wrap: wrap;
}

.main-section > div {
    margin: 2%;
    flex-basis: 96%;
    transition: margin-left 0.2s, margin-right 0.2s, margin-bottom 0.2s, margin-top 0.2s, flex-basis 0.2s;
    cursor: url('./images/cursor_pointer.png'), pointer;
    pointer-events: auto;
    /*flex-shrink: 2;*/
}

.main-section > div:hover {
    margin: 0%;
    flex-basis: 100%;
}

.sidebar {
    flex: 0 0 25%;
    display: flex;
}

.sidebar > div {
    margin: 2%;
    transition: margin-left 0.2s, margin-right 0.2s, margin-bottom 0.2s, margin-top 0.2s, max-height 0.2s, max-width 0.2s;
    cursor: url('./images/cursor_pointer.png'), pointer;
    border-radius: 15px 15px 15px 15px;
    pointer-events: auto;
}

.sidebar > div:hover {
    margin: 0%;
}

.sidebar > div video {
    cursor: url('./images/cursor_pointer.png'), pointer;
}

/* Let's make sure videos are vertically centered if they need to be cropped */
.media-container {
    display: flex;
    flex-direction: column;
    overflow: hidden;
    border-radius: 15px;
}

.chat-mode {
    display: grid;
    width: 100%;

    align-items: flex-start;

    padding: 1%;
}

.chat-mode > div {
    margin: 1%;
    max-height: 96%;
    transition: margin-left 0.2s, margin-right 0.2s, margin-bottom 0.2s, margin-top 0.2s;
    cursor: url('./images/cursor_pointer.png'), pointer;
}

.chat-mode > div:hover {
    margin: 0%;
}
.chat-mode.one-col {
    grid-template-columns: repeat(1, 1fr);
}

.chat-mode.two-col {
    grid-template-columns: repeat(2, 1fr);
}

.chat-mode.three-col {
    grid-template-columns: repeat(3, 1fr);
}

.chat-mode.four-col {
    grid-template-columns: repeat(4, 1fr);
}

/*GLOBAL MESSAGE*/
.message-container {
    position: absolute;
    width: 80%;
    height: 80%;
    min-height: 200px;
    max-height: 80%;
    top: -80%;
    //left: 10%;
    left: 250px;
    background: #333333;
    z-index: 200;
    transition: all 0.1s ease-out;
    border-radius: 0 0 15px 15px;
}

.message-container{
    height: auto;
    border-radius: 0 0 10px 10px;
    color: white;
    top: 0;
}

.message-container .content-message{
    position: relative;
    padding: 20px;
    margin: 20px;
    overflow: scroll;
    max-height: 400px;
}

.message-container div.clear {
    position: absolute;
    color: white;
    z-index: 200;
    transition: all 0.1s ease-out;
    top: calc(100% + 2px);
    width: 200px;
    height: 40px;
    background-color: #2d2d2dba;
    left: calc(50% - 100px);
    border-radius: 15px 15px 15px 15px;
    text-align: center;
}

.message-container div.clear{
    width: 100px;
    left: calc(50% - 50px);
}

.message-container div.clear img{
    margin-top: 6px;
    width: 30px;
    height: 30px;
    cursor: url('./images/cursor_pointer.png'), pointer;
    padding: 0 5px;
    transition: all .5s ease;
    transform: rotateY(0);
    opacity: 0.5;
}

.message-container div.clear img:hover{
    opacity: 1;
}

.message-container div.clear img{
    transform: rotateY(3.142rad);
    opacity: 1;
}

.message-container div.clear p{
    margin-top: 12px;
}

.message-container div.clear:hover {
    cursor: url('./images/cursor_pointer.png'), pointer;
    top: calc(100% + 5px);
    transform: scale(1.2) translateY(3px);
}


/* VIDEO QUALITY */
.main-console div.setting h1{
    color: white;
}
.main-console div.setting select{
    background: black;
    color: white;
    min-width: 280px;
    text-align: center;
    min-height: 40px;
    padding: 10px;
    border-radius: 15px;
}
.main-console div.setting select:focus{
    border: solid 1px white;
    outline: none;
}
.main-console div.setting.active section{
    display: block;
}


/*REPORT input*/
div.modal-report-user{
    position: absolute;
    width: 800px;
    height: 600px;
    left: calc(50% - 400px);
    top: 100px;
    background-color: #000000ad;
    border-radius: 15px;
}

.modal-report-user textarea{
    position: absolute;
    height: 200px;
    z-index: 999;
    top: 200px;
    background-color: #000000;
    color: white;
    width: calc(100% - 60px);
    margin: 30px;
    border-radius: 15px;
}

.modal-report-user img{
    position: absolute;
    height: 24px;
    width: 24px;
    z-index: 999;
    left: calc(50% - 12px);
    top: 10px;
}

.modal-report-user img#cancel-report-user{
    position: absolute;
    z-index: 999;
    right: 0;
    left: auto;
    top: 0;
    cursor: url('./images/cursor_pointer.png'), pointer;
    width: 15px;
    height: 15px;
    margin: 10px;
}

.modal-report-user button{
    position: absolute;
    top: 450px;
    left: calc(50% - 50px);
    width: 100px;
    border: 1px solid black;
    background-color: #00000000;
    color: #ffda01;
    border-radius: 15px;
    padding: 10px 30px;
    transition: all .2s ease;
}
.modal-report-user button:hover{
    cursor: url('./images/cursor_pointer.png'), pointer;
    background-color: #ffda01;
    color: black;
    border: 1px solid black;
    transform: scale(1.1);
}

.modal-report-user p#title-report-user{
    font-size: 30px;
    color: white;
    position: absolute;
    top: 30px;
    width: 100%;
    text-align: center;
}

.modal-report-user p#body-report-user{
    font-size: 24px;
    color: white;
    position: absolute;
    top: 70px;
    width: 100%;
    text-align: left;
    padding: 30px;
    max-width: calc(800px - 60px); /* size of modal - padding*/
}

/*MESSAGE*/
.discussion{
    position: fixed;
    left: -300px;
    top: 0px;
    width: 220px;
    height: 100%;
    background-color: #333333;
    padding: 20px;
    transition: all 0.5s ease;
}
.discussion.active{
    left: 0;
}
.discussion .active-btn{
    display: none;
    cursor: url('./images/cursor_pointer.png'), pointer;
    height: 50px;
    width: 50px;
    background-color: #2d2d2dba;
    position: absolute;
    top: calc(50% - 25px);
    margin-left: 315px;
    border-radius: 50%;
    border: none;
    transition: all 0.5s ease;
}
.discussion .active-btn.active{
    display: block;
}
.discussion .active-btn:hover {
    transform: scale(1.1) rotateY(3.142rad);
}
.discussion .active-btn img{
    width: 26px;
    height: 26px;
    margin: 13px 5px;
}

.discussion .close-btn{
    position: absolute;
    top: 0;
    right: 10px;
    background: none;
    border: none;
    cursor: url('./images/cursor_pointer.png'), pointer;
}
.discussion .close-btn img{
    height: 15px;
    right: 15px;
}

.discussion p{
    color: white;
    font-size: 22px;
    padding-left: 10px;
    margin: 0;
}

.discussion .participants{
    height: 200px;
    margin: 10px 0;
}

.discussion .participants .participant{
    display: flex;
    margin: 5px 10px;
    background-color: #ffffff69;
    padding: 5px;
    border-radius: 15px;
    cursor: url('./images/cursor_pointer.png'), pointer;
}

.discussion .participants .participant:hover{
    background-color: #ffffff;
}
.discussion .participants .participant:hover p{
    color: black;
}

.discussion .participants .participant:before {
    content: '';
    height: 10px;
    width: 10px;
    background-color: #1e7e34;
    position: absolute;
    margin-left: 18px;
    border-radius: 50%;
    margin-top: 18px;
}

.discussion .participants .participant img{
    width: 26px;
    height: 26px;
}

.discussion .participants .participant p{
    font-size: 16px;
    margin-left: 10px;
    margin-top: 2px;
}

.discussion .participants .participant button.report-btn{
    cursor: url('./images/cursor_pointer.png'), pointer;
    position: absolute;
    background-color: #2d2d2dba;
    right: 34px;
    margin: 0px;
    padding: 2px 0px;
    border-radius: 15px;
    border: none;
    color: white;
    width: 0px;
    overflow: hidden;
    transition: all .5s ease;
}

.discussion .participants .participant:hover button.report-btn{
    width: 70px;
}

.discussion .messages{
    position: absolute;
    height: calc(100% - 390px);
    overflow-x: hidden;
    overflow-y: auto;
    max-width: calc(100% - 40px);
    width: calc(100% - 40px);
}

.discussion .messages h2{
    color: white;
}

.discussion .messages .message{
    margin: 5px;
    float: right;
    text-align: right;
    width: 100%;
}

.discussion .messages .message.me{
    float: left;
    text-align: left;
}

.discussion .messages .message p{
    font-size: 12px;
}

.discussion .messages .message p.body{
    color: white;
    font-size: 16px;
    overflow: hidden;
    white-space: pre-wrap;
    word-wrap: break-word;
}
.discussion .messages .message p a{
    color: white;
}

.discussion .messages .message p a:visited{
    color: white;
}

.discussion .send-message{
    position: absolute;
    bottom: 45px;
    width: 200px;
    height: 26px;
    margin-bottom: 10px;
}

.discussion .send-message input{
    position: absolute;
    width: calc(100% - 20px);
    height: 30px;
    background-color: #171717;
    color: white;
    border-radius: 10px;
    border: none;
    padding: 6px;
}

.discussion .send-message img{
    position: absolute;
    margin-right: 10px;
    width: 20px;
    height: 20px;
    background-color: #ffffff69;
}
.discussion .send-message img:hover{
    background-color: #ffffff;
}


/** Action button **/
div.action{
    position: absolute;
    width: 100%;
    height: auto;
    text-align: center;
    bottom: 40px;
    transition: all .5s ease;
    animation: mymove .5s;
    animation-iteration-count: infinite;
    animation-timing-function: ease-in-out;
}
div.action.info,
div.action.warning,
div.action.danger{
    transition: all 1s ease;
    animation: mymove 1s;
    animation-iteration-count: infinite;
    animation-timing-function: ease-in-out;
}
div.action p.action-body{
    cursor: url('./images/cursor_pointer.png'), pointer;
    padding: 10px;
    background-color: #2d2d2dba;
    color: #fff;
    font-size: 14px;
    font-weight: 500;
    text-align: center;
    max-width: 350px;
    margin-left: calc(50% - 175px);
    border-radius: 15px;
}
div.action.warning p.action-body{
    background-color: #ff9800eb;
    color: #000;
}
div.action.danger p.action-body{
    background-color: #da0000e3;
    color: #000;
}
.popUpElement{
    font-family: 'Press Start 2P';
    text-align: left;
    color: white;
}
.popUpElement div{
    font-family: 'Press Start 2P';
    font-size: 10px;
    background-color: #727678;
    white-space: pre-line;
}
.popUpElement .nes-container{
    padding: 1rem 1rem;
}

.popUpElement button {
    position: relative;
    font-size: 10px;
    border-image-repeat: revert;
    margin-right: 5px;
}

.popUpElement .buttonContainer {
    float: right;
    background-color: inherit;

}


@keyframes mymove {
    0% {bottom: 40px;}
    50% {bottom: 30px;}
    100% {bottom: 40px;}
}


#svelte-overlay {
    position: absolute;
    width: 100%;
    height: 100%;
    pointer-events: none;

    & > div {
        position: relative;
        width: 100%;
        height: 100%;

        & > div {
            position: absolute;
            width: 100%;
            height: 100%;
        }

        & > div.scrollable {
            overflow-y: auto;
            -webkit-overflow-scrolling: touch;
            pointer-events: auto;
        }
    }
}

div.is-silent {
    position: absolute;
    bottom: 40px;
    border-radius: 15px 15px 15px 15px;
    max-height: 20%;
    transition: right 350ms;
<<<<<<< HEAD
    right: -20vw;
=======
    right: -300px;
>>>>>>> 6cf86ec8
    background-color: black;
    font-size: 20px;
    color: white;
    padding: 30px 20px;
}
div.is-silent.hide {
    right: 15px;
}<|MERGE_RESOLUTION|>--- conflicted
+++ resolved
@@ -1090,11 +1090,7 @@
     border-radius: 15px 15px 15px 15px;
     max-height: 20%;
     transition: right 350ms;
-<<<<<<< HEAD
-    right: -20vw;
-=======
     right: -300px;
->>>>>>> 6cf86ec8
     background-color: black;
     font-size: 20px;
     color: white;
