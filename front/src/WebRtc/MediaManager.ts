--- conflicted
+++ resolved
@@ -17,29 +17,13 @@
 export type UpdatedLocalStreamCallback = (media: MediaStream | null) => void;
 export type StartScreenSharingCallback = (media: MediaStream) => void;
 export type StopScreenSharingCallback = (media: MediaStream) => void;
-<<<<<<< HEAD
-=======
-export type ReportCallback = (message: string) => void;
-export type ShowReportCallBack = (userId: string, userName: string | undefined) => void;
-export type HelpCameraSettingsCallBack = () => void;
->>>>>>> 52a90e52
 
 import {cowebsiteCloseButtonId} from "./CoWebsiteManager";
 import {gameOverlayVisibilityStore} from "../Stores/GameOverlayStoreVisibility";
 
 export class MediaManager {
-<<<<<<< HEAD
     startScreenSharingCallBacks : Set<StartScreenSharingCallback> = new Set<StartScreenSharingCallback>();
     stopScreenSharingCallBacks : Set<StopScreenSharingCallback> = new Set<StopScreenSharingCallback>();
-=======
-    private remoteVideo: Map<string, HTMLVideoElement> = new Map<string, HTMLVideoElement>();
-    //FIX ME SOUNDMETER: check stalability of sound meter calculation
-    //mySoundMeterElement: HTMLDivElement;
->>>>>>> 52a90e52
-
-    startScreenSharingCallBacks: Set<StartScreenSharingCallback> = new Set<StartScreenSharingCallback>();
-    stopScreenSharingCallBacks: Set<StopScreenSharingCallback> = new Set<StopScreenSharingCallback>();
-    showReportModalCallBacks: Set<ShowReportCallBack> = new Set<ShowReportCallBack>();
 
 
 
@@ -107,74 +91,6 @@
         gameOverlayVisibilityStore.hideGameOverlay();
     }
 
-<<<<<<< HEAD
-=======
-
-
-    addActiveVideo(user: UserSimplePeerInterface, userName: string = "") {
-
-        const userId = '' + user.userId
-
-        userName = userName.toUpperCase();
-        const color = this.getColorByString(userName);
-
-        const html = `
-            <div id="div-${userId}" class="video-container">
-                <div class="connecting-spinner"></div>
-                <div class="rtc-error" style="display: none"></div>
-                <i id="name-${userId}" style="background-color: ${color};">${userName}</i>
-                <img id="microphone-${userId}" title="mute" src="resources/logos/microphone-close.svg">
-                <button id="report-${userId}" class="report">
-                    <img title="report this user" src="resources/logos/report.svg">
-                    <span>Report/Block</span>
-                </button>
-                <video id="${userId}" autoplay playsinline></video>
-                <img src="resources/logos/blockSign.svg" id="blocking-${userId}" class="block-logo">
-                <div id="soundMeter-${userId}" class="sound-progress">
-                    <span></span>
-                    <span></span>
-                    <span></span>
-                    <span></span>
-                    <span></span>
-                </div>
-            </div>
-        `;
-
-        layoutManager.add(DivImportance.Normal, userId, html);
-
-        this.remoteVideo.set(userId, HtmlUtils.getElementByIdOrFail<HTMLVideoElement>(userId));
-
-        //permit to create participant in discussion part
-        const showReportUser = () => {
-            for (const callBack of this.showReportModalCallBacks) {
-                callBack(userId, userName);
-            }
-        };
-        this.addNewParticipant(userId, userName, undefined, showReportUser);
-
-        const reportBanUserActionEl: HTMLImageElement = HtmlUtils.getElementByIdOrFail<HTMLImageElement>(`report-${userId}`);
-        reportBanUserActionEl.addEventListener('click', (e) => {
-            e.preventDefault();
-            e.stopPropagation();
-            showReportUser();
-        });
-    }
-
-    addScreenSharingActiveVideo(userId: string, divImportance: DivImportance = DivImportance.Important){
-
-        userId = this.getScreenSharingId(userId);
-        const html = `
-            <div id="div-${userId}" class="video-container">
-                <video id="${userId}" autoplay playsinline></video>
-            </div>
-        `;
-
-        layoutManager.add(divImportance, userId, html);
-
-        this.remoteVideo.set(userId, HtmlUtils.getElementByIdOrFail<HTMLVideoElement>(userId));
-    }
-
->>>>>>> 52a90e52
     private getScreenSharingId(userId: string): string {
         return `screen-sharing-${userId}`;
     }
@@ -221,64 +137,6 @@
         const blockLogoElement = HtmlUtils.getElementByIdOrFail<HTMLImageElement>('blocking-' + userId);
         show ? blockLogoElement.classList.add('active') : blockLogoElement.classList.remove('active');
     }
-<<<<<<< HEAD
-=======
-    addStreamRemoteVideo(userId: string, stream: MediaStream): void {
-        const remoteVideo = this.remoteVideo.get(userId);
-        if (remoteVideo === undefined) {
-            throw `Unable to find video for ${userId}`;
-        }
-        remoteVideo.srcObject = stream;
-
-        //FIX ME SOUNDMETER: check stalability of sound meter calculation
-        //sound metter
-        /*const soundMeter = new SoundMeter();
-        soundMeter.connectToSource(stream, new AudioContext());
-        this.soundMeters.set(userId, soundMeter);
-        this.soundMeterElements.set(userId, HtmlUtils.getElementByIdOrFail<HTMLImageElement>('soundMeter-'+userId));*/
-    }
-    addStreamRemoteScreenSharing(userId: string, stream: MediaStream) {
-        // In the case of screen sharing (going both ways), we may need to create the HTML element if it does not exist yet
-        const remoteVideo = this.remoteVideo.get(this.getScreenSharingId(userId));
-        if (remoteVideo === undefined) {
-            this.addScreenSharingActiveVideo(userId);
-        }
-
-        this.addStreamRemoteVideo(this.getScreenSharingId(userId), stream);
-    }
-
-    removeActiveVideo(userId: string) {
-        layoutManager.remove(userId);
-        this.remoteVideo.delete(userId);
-
-        //FIX ME SOUNDMETER: check stalability of sound meter calculation
-        /*this.soundMeters.get(userId)?.stop();
-        this.soundMeters.delete(userId);
-        this.soundMeterElements.delete(userId);*/
-
-        //permit to remove user in discussion part
-        this.removeParticipant(userId);
-    }
-    removeActiveScreenSharingVideo(userId: string) {
-        this.removeActiveVideo(this.getScreenSharingId(userId))
-    }
-
-    isConnecting(userId: string): void {
-        const connectingSpinnerDiv = this.getSpinner(userId);
-        if (connectingSpinnerDiv === null) {
-            return;
-        }
-        connectingSpinnerDiv.style.display = 'block';
-    }
-
-    isConnected(userId: string): void {
-        const connectingSpinnerDiv = this.getSpinner(userId);
-        if (connectingSpinnerDiv === null) {
-            return;
-        }
-        connectingSpinnerDiv.style.display = 'none';
-    }
->>>>>>> 52a90e52
 
     isError(userId: string): void {
         console.info("isError", `div-${userId}`);
@@ -302,41 +160,11 @@
         if (!element) {
             return null;
         }
-<<<<<<< HEAD
         const connectingSpinnerDiv = element.getElementsByClassName('connecting-spinner').item(0) as HTMLDivElement|null;
         return connectingSpinnerDiv;
     }
 
     public addTriggerCloseJitsiFrameButton(id: String, Function: Function){
-=======
-        const connnectingSpinnerDiv = element.getElementsByClassName('connecting-spinner').item(0) as HTMLDivElement | null;
-        return connnectingSpinnerDiv;
-    }
-
-    private getColorByString(str: String): String | null {
-        let hash = 0;
-        if (str.length === 0) return null;
-        for (let i = 0; i < str.length; i++) {
-            hash = str.charCodeAt(i) + ((hash << 5) - hash);
-            hash = hash & hash;
-        }
-        let color = '#';
-        for (let i = 0; i < 3; i++) {
-            const value = (hash >> (i * 8)) & 255;
-            color += ('00' + value.toString(16)).substr(-2);
-        }
-        return color;
-    }
-
-    public addNewParticipant(userId: number | string, name: string | undefined, img?: string, showReportUserCallBack?: ShowReportCallBack) {
-        discussionManager.addParticipant(userId, name, img, false, showReportUserCallBack);
-    }
-
-    public removeParticipant(userId: number | string) {
-        discussionManager.removeParticipant(userId);
-    }
-    public addTriggerCloseJitsiFrameButton(id: String, Function: Function) {
->>>>>>> 52a90e52
         this.triggerCloseJistiFrame.set(id, Function);
     }
 
@@ -349,19 +177,6 @@
             callback();
         }
     }
-<<<<<<< HEAD
-=======
-    /**
-     * For some reasons, the microphone muted icon or the stream is not always up to date.
-     * Here, every 30 seconds, we are "reseting" the streams and sending again the constraints to the other peers via the data channel again (see SimplePeer::pushVideoToRemoteUser)
-    **/
-    private pingCameraStatus() {
-        /*setInterval(() => {
-            console.log('ping camera status');
-            this.triggerUpdatedLocalStreamCallbacks(this.localStream);
-        }, 30000);*/
-    }
->>>>>>> 52a90e52
 
     public addNewMessage(name: string, message: string, isMe: boolean = false) {
         discussionManager.addMessage(name, message, isMe);
@@ -376,68 +191,11 @@
         discussionManager.onSendMessageCallback(userId, callback);
     }
 
-<<<<<<< HEAD
     public setUserInputManager(userInputManager : UserInputManager){
-=======
-    get activatedDiscussion() {
-        return discussionManager.activatedDiscussion;
-    }
-
-    public setUserInputManager(userInputManager: UserInputManager) {
->>>>>>> 52a90e52
         this.userInputManager = userInputManager;
         discussionManager.setUserInputManager(userInputManager);
     }
 
-<<<<<<< HEAD
-=======
-    public setShowReportModalCallBacks(callback: ShowReportCallBack) {
-        this.showReportModalCallBacks.add(callback);
-    }
-
-    //FIX ME SOUNDMETER: check stalability of sound meter calculation
-    /*updateSoudMeter(){
-        try{
-            const volume = parseInt(((this.mySoundMeter ? this.mySoundMeter.getVolume() : 0) / 10).toFixed(0));
-            this.setVolumeSoundMeter(volume, this.mySoundMeterElement);
-
-            for(const indexUserId of this.soundMeters.keys()){
-                const soundMeter = this.soundMeters.get(indexUserId);
-                const soundMeterElement = this.soundMeterElements.get(indexUserId);
-                if (!soundMeter || !soundMeterElement) {
-                    return;
-                }
-                const volumeByUser = parseInt((soundMeter.getVolume() / 10).toFixed(0));
-                this.setVolumeSoundMeter(volumeByUser, soundMeterElement);
-            }
-        } catch (err) {
-            //console.error(err);
-        }
-    }*/
-
-    private setVolumeSoundMeter(volume: number, element: HTMLDivElement) {
-        if (volume <= 0 && !element.classList.contains('active')) {
-            return;
-        }
-        element.classList.remove('active');
-        if (volume <= 0) {
-            return;
-        }
-        element.classList.add('active');
-        element.childNodes.forEach((value: ChildNode, index) => {
-            const elementChildren = element.children.item(index);
-            if (!elementChildren) {
-                return;
-            }
-            elementChildren.classList.remove('active');
-            if ((index + 1) > volume) {
-                return;
-            }
-            elementChildren.classList.add('active');
-        });
-    }
-
->>>>>>> 52a90e52
     public getNotification(){
         //Get notification
         if (!DISABLE_NOTIFICATIONS && window.Notification && Notification.permission !== "granted") {
