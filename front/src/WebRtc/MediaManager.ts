--- conflicted
+++ resolved
@@ -5,7 +5,6 @@
 import {localUserStore} from "../Connexion/LocalUserStore";
 import type {UserSimplePeerInterface} from "./SimplePeer";
 import {SoundMeter} from "../Phaser/Components/SoundMeter";
-<<<<<<< HEAD
 import {DISABLE_NOTIFICATIONS} from "../Enum/EnvironmentVariable";
 import {
     gameOverlayVisibilityStore, localStreamStore,
@@ -14,26 +13,6 @@
     screenSharingLocalStreamStore
 } from "../Stores/ScreenSharingStore";
 import {helpCameraSettingsVisibleStore} from "../Stores/HelpCameraSettingsStore";
-=======
-import {cowebsiteCloseButtonId} from "./CoWebsiteManager";
-
-declare const navigator:any; // eslint-disable-line @typescript-eslint/no-explicit-any
-
-let videoConstraint: boolean|MediaTrackConstraints = {
-    width: { min: 640, ideal: 1280, max: 1920 },
-    height: { min: 400, ideal: 720 },
-    frameRate: { ideal: localUserStore.getVideoQualityValue() },
-    facingMode: "user",
-    resizeMode: 'crop-and-scale',
-    aspectRatio: 1.777777778
-};
-const audioConstraint: boolean|MediaTrackConstraints = {
-    //TODO: make these values configurable in the game settings menu and store them in localstorage
-    autoGainControl: false,
-    echoCancellation: true,
-    noiseSuppression: true
-};
->>>>>>> eec15b38
 
 export type UpdatedLocalStreamCallback = (media: MediaStream|null) => void;
 export type StartScreenSharingCallback = (media: MediaStream) => void;
@@ -41,6 +20,8 @@
 export type ReportCallback = (message: string) => void;
 export type ShowReportCallBack = (userId: string, userName: string|undefined) => void;
 export type HelpCameraSettingsCallBack = () => void;
+
+import {cowebsiteCloseButtonId} from "./CoWebsiteManager";
 
 export class MediaManager {
     private remoteVideo: Map<string, HTMLVideoElement> = new Map<string, HTMLVideoElement>();
@@ -124,16 +105,12 @@
         const functionTrigger = () => {
             this.triggerCloseJitsiFrameButton();
         }
-<<<<<<< HEAD
-        buttonCloseFrame.removeEventListener('click', functionTrigger);
-
-        gameOverlayVisibilityStore.showGameOverlay();
-=======
         buttonCloseFrame.removeEventListener('click', () => {
             buttonCloseFrame.blur();
             functionTrigger();
         });
->>>>>>> eec15b38
+
+        gameOverlayVisibilityStore.showGameOverlay();
     }
 
     public hideGameOverlay(): void {
@@ -144,20 +121,10 @@
         const functionTrigger = () => {
             this.triggerCloseJitsiFrameButton();
         }
-<<<<<<< HEAD
-        buttonCloseFrame.addEventListener('click', functionTrigger);
-=======
         buttonCloseFrame.addEventListener('click', () => {
             buttonCloseFrame.blur();
             functionTrigger();
         });
-    }
-
-    public isGameOverlayVisible(): boolean {
-        const gameOverlay = HtmlUtils.getElementByIdOrFail('game-overlay');
-        return gameOverlay.classList.contains('active');
-    }
->>>>>>> eec15b38
 
         gameOverlayVisibilityStore.hideGameOverlay();
     }
