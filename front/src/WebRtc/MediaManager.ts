import {DivImportance, layoutManager} from "./LayoutManager";
import {HtmlUtils} from "./HtmlUtils";
declare const navigator:any; // eslint-disable-line @typescript-eslint/no-explicit-any

const videoConstraint: boolean|MediaTrackConstraints = {
    width: { ideal: 1280 },
    height: { ideal: 720 },
    facingMode: "user"
};

export type UpdatedLocalStreamCallback = (media: MediaStream|null) => void;
export type StartScreenSharingCallback = (media: MediaStream) => void;
export type StopScreenSharingCallback = (media: MediaStream) => void;
export type ReportCallback = (message: string) => void;

// TODO: Split MediaManager in 2 classes: MediaManagerUI (in charge of HTML) and MediaManager (singleton in charge of the camera only)
// TODO: verify that microphone event listeners are not triggered plenty of time NOW (since MediaManager is created many times!!!!)
export class MediaManager {
    localStream: MediaStream|null = null;
    localScreenCapture: MediaStream|null = null;
    private remoteVideo: Map<string, HTMLVideoElement> = new Map<string, HTMLVideoElement>();
    myCamVideo: HTMLVideoElement;
    cinemaClose: HTMLImageElement;
    cinema: HTMLImageElement;
    monitorClose: HTMLImageElement;
    monitor: HTMLImageElement;
    microphoneClose: HTMLImageElement;
    microphone: HTMLImageElement;
    webrtcInAudio: HTMLAudioElement;
    constraintsMedia : MediaStreamConstraints = {
        audio: true,
        video: videoConstraint
    };
    updatedLocalStreamCallBacks : Set<UpdatedLocalStreamCallback> = new Set<UpdatedLocalStreamCallback>();
    startScreenSharingCallBacks : Set<StartScreenSharingCallback> = new Set<StartScreenSharingCallback>();
    stopScreenSharingCallBacks : Set<StopScreenSharingCallback> = new Set<StopScreenSharingCallback>();
    private microphoneBtn: HTMLDivElement;
    private cinemaBtn: HTMLDivElement;
    private monitorBtn: HTMLDivElement;

<<<<<<< HEAD
    private previousConstraint : MediaStreamConstraints;
    private focused : boolean = true;

    private lastUpdateScene : Date = new Date();
    private setTimeOutlastUpdateScene? : NodeJS.Timeout;
=======
    private hasCamera = true;
>>>>>>> 0a52d924

    constructor() {

        this.myCamVideo = this.getElementByIdOrFail<HTMLVideoElement>('myCamVideo');
        this.webrtcInAudio = this.getElementByIdOrFail<HTMLAudioElement>('audio-webrtc-in');
        this.webrtcInAudio.volume = 0.2;

        this.microphoneBtn = this.getElementByIdOrFail<HTMLDivElement>('btn-micro');
        this.microphoneClose = this.getElementByIdOrFail<HTMLImageElement>('microphone-close');
        this.microphoneClose.style.display = "none";
        this.microphoneClose.addEventListener('click', (e: MouseEvent) => {
            e.preventDefault();
            this.enableMicrophone();
            //update tracking
        });
        this.microphone = this.getElementByIdOrFail<HTMLImageElement>('microphone');
        this.microphone.addEventListener('click', (e: MouseEvent) => {
            e.preventDefault();
            this.disableMicrophone();
            //update tracking
        });

        this.cinemaBtn = this.getElementByIdOrFail<HTMLDivElement>('btn-video');
        this.cinemaClose = this.getElementByIdOrFail<HTMLImageElement>('cinema-close');
        this.cinemaClose.style.display = "none";
        this.cinemaClose.addEventListener('click', (e: MouseEvent) => {
            e.preventDefault();
            this.enableCamera();
            //update tracking
        });
        this.cinema = this.getElementByIdOrFail<HTMLImageElement>('cinema');
        this.cinema.addEventListener('click', (e: MouseEvent) => {
            e.preventDefault();
            this.disableCamera();
            //update tracking
        });

        this.monitorBtn = this.getElementByIdOrFail<HTMLDivElement>('btn-monitor');
        this.monitorClose = this.getElementByIdOrFail<HTMLImageElement>('monitor-close');
        this.monitorClose.style.display = "block";
        this.monitorClose.addEventListener('click', (e: MouseEvent) => {
            e.preventDefault();
            this.enableScreenSharing();
            //update tracking
        });
        this.monitor = this.getElementByIdOrFail<HTMLImageElement>('monitor');
        this.monitor.style.display = "none";
        this.monitor.addEventListener('click', (e: MouseEvent) => {
            e.preventDefault();
            this.disableScreenSharing();
            //update tracking
        });

        this.previousConstraint = JSON.parse(JSON.stringify(this.constraintsMedia));
        this.pingCameraStatus();

        this.checkActiveUser();
    }

    public setLastUpdateScene(){
        this.lastUpdateScene = new Date();
    }

    public blurCamera() {
        if(!this.focused){
            return;
        }
        this.focused = false;
        this.previousConstraint = JSON.parse(JSON.stringify(this.constraintsMedia));
        this.disableCamera();
    }

    public focusCamera() {
        if(this.focused){
            return;
        }
        this.focused = true;
        this.applyPreviousConfig();
    }

    public onUpdateLocalStream(callback: UpdatedLocalStreamCallback): void {
        this.updatedLocalStreamCallBacks.add(callback);
    }

    public onStartScreenSharing(callback: StartScreenSharingCallback): void {
        this.startScreenSharingCallBacks.add(callback);
    }

    public onStopScreenSharing(callback: StopScreenSharingCallback): void {
        this.stopScreenSharingCallBacks.add(callback);
    }

    removeUpdateLocalStreamEventListener(callback: UpdatedLocalStreamCallback): void {
        this.updatedLocalStreamCallBacks.delete(callback);
    }

    private triggerUpdatedLocalStreamCallbacks(stream: MediaStream|null): void {
        for (const callback of this.updatedLocalStreamCallBacks) {
            callback(stream);
        }
    }

    private triggerStartedScreenSharingCallbacks(stream: MediaStream): void {
        for (const callback of this.startScreenSharingCallBacks) {
            callback(stream);
        }
    }

    private triggerStoppedScreenSharingCallbacks(stream: MediaStream): void {
        for (const callback of this.stopScreenSharingCallBacks) {
            callback(stream);
        }
    }

    public showGameOverlay(){
        const gameOverlay = this.getElementByIdOrFail('game-overlay');
        gameOverlay.classList.add('active');
    }

    public hideGameOverlay(){
        const gameOverlay = this.getElementByIdOrFail('game-overlay');
        gameOverlay.classList.remove('active');
    }

    public enableCamera() {
<<<<<<< HEAD
        this.enableCameraStyle();
=======
        if(!this.hasCamera){
            return;
        }
        this.cinemaClose.style.display = "none";
        this.cinemaBtn.classList.remove("disabled");
        this.cinema.style.display = "block";
>>>>>>> 0a52d924
        this.constraintsMedia.video = videoConstraint;
        this.getCamera().then((stream: MediaStream) => {
            this.triggerUpdatedLocalStreamCallbacks(stream);
        });
    }

    public async disableCamera() {
<<<<<<< HEAD
        this.disableCameraStyle();
        this.stopCamera();

=======
        this.disabledCameraView();
>>>>>>> 0a52d924
        if (this.constraintsMedia.audio !== false) {
            const stream = await this.getCamera();
            this.triggerUpdatedLocalStreamCallbacks(stream);
        } else {
            this.triggerUpdatedLocalStreamCallbacks(null);
        }
    }

    private disabledCameraView(){
        this.cinemaClose.style.display = "block";
        this.cinema.style.display = "none";
        this.cinemaBtn.classList.add("disabled");
        this.constraintsMedia.video = false;
        this.myCamVideo.srcObject = null;
        this.stopCamera();
    }

    public enableMicrophone() {
        this.enableMicrophoneStyle();
        this.constraintsMedia.audio = true;

        this.getCamera().then((stream) => {
            this.triggerUpdatedLocalStreamCallbacks(stream);
        });
    }

    public async disableMicrophone() {
        this.disableMicrophoneStyle();
        this.stopMicrophone();

        if (this.constraintsMedia.video !== false) {
            const stream = await this.getCamera();
            this.triggerUpdatedLocalStreamCallbacks(stream);
        } else {
            this.triggerUpdatedLocalStreamCallbacks(null);
        }
    }

    private applyPreviousConfig() {
        this.constraintsMedia = this.previousConstraint;
        if(!this.constraintsMedia.video){
            this.disableCameraStyle();
        }else{
            this.enableCameraStyle();
        }
        if(!this.constraintsMedia.audio){
            this.disableMicrophoneStyle()
        }else{
            this.enableMicrophoneStyle()
        }

        this.getCamera().then((stream: MediaStream) => {
            this.triggerUpdatedLocalStreamCallbacks(stream);
        });
    }

    private enableCameraStyle(){
        this.cinemaClose.style.display = "none";
        this.cinemaBtn.classList.remove("disabled");
        this.cinema.style.display = "block";
    }

    private disableCameraStyle(){
        this.cinemaClose.style.display = "block";
        this.cinema.style.display = "none";
        this.cinemaBtn.classList.add("disabled");
        this.constraintsMedia.video = false;
        this.myCamVideo.srcObject = null;
    }

    private enableMicrophoneStyle(){
        this.microphoneClose.style.display = "none";
        this.microphone.style.display = "block";
        this.microphoneBtn.classList.remove("disabled");
    }

    private disableMicrophoneStyle(){
        this.microphoneClose.style.display = "block";
        this.microphone.style.display = "none";
        this.microphoneBtn.classList.add("disabled");
        this.constraintsMedia.audio = false;
    }

    private enableScreenSharing() {
        this.monitorClose.style.display = "none";
        this.monitor.style.display = "block";
        this.monitorBtn.classList.add("enabled");
        this.getScreenMedia().then((stream) => {
            this.triggerStartedScreenSharingCallbacks(stream);
        });
    }

    private disableScreenSharing() {
        this.monitorClose.style.display = "block";
        this.monitor.style.display = "none";
        this.monitorBtn.classList.remove("enabled");
        this.removeActiveScreenSharingVideo('me');
        this.localScreenCapture?.getTracks().forEach((track: MediaStreamTrack) => {
            track.stop();
        });
        if (this.localScreenCapture === null) {
            console.warn('Weird: trying to remove a screen sharing that is not enabled');
            return;
        }
        const localScreenCapture = this.localScreenCapture;
        this.getCamera().then((stream) => {
            this.triggerStoppedScreenSharingCallbacks(localScreenCapture);
        });
        this.localScreenCapture = null;
    }

    //get screen
    getScreenMedia() : Promise<MediaStream>{
        try {
            return this._startScreenCapture()
                .then((stream: MediaStream) => {
                    this.localScreenCapture = stream;

                    // If stream ends (for instance if user clicks the stop screen sharing button in the browser), let's close the view
                    for (const track of stream.getTracks()) {
                        track.onended = () => {
                            this.disableScreenSharing();
                        };
                    }

                    this.addScreenSharingActiveVideo('me', DivImportance.Normal);
                    HtmlUtils.getElementByIdOrFail<HTMLVideoElement>('screen-sharing-me').srcObject = stream;

                    return stream;
                })
                .catch((err: unknown) => {
                    console.error("Error => getScreenMedia => ", err);
                    throw err;
                });
        }catch (err) {
            return new Promise((resolve, reject) => { // eslint-disable-line no-unused-vars
                reject(err);
            });
        }
    }

    private _startScreenCapture() {
        if (navigator.getDisplayMedia) { 
            return navigator.getDisplayMedia({video: true});
        } else if (navigator.mediaDevices.getDisplayMedia) {
            return navigator.mediaDevices.getDisplayMedia({video: true});
        } else {
            return new Promise((resolve, reject) => { // eslint-disable-line no-unused-vars
                reject("error sharing screen");
            });
        }
    }

    //get camera
    async getCamera(): Promise<MediaStream> {
        if (navigator.mediaDevices === undefined) {
            if (window.location.protocol === 'http:') {
                throw new Error('Unable to access your camera or microphone. You need to use a HTTPS connection.');
            } else {
                throw new Error('Unable to access your camera or microphone. Your browser is too old.');
            }
        }

        return this.getLocalStream().catch(() => {
            console.info('Error get camera, trying with video option at null');
            this.disabledCameraView();
            return this.getLocalStream().then((stream : MediaStream) => {
                this.hasCamera = false;
                return stream;
            }).catch((err) => {
                console.info("error get media ", this.constraintsMedia.video, this.constraintsMedia.audio, err);
                throw err;
            });
        });

        //TODO resize remote cam
        /*console.log(this.localStream.getTracks());
        let videoMediaStreamTrack =  this.localStream.getTracks().find((media : MediaStreamTrack) => media.kind === "video");
        let {width, height} = videoMediaStreamTrack.getSettings();
        console.info(`${width}x${height}`); // 6*/
    }

    private getLocalStream() : Promise<MediaStream> {
        return navigator.mediaDevices.getUserMedia(this.constraintsMedia).then((stream : MediaStream) => {
            this.localStream = stream;
            this.myCamVideo.srcObject = this.localStream;
            return stream;
        }).catch((err: Error) => {
            throw err;
        });
    }

    /**
     * Stops the camera from filming
     */
    public stopCamera(): void {
        if (this.localStream) {
            for (const track of this.localStream.getVideoTracks()) {
                track.stop();
            }
        }
    }

    /**
     * Stops the microphone from listening
     */
    public stopMicrophone(): void {
        if (this.localStream) {
            for (const track of this.localStream.getAudioTracks()) {
                track.stop();
            }
        }
    }

    setCamera(id: string): Promise<MediaStream> {
        let video = this.constraintsMedia.video;
        if (typeof(video) === 'boolean' || video === undefined) {
            video = {}
        }
        video.deviceId = {
            exact: id
        };

        return this.getCamera();
    }

    setMicrophone(id: string): Promise<MediaStream> {
        let audio = this.constraintsMedia.audio;
        if (typeof(audio) === 'boolean' || audio === undefined) {
            audio = {}
        }
        audio.deviceId = {
            exact: id
        };

        return this.getCamera();
    }

    addActiveVideo(userId: string, reportCallBack: ReportCallback|undefined, userName: string = ""){
        this.webrtcInAudio.play();

        userName = userName.toUpperCase();
        const color = this.getColorByString(userName);

        const html =  `
            <div id="div-${userId}" class="video-container">
                <div class="connecting-spinner"></div>
                <div class="rtc-error" style="display: none"></div>
                <i id="name-${userId}" style="background-color: ${color};">${userName}</i>
                <img id="microphone-${userId}" src="resources/logos/microphone-close.svg">
                ` +
                ((reportCallBack!==undefined)?`<img id="report-${userId}" class="report active" src="resources/logos/report.svg">`:'')
                +
                `<video id="${userId}" autoplay></video>
            </div>
        `;

        layoutManager.add(DivImportance.Normal, userId, html);

        if (reportCallBack) {
            const reportBtn = this.getElementByIdOrFail<HTMLDivElement>(`report-${userId}`);
            reportBtn.addEventListener('click', (e: MouseEvent) => {
                e.preventDefault();
                this.showReportModal(userId, userName, reportCallBack);
            });
        }

        this.remoteVideo.set(userId, this.getElementByIdOrFail<HTMLVideoElement>(userId));
    }
    
    addScreenSharingActiveVideo(userId: string, divImportance: DivImportance = DivImportance.Important){

        userId = `screen-sharing-${userId}`;
        const html = `
            <div id="div-${userId}" class="video-container">
                <video id="${userId}" autoplay></video>
            </div>
        `;

        layoutManager.add(divImportance, userId, html);

        this.remoteVideo.set(userId, this.getElementByIdOrFail<HTMLVideoElement>(userId));
    }
    
    disabledMicrophoneByUserId(userId: number){
        const element = document.getElementById(`microphone-${userId}`);
        if(!element){
            return;
        }
        element.classList.add('active')
    }
    
    enabledMicrophoneByUserId(userId: number){
        const element = document.getElementById(`microphone-${userId}`);
        if(!element){
            return;
        }
        element.classList.remove('active')
    }
    
    disabledVideoByUserId(userId: number) {
        let element = document.getElementById(`${userId}`);
        if (element) {
            element.style.opacity = "0";
        }
        element = document.getElementById(`name-${userId}`);
        if (element) {
            element.style.display = "block";
        }
    }
    
    enabledVideoByUserId(userId: number){
        let element = document.getElementById(`${userId}`);
        if(element){
            element.style.opacity = "1";
        }
        element = document.getElementById(`name-${userId}`);
        if(element){
            element.style.display = "none";
        }
    }

    addStreamRemoteVideo(userId: string, stream : MediaStream){
        const remoteVideo = this.remoteVideo.get(userId);
        if (remoteVideo === undefined) {
            throw `Unable to find video for ${userId}`;
        }
        remoteVideo.srcObject = stream;
    }
    addStreamRemoteScreenSharing(userId: string, stream : MediaStream){
        // In the case of screen sharing (going both ways), we may need to create the HTML element if it does not exist yet
        const remoteVideo = this.remoteVideo.get(`screen-sharing-${userId}`);
        if (remoteVideo === undefined) {
            this.addScreenSharingActiveVideo(userId);
        }

        this.addStreamRemoteVideo(`screen-sharing-${userId}`, stream);
    }
    
    removeActiveVideo(userId: string){
        layoutManager.remove(userId);
        this.remoteVideo.delete(userId);
    }
    removeActiveScreenSharingVideo(userId: string) {
        this.removeActiveVideo(`screen-sharing-${userId}`)
    }

    isConnecting(userId: string): void {
        const connectingSpinnerDiv = this.getSpinner(userId);
        if (connectingSpinnerDiv === null) {
            return;
        }
        connectingSpinnerDiv.style.display = 'block';
    }

    isConnected(userId: string): void {
        const connectingSpinnerDiv = this.getSpinner(userId);
        if (connectingSpinnerDiv === null) {
            return;
        }
        connectingSpinnerDiv.style.display = 'none';
    }

    isError(userId: string): void {
        console.log("isError", `div-${userId}`);
        const element = document.getElementById(`div-${userId}`);
        if(!element){
            return;
        }
        const errorDiv = element.getElementsByClassName('rtc-error').item(0) as HTMLDivElement|null;
        if (errorDiv === null) {
            return;
        }
        errorDiv.style.display = 'block';
    }
    isErrorScreenSharing(userId: string): void {
        this.isError(`screen-sharing-${userId}`);
    }


    private getSpinner(userId: string): HTMLDivElement|null {
        const element = document.getElementById(`div-${userId}`);
        if(!element){
            return null;
        }
        const connnectingSpinnerDiv = element.getElementsByClassName('connecting-spinner').item(0) as HTMLDivElement|null;
        return connnectingSpinnerDiv;
    }
    
    private getColorByString(str: String) : String|null {
        let hash = 0;
        if (str.length === 0) return null;
        for (let i = 0; i < str.length; i++) {
            hash = str.charCodeAt(i) + ((hash << 5) - hash);
            hash = hash & hash;
        }
        let color = '#';
        for (let i = 0; i < 3; i++) {
            const value = (hash >> (i * 8)) & 255;
            color += ('00' + value.toString(16)).substr(-2);
        }
        return color;
    }

    private getElementByIdOrFail<T extends HTMLElement>(id: string): T {
        const elem = document.getElementById(id);
        if (elem === null) {
            throw new Error("Cannot find HTML element with id '"+id+"'");
        }
        // FIXME: does not check the type of the returned type
        return elem as T;
    }

    public showReportModal(userId: string, userName: string, reportCallBack: ReportCallback){
        //create report text area
        const mainContainer = this.getElementByIdOrFail<HTMLDivElement>('main-container');

        const divReport = document.createElement('div');
        divReport.classList.add('modal-report-user');

        const inputHidden = document.createElement('input');
        inputHidden.id = 'input-report-user';
        inputHidden.type = 'hidden';
        inputHidden.value = userId;
        divReport.appendChild(inputHidden);

        const titleMessage = document.createElement('p');
        titleMessage.id = 'title-report-user';
        titleMessage.innerText = 'Open a report';
        divReport.appendChild(titleMessage);

        const bodyMessage = document.createElement('p');
        bodyMessage.id = 'body-report-user';
        bodyMessage.innerText = `You are about to open a report regarding an offensive conduct from user ${userName.toUpperCase()}. Please explain to us how you think ${userName.toUpperCase()} breached the code of conduct.`;
        divReport.appendChild(bodyMessage);

        const imgReportUser = document.createElement('img');
        imgReportUser.id = 'img-report-user';
        imgReportUser.src = 'resources/logos/report.svg';
        divReport.appendChild(imgReportUser);

        const textareaUser = document.createElement('textarea');
        textareaUser.id = 'textarea-report-user';
        textareaUser.placeholder = 'Write ...';
        divReport.appendChild(textareaUser);

        const buttonReport = document.createElement('button');
        buttonReport.id = 'button-save-report-user';
        buttonReport.innerText = 'Report';
        buttonReport.addEventListener('click', () => {
            if(!textareaUser.value){
                textareaUser.style.border = '1px solid red'
                return;
            }
            reportCallBack(textareaUser.value);
            divReport.remove();
        });
        divReport.appendChild(buttonReport);

        const buttonCancel = document.createElement('img');
        buttonCancel.id = 'cancel-report-user';
        buttonCancel.src = 'resources/logos/close.svg';
        buttonCancel.addEventListener('click', () => {
            divReport.remove();
        });
        divReport.appendChild(buttonCancel);

        mainContainer.appendChild(divReport);
    }

    /**
     * For some reasons, the microphone muted icon or the stream is not always up to date.
     * Here, every 30 seconds, we are "reseting" the streams and sending again the constraints to the other peers via the data channel again (see SimplePeer::pushVideoToRemoteUser)
    **/
    private pingCameraStatus(){
        setTimeout(() => {
            console.log('ping camera status');
            this.getCamera().then((stream: MediaStream) => {
                this.triggerUpdatedLocalStreamCallbacks(stream);
                this.pingCameraStatus();
            });
        }, 30000);
    }

    //check if user is active
    private checkActiveUser(){
        if(this.setTimeOutlastUpdateScene){
            clearTimeout(this.setTimeOutlastUpdateScene);
        }
        this.setTimeOutlastUpdateScene = setTimeout(() => {
            const now = new Date();
            //if last update is more of 10 sec
            if( (now.getTime() - this.lastUpdateScene.getTime()) > 10000) {
                this.blurCamera();
            }else{
                this.focusCamera();
            }
            this.checkActiveUser();
        }, this.focused ? 10000 : 1000);
    }
}

export const mediaManager = new MediaManager();<|MERGE_RESOLUTION|>--- conflicted
+++ resolved
@@ -38,15 +38,13 @@
     private cinemaBtn: HTMLDivElement;
     private monitorBtn: HTMLDivElement;
 
-<<<<<<< HEAD
     private previousConstraint : MediaStreamConstraints;
     private focused : boolean = true;
 
     private lastUpdateScene : Date = new Date();
     private setTimeOutlastUpdateScene? : NodeJS.Timeout;
-=======
+
     private hasCamera = true;
->>>>>>> 0a52d924
 
     constructor() {
 
@@ -172,16 +170,7 @@
     }
 
     public enableCamera() {
-<<<<<<< HEAD
         this.enableCameraStyle();
-=======
-        if(!this.hasCamera){
-            return;
-        }
-        this.cinemaClose.style.display = "none";
-        this.cinemaBtn.classList.remove("disabled");
-        this.cinema.style.display = "block";
->>>>>>> 0a52d924
         this.constraintsMedia.video = videoConstraint;
         this.getCamera().then((stream: MediaStream) => {
             this.triggerUpdatedLocalStreamCallbacks(stream);
@@ -189,13 +178,8 @@
     }
 
     public async disableCamera() {
-<<<<<<< HEAD
         this.disableCameraStyle();
-        this.stopCamera();
-
-=======
-        this.disabledCameraView();
->>>>>>> 0a52d924
+
         if (this.constraintsMedia.audio !== false) {
             const stream = await this.getCamera();
             this.triggerUpdatedLocalStreamCallbacks(stream);
@@ -204,66 +188,58 @@
         }
     }
 
-    private disabledCameraView(){
+    public enableMicrophone() {
+        this.enableMicrophoneStyle();
+        this.constraintsMedia.audio = true;
+
+        this.getCamera().then((stream) => {
+            this.triggerUpdatedLocalStreamCallbacks(stream);
+        });
+    }
+
+    public async disableMicrophone() {
+        this.disableMicrophoneStyle();
+        this.stopMicrophone();
+
+        if (this.constraintsMedia.video !== false) {
+            const stream = await this.getCamera();
+            this.triggerUpdatedLocalStreamCallbacks(stream);
+        } else {
+            this.triggerUpdatedLocalStreamCallbacks(null);
+        }
+    }
+
+    private applyPreviousConfig() {
+        this.constraintsMedia = this.previousConstraint;
+        if(!this.constraintsMedia.video){
+            this.disableCameraStyle();
+        }else{
+            this.enableCameraStyle();
+        }
+        if(!this.constraintsMedia.audio){
+            this.disableMicrophoneStyle()
+        }else{
+            this.enableMicrophoneStyle()
+        }
+
+        this.getCamera().then((stream: MediaStream) => {
+            this.triggerUpdatedLocalStreamCallbacks(stream);
+        });
+    }
+
+    private enableCameraStyle(){
+        this.cinemaClose.style.display = "none";
+        this.cinemaBtn.classList.remove("disabled");
+        this.cinema.style.display = "block";
+    }
+
+    private disableCameraStyle(){
         this.cinemaClose.style.display = "block";
         this.cinema.style.display = "none";
         this.cinemaBtn.classList.add("disabled");
         this.constraintsMedia.video = false;
         this.myCamVideo.srcObject = null;
         this.stopCamera();
-    }
-
-    public enableMicrophone() {
-        this.enableMicrophoneStyle();
-        this.constraintsMedia.audio = true;
-
-        this.getCamera().then((stream) => {
-            this.triggerUpdatedLocalStreamCallbacks(stream);
-        });
-    }
-
-    public async disableMicrophone() {
-        this.disableMicrophoneStyle();
-        this.stopMicrophone();
-
-        if (this.constraintsMedia.video !== false) {
-            const stream = await this.getCamera();
-            this.triggerUpdatedLocalStreamCallbacks(stream);
-        } else {
-            this.triggerUpdatedLocalStreamCallbacks(null);
-        }
-    }
-
-    private applyPreviousConfig() {
-        this.constraintsMedia = this.previousConstraint;
-        if(!this.constraintsMedia.video){
-            this.disableCameraStyle();
-        }else{
-            this.enableCameraStyle();
-        }
-        if(!this.constraintsMedia.audio){
-            this.disableMicrophoneStyle()
-        }else{
-            this.enableMicrophoneStyle()
-        }
-
-        this.getCamera().then((stream: MediaStream) => {
-            this.triggerUpdatedLocalStreamCallbacks(stream);
-        });
-    }
-
-    private enableCameraStyle(){
-        this.cinemaClose.style.display = "none";
-        this.cinemaBtn.classList.remove("disabled");
-        this.cinema.style.display = "block";
-    }
-
-    private disableCameraStyle(){
-        this.cinemaClose.style.display = "block";
-        this.cinema.style.display = "none";
-        this.cinemaBtn.classList.add("disabled");
-        this.constraintsMedia.video = false;
-        this.myCamVideo.srcObject = null;
     }
 
     private enableMicrophoneStyle(){
@@ -361,7 +337,7 @@
 
         return this.getLocalStream().catch(() => {
             console.info('Error get camera, trying with video option at null');
-            this.disabledCameraView();
+            this.disableCameraStyle();
             return this.getLocalStream().then((stream : MediaStream) => {
                 this.hasCamera = false;
                 return stream;
