--- conflicted
+++ resolved
@@ -601,7 +601,13 @@
         mainContainer.appendChild(divReport);
     }
 
-<<<<<<< HEAD
+    public addNewParticipant(userId: number|string, name: string|undefined, img?: string, reportCallBack?: ReportCallback){
+        this.discussionManager.addParticipant(userId, name, img, false, reportCallBack);
+    }
+
+    public removeParticipant(userId: number|string){
+        this.discussionManager.removeParticipant(userId);
+    }
     public addTriggerCloseJitsiFrameButton(id: String, Function: Function){
         this.triggerCloseJistiFrame.set(id, Function);
     }
@@ -613,13 +619,7 @@
     private triggerCloseJitsiFrameButton(): void {
         for (const callback of this.triggerCloseJistiFrame.values()) {
             callback();
-=======
-    public addNewParticipant(userId: number|string, name: string|undefined, img?: string, reportCallBack?: ReportCallback){
-        this.discussionManager.addParticipant(userId, name, img, false, reportCallBack);
-    }
-
-    public removeParticipant(userId: number|string){
-        this.discussionManager.removeParticipant(userId);
+        }
     }
 
     public addNewMessage(name: string, message: string, isMe: boolean = false){
@@ -628,7 +628,6 @@
         //when there are new message, show discussion
         if(!this.discussionManager.activatedDiscussion) {
             this.discussionManager.showDiscussionPart();
->>>>>>> 73968bab
         }
     }
 
