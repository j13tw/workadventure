import {DivImportance, layoutManager} from "./LayoutManager";
import {HtmlUtils} from "./HtmlUtils";
import {DiscussionManager, SendMessageCallback} from "./DiscussionManager";
import {UserInputManager} from "../Phaser/UserInput/UserInputManager";
declare const navigator:any; // eslint-disable-line @typescript-eslint/no-explicit-any

const videoConstraint: boolean|MediaTrackConstraints = {
    width: { ideal: 1280 },
    height: { ideal: 720 },
    facingMode: "user"
};

export type UpdatedLocalStreamCallback = (media: MediaStream|null) => void;
export type StartScreenSharingCallback = (media: MediaStream) => void;
export type StopScreenSharingCallback = (media: MediaStream) => void;
export type ReportCallback = (message: string) => void;

// TODO: Split MediaManager in 2 classes: MediaManagerUI (in charge of HTML) and MediaManager (singleton in charge of the camera only)
// TODO: verify that microphone event listeners are not triggered plenty of time NOW (since MediaManager is created many times!!!!)
export class MediaManager {
    localStream: MediaStream|null = null;
    localScreenCapture: MediaStream|null = null;
    private remoteVideo: Map<string, HTMLVideoElement> = new Map<string, HTMLVideoElement>();
    myCamVideo: HTMLVideoElement;
    cinemaClose: HTMLImageElement;
    cinema: HTMLImageElement;
    monitorClose: HTMLImageElement;
    monitor: HTMLImageElement;
    microphoneClose: HTMLImageElement;
    microphone: HTMLImageElement;
    webrtcInAudio: HTMLAudioElement;
    constraintsMedia : MediaStreamConstraints = {
        audio: true,
        video: videoConstraint
    };
    updatedLocalStreamCallBacks : Set<UpdatedLocalStreamCallback> = new Set<UpdatedLocalStreamCallback>();
    startScreenSharingCallBacks : Set<StartScreenSharingCallback> = new Set<StartScreenSharingCallback>();
    stopScreenSharingCallBacks : Set<StopScreenSharingCallback> = new Set<StopScreenSharingCallback>();
    private microphoneBtn: HTMLDivElement;
    private cinemaBtn: HTMLDivElement;
    private monitorBtn: HTMLDivElement;

<<<<<<< HEAD
    private previousConstraint : MediaStreamConstraints;
    private focused : boolean = true;

    private lastUpdateScene : Date = new Date();
    private setTimeOutlastUpdateScene? : NodeJS.Timeout;
=======
    private discussionManager: DiscussionManager;

    private userInputManager?: UserInputManager;
>>>>>>> 92137dc0

    private hasCamera = true;

    constructor() {

        this.myCamVideo = HtmlUtils.getElementByIdOrFail<HTMLVideoElement>('myCamVideo');
        this.webrtcInAudio = HtmlUtils.getElementByIdOrFail<HTMLAudioElement>('audio-webrtc-in');
        this.webrtcInAudio.volume = 0.2;

        this.microphoneBtn = HtmlUtils.getElementByIdOrFail<HTMLDivElement>('btn-micro');
        this.microphoneClose = HtmlUtils.getElementByIdOrFail<HTMLImageElement>('microphone-close');
        this.microphoneClose.style.display = "none";
        this.microphoneClose.addEventListener('click', (e: MouseEvent) => {
            e.preventDefault();
            this.enableMicrophone();
            //update tracking
        });
        this.microphone = HtmlUtils.getElementByIdOrFail<HTMLImageElement>('microphone');
        this.microphone.addEventListener('click', (e: MouseEvent) => {
            e.preventDefault();
            this.disableMicrophone();
            //update tracking
        });

        this.cinemaBtn = HtmlUtils.getElementByIdOrFail<HTMLDivElement>('btn-video');
        this.cinemaClose = HtmlUtils.getElementByIdOrFail<HTMLImageElement>('cinema-close');
        this.cinemaClose.style.display = "none";
        this.cinemaClose.addEventListener('click', (e: MouseEvent) => {
            e.preventDefault();
            this.enableCamera();
            //update tracking
        });
        this.cinema = HtmlUtils.getElementByIdOrFail<HTMLImageElement>('cinema');
        this.cinema.addEventListener('click', (e: MouseEvent) => {
            e.preventDefault();
            this.disableCamera();
            //update tracking
        });

        this.monitorBtn = HtmlUtils.getElementByIdOrFail<HTMLDivElement>('btn-monitor');
        this.monitorClose = HtmlUtils.getElementByIdOrFail<HTMLImageElement>('monitor-close');
        this.monitorClose.style.display = "block";
        this.monitorClose.addEventListener('click', (e: MouseEvent) => {
            e.preventDefault();
            this.enableScreenSharing();
            //update tracking
        });
        this.monitor = HtmlUtils.getElementByIdOrFail<HTMLImageElement>('monitor');
        this.monitor.style.display = "none";
        this.monitor.addEventListener('click', (e: MouseEvent) => {
            e.preventDefault();
            this.disableScreenSharing();
            //update tracking
        });

<<<<<<< HEAD
        this.previousConstraint = JSON.parse(JSON.stringify(this.constraintsMedia));
        this.pingCameraStatus();

        this.checkActiveUser();
    }

    public setLastUpdateScene(){
        this.lastUpdateScene = new Date();
    }

    public blurCamera() {
        if(!this.focused){
            return;
        }
        this.focused = false;
        this.previousConstraint = JSON.parse(JSON.stringify(this.constraintsMedia));
        this.disableCamera();
    }

    public focusCamera() {
        if(this.focused){
            return;
        }
        this.focused = true;
        this.applyPreviousConfig();
=======
        this.discussionManager = new DiscussionManager(this,'');
>>>>>>> 92137dc0
    }

    public onUpdateLocalStream(callback: UpdatedLocalStreamCallback): void {
        this.updatedLocalStreamCallBacks.add(callback);
    }

    public onStartScreenSharing(callback: StartScreenSharingCallback): void {
        this.startScreenSharingCallBacks.add(callback);
    }

    public onStopScreenSharing(callback: StopScreenSharingCallback): void {
        this.stopScreenSharingCallBacks.add(callback);
    }

    removeUpdateLocalStreamEventListener(callback: UpdatedLocalStreamCallback): void {
        this.updatedLocalStreamCallBacks.delete(callback);
    }

    private triggerUpdatedLocalStreamCallbacks(stream: MediaStream|null): void {
        for (const callback of this.updatedLocalStreamCallBacks) {
            callback(stream);
        }
    }

    private triggerStartedScreenSharingCallbacks(stream: MediaStream): void {
        for (const callback of this.startScreenSharingCallBacks) {
            callback(stream);
        }
    }

    private triggerStoppedScreenSharingCallbacks(stream: MediaStream): void {
        for (const callback of this.stopScreenSharingCallBacks) {
            callback(stream);
        }
    }

    public showGameOverlay(){
        const gameOverlay = HtmlUtils.getElementByIdOrFail('game-overlay');
        gameOverlay.classList.add('active');
    }

    public hideGameOverlay(){
        const gameOverlay = HtmlUtils.getElementByIdOrFail('game-overlay');
        gameOverlay.classList.remove('active');
    }

    public enableCamera() {
        this.enableCameraStyle();
        this.constraintsMedia.video = videoConstraint;
        this.getCamera().then((stream: MediaStream) => {
            this.triggerUpdatedLocalStreamCallbacks(stream);
        });
    }

    public async disableCamera() {
        this.disableCameraStyle();

        if (this.constraintsMedia.audio !== false) {
            const stream = await this.getCamera();
            this.triggerUpdatedLocalStreamCallbacks(stream);
        } else {
            this.triggerUpdatedLocalStreamCallbacks(null);
        }
    }

    public enableMicrophone() {
        this.enableMicrophoneStyle();
        this.constraintsMedia.audio = true;

        this.getCamera().then((stream) => {
            this.triggerUpdatedLocalStreamCallbacks(stream);
        });
    }

    public async disableMicrophone() {
        this.disableMicrophoneStyle();
        this.stopMicrophone();

        if (this.constraintsMedia.video !== false) {
            const stream = await this.getCamera();
            this.triggerUpdatedLocalStreamCallbacks(stream);
        } else {
            this.triggerUpdatedLocalStreamCallbacks(null);
        }
    }

    private applyPreviousConfig() {
        this.constraintsMedia = this.previousConstraint;
        if(!this.constraintsMedia.video){
            this.disableCameraStyle();
        }else{
            this.enableCameraStyle();
        }
        if(!this.constraintsMedia.audio){
            this.disableMicrophoneStyle()
        }else{
            this.enableMicrophoneStyle()
        }

        this.getCamera().then((stream: MediaStream) => {
            this.triggerUpdatedLocalStreamCallbacks(stream);
        });
    }

    private enableCameraStyle(){
        this.cinemaClose.style.display = "none";
        this.cinemaBtn.classList.remove("disabled");
        this.cinema.style.display = "block";
    }

    private disableCameraStyle(){
        this.cinemaClose.style.display = "block";
        this.cinema.style.display = "none";
        this.cinemaBtn.classList.add("disabled");
        this.constraintsMedia.video = false;
        this.myCamVideo.srcObject = null;
        this.stopCamera();
    }

    private enableMicrophoneStyle(){
        this.microphoneClose.style.display = "none";
        this.microphone.style.display = "block";
        this.microphoneBtn.classList.remove("disabled");
    }

    private disableMicrophoneStyle(){
        this.microphoneClose.style.display = "block";
        this.microphone.style.display = "none";
        this.microphoneBtn.classList.add("disabled");
        this.constraintsMedia.audio = false;
    }

    private enableScreenSharing() {
        this.monitorClose.style.display = "none";
        this.monitor.style.display = "block";
        this.monitorBtn.classList.add("enabled");
        this.getScreenMedia().then((stream) => {
            this.triggerStartedScreenSharingCallbacks(stream);
        });
    }

    private disableScreenSharing() {
        this.monitorClose.style.display = "block";
        this.monitor.style.display = "none";
        this.monitorBtn.classList.remove("enabled");
        this.removeActiveScreenSharingVideo('me');
        this.localScreenCapture?.getTracks().forEach((track: MediaStreamTrack) => {
            track.stop();
        });
        if (this.localScreenCapture === null) {
            console.warn('Weird: trying to remove a screen sharing that is not enabled');
            return;
        }
        const localScreenCapture = this.localScreenCapture;
        this.getCamera().then((stream) => {
            this.triggerStoppedScreenSharingCallbacks(localScreenCapture);
        });
        this.localScreenCapture = null;
    }

    //get screen
    getScreenMedia() : Promise<MediaStream>{
        try {
            return this._startScreenCapture()
                .then((stream: MediaStream) => {
                    this.localScreenCapture = stream;

                    // If stream ends (for instance if user clicks the stop screen sharing button in the browser), let's close the view
                    for (const track of stream.getTracks()) {
                        track.onended = () => {
                            this.disableScreenSharing();
                        };
                    }

                    this.addScreenSharingActiveVideo('me', DivImportance.Normal);
                    HtmlUtils.getElementByIdOrFail<HTMLVideoElement>('screen-sharing-me').srcObject = stream;

                    return stream;
                })
                .catch((err: unknown) => {
                    console.error("Error => getScreenMedia => ", err);
                    throw err;
                });
        }catch (err) {
            return new Promise((resolve, reject) => { // eslint-disable-line no-unused-vars
                reject(err);
            });
        }
    }

    private _startScreenCapture() {
        if (navigator.getDisplayMedia) { 
            return navigator.getDisplayMedia({video: true});
        } else if (navigator.mediaDevices.getDisplayMedia) {
            return navigator.mediaDevices.getDisplayMedia({video: true});
        } else {
            return new Promise((resolve, reject) => { // eslint-disable-line no-unused-vars
                reject("error sharing screen");
            });
        }
    }

    //get camera
    async getCamera(): Promise<MediaStream> {
        if (navigator.mediaDevices === undefined) {
            if (window.location.protocol === 'http:') {
                throw new Error('Unable to access your camera or microphone. You need to use a HTTPS connection.');
            } else {
                throw new Error('Unable to access your camera or microphone. Your browser is too old.');
            }
        }

        return this.getLocalStream().catch(() => {
            console.info('Error get camera, trying with video option at null');
            this.disableCameraStyle();
            return this.getLocalStream().then((stream : MediaStream) => {
                this.hasCamera = false;
                return stream;
            }).catch((err) => {
                console.info("error get media ", this.constraintsMedia.video, this.constraintsMedia.audio, err);
                throw err;
            });
        });

        //TODO resize remote cam
        /*console.log(this.localStream.getTracks());
        let videoMediaStreamTrack =  this.localStream.getTracks().find((media : MediaStreamTrack) => media.kind === "video");
        let {width, height} = videoMediaStreamTrack.getSettings();
        console.info(`${width}x${height}`); // 6*/
    }

    private getLocalStream() : Promise<MediaStream> {
        return navigator.mediaDevices.getUserMedia(this.constraintsMedia).then((stream : MediaStream) => {
            this.localStream = stream;
            this.myCamVideo.srcObject = this.localStream;
            return stream;
        }).catch((err: Error) => {
            throw err;
        });
    }

    /**
     * Stops the camera from filming
     */
    public stopCamera(): void {
        if (this.localStream) {
            for (const track of this.localStream.getVideoTracks()) {
                track.stop();
            }
        }
    }

    /**
     * Stops the microphone from listening
     */
    public stopMicrophone(): void {
        if (this.localStream) {
            for (const track of this.localStream.getAudioTracks()) {
                track.stop();
            }
        }
    }

    setCamera(id: string): Promise<MediaStream> {
        let video = this.constraintsMedia.video;
        if (typeof(video) === 'boolean' || video === undefined) {
            video = {}
        }
        video.deviceId = {
            exact: id
        };

        return this.getCamera();
    }

    setMicrophone(id: string): Promise<MediaStream> {
        let audio = this.constraintsMedia.audio;
        if (typeof(audio) === 'boolean' || audio === undefined) {
            audio = {}
        }
        audio.deviceId = {
            exact: id
        };

        return this.getCamera();
    }

    addActiveVideo(userId: string, reportCallBack: ReportCallback|undefined, userName: string = ""){
        this.webrtcInAudio.play();

        userName = userName.toUpperCase();
        const color = this.getColorByString(userName);

        const html =  `
            <div id="div-${userId}" class="video-container">
                <div class="connecting-spinner"></div>
                <div class="rtc-error" style="display: none"></div>
                <i id="name-${userId}" style="background-color: ${color};">${userName}</i>
                <img id="microphone-${userId}" src="resources/logos/microphone-close.svg">
                ` +
                ((reportCallBack!==undefined)?`<img id="report-${userId}" class="report active" src="resources/logos/report.svg">`:'')
                +
                `<video id="${userId}" autoplay></video>
            </div>
        `;

        layoutManager.add(DivImportance.Normal, userId, html);

        if (reportCallBack) {
            const reportBtn = HtmlUtils.getElementByIdOrFail<HTMLDivElement>(`report-${userId}`);
            reportBtn.addEventListener('click', (e: MouseEvent) => {
                e.preventDefault();
                this.showReportModal(userId, userName, reportCallBack);
            });
        }

        this.remoteVideo.set(userId, HtmlUtils.getElementByIdOrFail<HTMLVideoElement>(userId));

        //permit to create participant in discussion part
        this.addNewParticipant(userId, userName, undefined, reportCallBack);
    }
    
    addScreenSharingActiveVideo(userId: string, divImportance: DivImportance = DivImportance.Important){

        userId = `screen-sharing-${userId}`;
        const html = `
            <div id="div-${userId}" class="video-container">
                <video id="${userId}" autoplay></video>
            </div>
        `;

        layoutManager.add(divImportance, userId, html);

        this.remoteVideo.set(userId, HtmlUtils.getElementByIdOrFail<HTMLVideoElement>(userId));
    }
    
    disabledMicrophoneByUserId(userId: number){
        const element = document.getElementById(`microphone-${userId}`);
        if(!element){
            return;
        }
        element.classList.add('active')
    }
    
    enabledMicrophoneByUserId(userId: number){
        const element = document.getElementById(`microphone-${userId}`);
        if(!element){
            return;
        }
        element.classList.remove('active')
    }
    
    disabledVideoByUserId(userId: number) {
        let element = document.getElementById(`${userId}`);
        if (element) {
            element.style.opacity = "0";
        }
        element = document.getElementById(`name-${userId}`);
        if (element) {
            element.style.display = "block";
        }
    }
    
    enabledVideoByUserId(userId: number){
        let element = document.getElementById(`${userId}`);
        if(element){
            element.style.opacity = "1";
        }
        element = document.getElementById(`name-${userId}`);
        if(element){
            element.style.display = "none";
        }
    }

    addStreamRemoteVideo(userId: string, stream : MediaStream){
        const remoteVideo = this.remoteVideo.get(userId);
        if (remoteVideo === undefined) {
            throw `Unable to find video for ${userId}`;
        }
        remoteVideo.srcObject = stream;
    }
    addStreamRemoteScreenSharing(userId: string, stream : MediaStream){
        // In the case of screen sharing (going both ways), we may need to create the HTML element if it does not exist yet
        const remoteVideo = this.remoteVideo.get(`screen-sharing-${userId}`);
        if (remoteVideo === undefined) {
            this.addScreenSharingActiveVideo(userId);
        }

        this.addStreamRemoteVideo(`screen-sharing-${userId}`, stream);
    }
    
    removeActiveVideo(userId: string){
        layoutManager.remove(userId);
        this.remoteVideo.delete(userId);

        //permit to remove user in discussion part
        this.removeParticipant(userId);
    }
    removeActiveScreenSharingVideo(userId: string) {
        this.removeActiveVideo(`screen-sharing-${userId}`)
    }

    isConnecting(userId: string): void {
        const connectingSpinnerDiv = this.getSpinner(userId);
        if (connectingSpinnerDiv === null) {
            return;
        }
        connectingSpinnerDiv.style.display = 'block';
    }

    isConnected(userId: string): void {
        const connectingSpinnerDiv = this.getSpinner(userId);
        if (connectingSpinnerDiv === null) {
            return;
        }
        connectingSpinnerDiv.style.display = 'none';
    }

    isError(userId: string): void {
        console.log("isError", `div-${userId}`);
        const element = document.getElementById(`div-${userId}`);
        if(!element){
            return;
        }
        const errorDiv = element.getElementsByClassName('rtc-error').item(0) as HTMLDivElement|null;
        if (errorDiv === null) {
            return;
        }
        errorDiv.style.display = 'block';
    }
    isErrorScreenSharing(userId: string): void {
        this.isError(`screen-sharing-${userId}`);
    }


    private getSpinner(userId: string): HTMLDivElement|null {
        const element = document.getElementById(`div-${userId}`);
        if(!element){
            return null;
        }
        const connnectingSpinnerDiv = element.getElementsByClassName('connecting-spinner').item(0) as HTMLDivElement|null;
        return connnectingSpinnerDiv;
    }
    
    private getColorByString(str: String) : String|null {
        let hash = 0;
        if (str.length === 0) return null;
        for (let i = 0; i < str.length; i++) {
            hash = str.charCodeAt(i) + ((hash << 5) - hash);
            hash = hash & hash;
        }
        let color = '#';
        for (let i = 0; i < 3; i++) {
            const value = (hash >> (i * 8)) & 255;
            color += ('00' + value.toString(16)).substr(-2);
        }
        return color;
    }

<<<<<<< HEAD
    private getElementByIdOrFail<T extends HTMLElement>(id: string): T {
        const elem = document.getElementById(id);
        if (elem === null) {
            throw new Error("Cannot find HTML element with id '"+id+"'");
        }
        // FIXME: does not check the type of the returned type
        return elem as T;
    }

=======
>>>>>>> 92137dc0
    public showReportModal(userId: string, userName: string, reportCallBack: ReportCallback){
        //create report text area
        const mainContainer = HtmlUtils.getElementByIdOrFail<HTMLDivElement>('main-container');

        const divReport = document.createElement('div');
        divReport.classList.add('modal-report-user');

        const inputHidden = document.createElement('input');
        inputHidden.id = 'input-report-user';
        inputHidden.type = 'hidden';
        inputHidden.value = userId;
        divReport.appendChild(inputHidden);

        const titleMessage = document.createElement('p');
        titleMessage.id = 'title-report-user';
        titleMessage.innerText = 'Open a report';
        divReport.appendChild(titleMessage);

        const bodyMessage = document.createElement('p');
        bodyMessage.id = 'body-report-user';
        bodyMessage.innerText = `You are about to open a report regarding an offensive conduct from user ${userName.toUpperCase()}. Please explain to us how you think ${userName.toUpperCase()} breached the code of conduct.`;
        divReport.appendChild(bodyMessage);

        const imgReportUser = document.createElement('img');
        imgReportUser.id = 'img-report-user';
        imgReportUser.src = 'resources/logos/report.svg';
        divReport.appendChild(imgReportUser);

        const textareaUser = document.createElement('textarea');
        textareaUser.id = 'textarea-report-user';
        textareaUser.placeholder = 'Write ...';
        divReport.appendChild(textareaUser);

        const buttonReport = document.createElement('button');
        buttonReport.id = 'button-save-report-user';
        buttonReport.innerText = 'Report';
        buttonReport.addEventListener('click', () => {
            if(!textareaUser.value){
                textareaUser.style.border = '1px solid red'
                return;
            }
            reportCallBack(textareaUser.value);
            divReport.remove();
        });
        divReport.appendChild(buttonReport);

        const buttonCancel = document.createElement('img');
        buttonCancel.id = 'cancel-report-user';
        buttonCancel.src = 'resources/logos/close.svg';
        buttonCancel.addEventListener('click', () => {
            divReport.remove();
        });
        divReport.appendChild(buttonCancel);

        mainContainer.appendChild(divReport);
    }

<<<<<<< HEAD
    /**
     * For some reasons, the microphone muted icon or the stream is not always up to date.
     * Here, every 30 seconds, we are "reseting" the streams and sending again the constraints to the other peers via the data channel again (see SimplePeer::pushVideoToRemoteUser)
    **/
    private pingCameraStatus(){
        setTimeout(() => {
            console.log('ping camera status');
            this.getCamera().then((stream: MediaStream) => {
                this.triggerUpdatedLocalStreamCallbacks(stream);
                this.pingCameraStatus();
            });
        }, 30000);
    }

    //check if user is active
    private checkActiveUser(){
        if(this.setTimeOutlastUpdateScene){
            clearTimeout(this.setTimeOutlastUpdateScene);
        }
        this.setTimeOutlastUpdateScene = setTimeout(() => {
            const now = new Date();
            //if last update is more of 10 sec
            if( (now.getTime() - this.lastUpdateScene.getTime()) > 10000) {
                this.blurCamera();
            }else{
                this.focusCamera();
            }
            this.checkActiveUser();
        }, this.focused ? 10000 : 1000);
=======
    public addNewParticipant(userId: number|string, name: string|undefined, img?: string, reportCallBack?: ReportCallback){
        this.discussionManager.addParticipant(userId, name, img, false, reportCallBack);
    }

    public removeParticipant(userId: number|string){
        this.discussionManager.removeParticipant(userId);
    }

    public addNewMessage(name: string, message: string, isMe: boolean = false){
        this.discussionManager.addMessage(name, message, isMe);

        //when there are new message, show discussion
        if(!this.discussionManager.activatedDiscussion) {
            this.discussionManager.showDiscussionPart();
        }
    }

    public addSendMessageCallback(userId: string|number, callback: SendMessageCallback){
        this.discussionManager.onSendMessageCallback(userId, callback);
    }

    get activatedDiscussion(){
        return this.discussionManager.activatedDiscussion;
    }

    public setUserInputManager(userInputManager : UserInputManager){
        this.discussionManager.setUserInputManager(userInputManager);
>>>>>>> 92137dc0
    }
}

export const mediaManager = new MediaManager();<|MERGE_RESOLUTION|>--- conflicted
+++ resolved
@@ -40,17 +40,15 @@
     private cinemaBtn: HTMLDivElement;
     private monitorBtn: HTMLDivElement;
 
-<<<<<<< HEAD
     private previousConstraint : MediaStreamConstraints;
     private focused : boolean = true;
 
     private lastUpdateScene : Date = new Date();
     private setTimeOutlastUpdateScene? : NodeJS.Timeout;
-=======
+
     private discussionManager: DiscussionManager;
 
     private userInputManager?: UserInputManager;
->>>>>>> 92137dc0
 
     private hasCamera = true;
 
@@ -106,11 +104,12 @@
             //update tracking
         });
 
-<<<<<<< HEAD
         this.previousConstraint = JSON.parse(JSON.stringify(this.constraintsMedia));
         this.pingCameraStatus();
 
         this.checkActiveUser();
+
+        this.discussionManager = new DiscussionManager(this,'');
     }
 
     public setLastUpdateScene(){
@@ -132,9 +131,6 @@
         }
         this.focused = true;
         this.applyPreviousConfig();
-=======
-        this.discussionManager = new DiscussionManager(this,'');
->>>>>>> 92137dc0
     }
 
     public onUpdateLocalStream(callback: UpdatedLocalStreamCallback): void {
@@ -594,18 +590,6 @@
         return color;
     }
 
-<<<<<<< HEAD
-    private getElementByIdOrFail<T extends HTMLElement>(id: string): T {
-        const elem = document.getElementById(id);
-        if (elem === null) {
-            throw new Error("Cannot find HTML element with id '"+id+"'");
-        }
-        // FIXME: does not check the type of the returned type
-        return elem as T;
-    }
-
-=======
->>>>>>> 92137dc0
     public showReportModal(userId: string, userName: string, reportCallBack: ReportCallback){
         //create report text area
         const mainContainer = HtmlUtils.getElementByIdOrFail<HTMLDivElement>('main-container');
@@ -663,7 +647,13 @@
         mainContainer.appendChild(divReport);
     }
 
-<<<<<<< HEAD
+    public addNewParticipant(userId: number|string, name: string|undefined, img?: string, reportCallBack?: ReportCallback){
+        this.discussionManager.addParticipant(userId, name, img, false, reportCallBack);
+    }
+
+    public removeParticipant(userId: number|string){
+        this.discussionManager.removeParticipant(userId);
+    }
     /**
      * For some reasons, the microphone muted icon or the stream is not always up to date.
      * Here, every 30 seconds, we are "reseting" the streams and sending again the constraints to the other peers via the data channel again (see SimplePeer::pushVideoToRemoteUser)
@@ -678,6 +668,26 @@
         }, 30000);
     }
 
+    public addNewMessage(name: string, message: string, isMe: boolean = false){
+        this.discussionManager.addMessage(name, message, isMe);
+
+        //when there are new message, show discussion
+        if(!this.discussionManager.activatedDiscussion) {
+            this.discussionManager.showDiscussionPart();
+        }
+    }
+
+    public addSendMessageCallback(userId: string|number, callback: SendMessageCallback){
+        this.discussionManager.onSendMessageCallback(userId, callback);
+    }
+
+    get activatedDiscussion(){
+        return this.discussionManager.activatedDiscussion;
+    }
+
+    public setUserInputManager(userInputManager : UserInputManager){
+        this.discussionManager.setUserInputManager(userInputManager);
+    }
     //check if user is active
     private checkActiveUser(){
         if(this.setTimeOutlastUpdateScene){
@@ -693,35 +703,6 @@
             }
             this.checkActiveUser();
         }, this.focused ? 10000 : 1000);
-=======
-    public addNewParticipant(userId: number|string, name: string|undefined, img?: string, reportCallBack?: ReportCallback){
-        this.discussionManager.addParticipant(userId, name, img, false, reportCallBack);
-    }
-
-    public removeParticipant(userId: number|string){
-        this.discussionManager.removeParticipant(userId);
-    }
-
-    public addNewMessage(name: string, message: string, isMe: boolean = false){
-        this.discussionManager.addMessage(name, message, isMe);
-
-        //when there are new message, show discussion
-        if(!this.discussionManager.activatedDiscussion) {
-            this.discussionManager.showDiscussionPart();
-        }
-    }
-
-    public addSendMessageCallback(userId: string|number, callback: SendMessageCallback){
-        this.discussionManager.onSendMessageCallback(userId, callback);
-    }
-
-    get activatedDiscussion(){
-        return this.discussionManager.activatedDiscussion;
-    }
-
-    public setUserInputManager(userInputManager : UserInputManager){
-        this.discussionManager.setUserInputManager(userInputManager);
->>>>>>> 92137dc0
     }
 }
 
