--- conflicted
+++ resolved
@@ -1,11 +1,6 @@
 import {HtmlUtils} from "./HtmlUtils";
-<<<<<<< HEAD
+import {Subject} from "rxjs";
 import {iframeListener} from "../Api/IframeListener";
-
-export type CoWebsiteStateChangedCallback = () => void;
-=======
-import {Subject} from "rxjs";
->>>>>>> 4b8a2aca
 
 enum iframeStates {
     closed = 1,
@@ -33,15 +28,11 @@
      * So we use this promise to queue up every cowebsite state transition
      */
     private currentOperationPromise: Promise<void> = Promise.resolve();
-<<<<<<< HEAD
     private cowebsiteDiv: HTMLDivElement;
-
-=======
-    private cowebsiteDiv: HTMLDivElement; 
     private resizing: boolean = false;
     private cowebsiteMainDom: HTMLDivElement;
     private cowebsiteAsideDom: HTMLDivElement;
-    
+
     get width(): number {
         return this.cowebsiteDiv.clientWidth;
     }
@@ -57,16 +48,15 @@
     set height(height: number) {
         this.cowebsiteDiv.style.height = height+'px';
     }
-    
+
     get verticalMode(): boolean {
         return window.innerWidth < window.innerHeight;
     }
-    
+
     get isFullScreen(): boolean {
         return this.verticalMode ? this.height === window.innerHeight : this.width === window.innerWidth;
     }
-    
->>>>>>> 4b8a2aca
+
     constructor() {
         this.cowebsiteDiv = HtmlUtils.getElementByIdOrFail<HTMLDivElement>(cowebsiteDivId);
         this.cowebsiteMainDom = HtmlUtils.getElementByIdOrFail<HTMLDivElement>(cowebsiteMainDomId);
@@ -87,7 +77,7 @@
             this.verticalMode ? this.height -= event.movementY / this.getDevicePixelRatio() : this.width -= event.movementX / this.getDevicePixelRatio();
             this.fire();
         }
-        
+
         this.cowebsiteAsideDom.addEventListener('mousedown', (event) => {
             this.resizing = true;
             this.getIframeDom().style.display = 'none';
@@ -102,15 +92,12 @@
             this.resizing = false;
         });
     }
-<<<<<<< HEAD
-=======
-    
+
     private getDevicePixelRatio(): number {
         //on chrome engines, movementX and movementY return global screens coordinates while other browser return pixels
         //so on chrome-based browser we need to adjust using 'devicePixelRatio'
         return window.navigator.userAgent.includes('Firefox') ? 1 : window.devicePixelRatio;
     }
->>>>>>> 4b8a2aca
 
     private close(): void {
         this.cowebsiteDiv.classList.remove('loaded'); //edit the css class to trigger the transition
@@ -153,14 +140,10 @@
         const onloadPromise = new Promise((resolve) => {
             iframe.onload = () => resolve();
         });
-<<<<<<< HEAD
         if (allowApi) {
             iframeListener.registerIframe(iframe);
         }
-        this.cowebsiteDiv.appendChild(iframe);
-=======
         this.cowebsiteMainDom.appendChild(iframe);
->>>>>>> 4b8a2aca
         const onTimeoutPromise = new Promise((resolve) => {
             setTimeout(() => resolve(), 2000);
         });
@@ -222,20 +205,11 @@
             }
         }
     }
-<<<<<<< HEAD
-
-    //todo: is it still useful to allow any kind of observers?
-    public onStateChange(observer: CoWebsiteStateChangedCallback) {
-        this.observers.push(observer);
-    }
-
-=======
-    
->>>>>>> 4b8a2aca
+
     private fire(): void {
         this._onResize.next();
     }
-    
+
     private fullscreen(): void {
         if (this.isFullScreen) {
             this.resetStyle();
