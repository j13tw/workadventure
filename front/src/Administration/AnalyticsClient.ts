--- conflicted
+++ resolved
@@ -42,13 +42,8 @@
         this.posthogPromise
             ?.then((posthog) => {
                 posthog.capture("$pageView", { roomId, roomGroup });
-<<<<<<< HEAD
+                posthog.capture("enteredRoom");
             });
-=======
-                posthog.capture("enteredRoom");
-            })
-            .catch();
->>>>>>> 29c0b57f
     }
 
     openedMenu() {
@@ -74,26 +69,23 @@
 
     validationName() {
         this.posthogPromise
-            .then((posthog) => {
+            ?.then((posthog) => {
                 posthog.capture("wa-name-validation");
-            })
-            .catch();
+            });
     }
 
     validationWoka(scene: string) {
         this.posthogPromise
-            .then((posthog) => {
+            ?.then((posthog) => {
                 posthog.capture("wa-woka-validation", { scene });
-            })
-            .catch();
+            });
     }
 
     validationVideo() {
         this.posthogPromise
-            .then((posthog) => {
+            ?.then((posthog) => {
                 posthog.capture("wa-video-validation");
-            })
-            .catch();
+            });
     }
 }
 export const analyticsClient = new AnalyticsClient();