--- conflicted
+++ resolved
@@ -2,9 +2,7 @@
 import Timeout = NodeJS.Timeout;
 
 export const menuIconVisible = writable(false);
-<<<<<<< HEAD
 export const menuVisible = writable(false);
-=======
 
 let warningContainerTimeout: Timeout | null = null;
 function createWarningContainerStore() {
@@ -23,5 +21,4 @@
     };
 }
 
-export const warningContainerStore = createWarningContainerStore();
->>>>>>> 952e58ec
+export const warningContainerStore = createWarningContainerStore();