import { get, writable } from "svelte/store";
import Timeout = NodeJS.Timeout;
import { userIsAdminStore } from "./GameStore";
import { CONTACT_URL } from "../Enum/EnvironmentVariable";

export const menuIconVisiblilityStore = writable(false);
export const menuVisiblilityStore = writable(false);
export const menuInputFocusStore = writable(false);

let warningContainerTimeout: Timeout | null = null;
function createWarningContainerStore() {
    const { subscribe, set } = writable<boolean>(false);

    return {
        subscribe,
        activateWarningContainer() {
            set(true);
            if (warningContainerTimeout) clearTimeout(warningContainerTimeout);
            warningContainerTimeout = setTimeout(() => {
                set(false);
                warningContainerTimeout = null;
            }, 120000);
        },
    };
}

export const warningContainerStore = createWarningContainerStore();

export enum SubMenusInterface {
    settings = "Settings",
    profile = "Profile",
    createMap = "Create a Map",
    aboutRoom = "About the Room",
    globalMessages = "Global Messages",
    contact = "Contact",
}

function createSubMenusStore() {
    const { subscribe, update } = writable<string[]>([
        SubMenusInterface.settings,
        SubMenusInterface.profile,
        SubMenusInterface.createMap,
        SubMenusInterface.aboutRoom,
        SubMenusInterface.globalMessages,
        SubMenusInterface.contact,
    ]);

    return {
        subscribe,
        addMenu(menuCommand: string) {
            update((menuList: string[]) => {
                if (!menuList.find((menu) => menu === menuCommand)) {
                    menuList.push(menuCommand);
                }
                return menuList;
            });
        },
        removeMenu(menuCommand: string) {
            update((menuList: string[]) => {
                const index = menuList.findIndex((menu) => menu === menuCommand);
                if (index !== -1) {
                    menuList.splice(index, 1);
                }
                return menuList;
            });
        },
    };
}

export const subMenusStore = createSubMenusStore();

<<<<<<< HEAD
export const customMenuIframe = new Map<string, { url: string; allowApi: boolean }>();

export function handleMenuRegistrationEvent(
    menuName: string,
    iframeUrl: string | undefined = undefined,
    source: string | undefined = undefined,
    options: { allowApi: boolean }
) {
    if (get(subMenusStore).includes(menuName)) {
        console.warn("The menu " + menuName + " already exist.");
        return;
    }

    subMenusStore.addMenu(menuName);

    if (iframeUrl !== undefined) {
        const url = new URL(iframeUrl, source);
        customMenuIframe.set(menuName, { url: url.toString(), allowApi: options.allowApi });
    }
}

export function handleMenuUnregisterEvent(menuName: string) {
    const subMenuGeneral: string[] = Object.values(SubMenusInterface);
    if (subMenuGeneral.includes(menuName)) {
        console.warn("The menu " + menuName + " is a mandatory menu. It can't be remove");
        return;
    }

    subMenusStore.removeMenu(menuName);
    customMenuIframe.delete(menuName);
}
=======
function checkSubMenuToShow() {
    if (!get(userIsAdminStore)) {
        subMenusStore.removeMenu(SubMenusInterface.globalMessages);
    }

    if (CONTACT_URL === undefined) {
        subMenusStore.removeMenu(SubMenusInterface.contact);
    }
}

checkSubMenuToShow();
>>>>>>> 7c956d14
<|MERGE_RESOLUTION|>--- conflicted
+++ resolved
@@ -69,7 +69,18 @@
 
 export const subMenusStore = createSubMenusStore();
 
-<<<<<<< HEAD
+function checkSubMenuToShow() {
+    if (!get(userIsAdminStore)) {
+        subMenusStore.removeMenu(SubMenusInterface.globalMessages);
+    }
+
+    if (CONTACT_URL === undefined) {
+        subMenusStore.removeMenu(SubMenusInterface.contact);
+    }
+}
+
+checkSubMenuToShow();
+
 export const customMenuIframe = new Map<string, { url: string; allowApi: boolean }>();
 
 export function handleMenuRegistrationEvent(
@@ -100,17 +111,4 @@
 
     subMenusStore.removeMenu(menuName);
     customMenuIframe.delete(menuName);
-}
-=======
-function checkSubMenuToShow() {
-    if (!get(userIsAdminStore)) {
-        subMenusStore.removeMenu(SubMenusInterface.globalMessages);
-    }
-
-    if (CONTACT_URL === undefined) {
-        subMenusStore.removeMenu(SubMenusInterface.contact);
-    }
-}
-
-checkSubMenuToShow();
->>>>>>> 7c956d14
+}