<<<<<<< HEAD
import {ChatEvent, isChatEvent} from "./Api/Events/ChatEvent";
import {isIframeEventWrapper} from "./Api/Events/IframeEvent";
import {isUserInputChatEvent, UserInputChatEvent} from "./Api/Events/UserInputChatEvent";
import {Subject} from "rxjs";
import {EnterLeaveEvent, isEnterLeaveEvent} from "./Api/Events/EnterLeaveEvent";
import {OpenPopupEvent} from "./Api/Events/OpenPopupEvent";
import {isButtonClickedEvent} from "./Api/Events/ButtonClickedEvent";
import {ClosePopupEvent} from "./Api/Events/ClosePopupEvent";
import {OpenTabEvent} from "./Api/Events/OpenTabEvent";
import {GoToPageEvent} from "./Api/Events/GoToPageEvent";
import {OpenCoWebSiteEvent} from "./Api/Events/OpenCoWebSiteEvent";
import { GameStateEvent, isGameStateEvent } from './Api/Events/ApiGameStateEvent';
=======
import { ChatEvent } from "./Api/Events/ChatEvent";
import { isIframeResponseEventWrapper } from "./Api/Events/IframeEvent";
import { isUserInputChatEvent, UserInputChatEvent } from "./Api/Events/UserInputChatEvent";
import { Subject } from "rxjs";
import { EnterLeaveEvent, isEnterLeaveEvent } from "./Api/Events/EnterLeaveEvent";
import { OpenPopupEvent } from "./Api/Events/OpenPopupEvent";
import { isButtonClickedEvent } from "./Api/Events/ButtonClickedEvent";
import { ClosePopupEvent } from "./Api/Events/ClosePopupEvent";
import { OpenTabEvent } from "./Api/Events/OpenTabEvent";
import { GoToPageEvent } from "./Api/Events/GoToPageEvent";
import { OpenCoWebSiteEvent } from "./Api/Events/OpenCoWebSiteEvent";
>>>>>>> 44eb25e9

interface WorkAdventureApi {
    sendChatMessage(message: string, author: string): void;
    onChatMessage(callback: (message: string) => void): void;
    onEnterZone(name: string, callback: () => void): void;
    onLeaveZone(name: string, callback: () => void): void;
    openPopup(targetObject: string, message: string, buttons: ButtonDescriptor[]): Popup;
    openTab(url : string): void;
    goToPage(url : string): void;
    openCoWebSite(url : string): void;
    closeCoWebSite(): void;
<<<<<<< HEAD
    disablePlayerControl() : void;
    restorePlayerControl() : void;
    displayBubble() : void;
    removeBubble() : void;
    getGameState():Promise<unknown>
=======
    disablePlayerControl(): void;
    restorePlayerControl(): void;
    displayBubble(): void;
    removeBubble(): void;
>>>>>>> 44eb25e9
}

declare global {
    // eslint-disable-next-line no-var
    var WA: WorkAdventureApi

}

type ChatMessageCallback = (message: string) => void;
type ButtonClickedCallback = (popup: Popup) => void;

const userInputChatStream: Subject<UserInputChatEvent> = new Subject();
const enterStreams: Map<string, Subject<EnterLeaveEvent>> = new Map<string, Subject<EnterLeaveEvent>>();
const leaveStreams: Map<string, Subject<EnterLeaveEvent>> = new Map<string, Subject<EnterLeaveEvent>>();
const popups: Map<number, Popup> = new Map<number, Popup>();
const popupCallbacks: Map<number, Map<number, ButtonClickedCallback>> = new Map<number, Map<number, ButtonClickedCallback>>();

let popupId = 0;
interface ButtonDescriptor {
    /**
     * The label of the button
     */
    label: string,
    /**
     * The type of the button. Can be one of "normal", "primary", "success", "warning", "error", "disabled"
     */
    className?: "normal" | "primary" | "success" | "warning" | "error" | "disabled",
    /**
     * Callback called if the button is pressed
     */
    callback: ButtonClickedCallback,
}

class Popup {
    constructor(private id: number) {
    }

    /**
     * Closes the popup
     */
    public close(): void {
        window.parent.postMessage({
            'type': 'closePopup',
            'data': {
                'popupId': this.id,
            } as ClosePopupEvent
        }, '*');
    }
}


const stateResolvers:Array<(event:GameStateEvent)=>void> =[]

window.WA = {



    getGameState(){
        return new Promise<GameStateEvent>((resolver,thrower)=>{
            stateResolvers.push(resolver);
            window.parent.postMessage({ 
                type:"getState"
            },"*")
        })
    },


    /**
     * Send a message in the chat.
     * Only the local user will receive this message.
     */
    sendChatMessage(message: string, author: string) {
        window.parent.postMessage({
            'type': 'chat',
            'data': {
                'message': message,
                'author': author
            } as ChatEvent
        }, '*');
    },
    disablePlayerControl(): void {
        window.parent.postMessage({ 'type': 'disablePlayerControl' }, '*');
    },

    restorePlayerControl(): void {
        window.parent.postMessage({ 'type': 'restorePlayerControl' }, '*');
    },

    displayBubble(): void {
        window.parent.postMessage({ 'type': 'displayBubble' }, '*');
    },

    removeBubble(): void {
        window.parent.postMessage({ 'type': 'removeBubble' }, '*');
    },

    openTab(url: string): void {
        window.parent.postMessage({
            "type": 'openTab',
            "data": {
                url
            } as OpenTabEvent
        }, '*');
    },

    goToPage(url: string): void {
        window.parent.postMessage({
            "type": 'goToPage',
            "data": {
                url
            } as GoToPageEvent
        }, '*');
    },

    openCoWebSite(url : string) : void{
        window.parent.postMessage({
            "type" : 'openCoWebSite',
            "data" : {
                url
            } as OpenCoWebSiteEvent
        }, '*');
    },

    closeCoWebSite(): void {
        window.parent.postMessage({
            "type": 'closeCoWebSite'
        }, '*');
    },

    openPopup(targetObject: string, message: string, buttons: ButtonDescriptor[]): Popup {
        popupId++;
        const popup = new Popup(popupId);
        const btnMap = new Map<number, () => void>();
        popupCallbacks.set(popupId, btnMap);
        let id = 0;
        for (const button of buttons) {
            const callback = button.callback;
            if (callback) {
                btnMap.set(id, () => {
                    callback(popup);
                });
            }
            id++;
        }


        window.parent.postMessage({
            'type': 'openPopup',
            'data': {
                popupId,
                targetObject,
                message,
                buttons: buttons.map((button) => {
                    return {
                        label: button.label,
                        className: button.className
                    };
                })
            } as OpenPopupEvent
        }, '*');

        popups.set(popupId, popup)
        return popup;
    },
    /**
     * Listen to messages sent by the local user, in the chat.
     */
    onChatMessage(callback: ChatMessageCallback): void {
        userInputChatStream.subscribe((userInputChatEvent) => {
            callback(userInputChatEvent.message);
        });
    },
    onEnterZone(name: string, callback: () => void): void {
        let subject = enterStreams.get(name);
        if (subject === undefined) {
            subject = new Subject<EnterLeaveEvent>();
            enterStreams.set(name, subject);
        }
        subject.subscribe(callback);
    },
    onLeaveZone(name: string, callback: () => void): void {
        let subject = leaveStreams.get(name);
        if (subject === undefined) {
            subject = new Subject<EnterLeaveEvent>();
            leaveStreams.set(name, subject);
        }
        subject.subscribe(callback);
    },
}

window.addEventListener('message', message => {
    if (message.source !== window.parent) {
        return; // Skip message in this event listener
    }

    const payload = message.data;

    console.debug(payload);

    if (isIframeResponseEventWrapper(payload)) {
        const payloadData = payload.data;
        if (payload.type === 'userInputChat' && isUserInputChatEvent(payloadData)) {
            userInputChatStream.next(payloadData);
        } else if (payload.type === 'enterEvent' && isEnterLeaveEvent(payloadData)) {
            enterStreams.get(payloadData.name)?.next();
        } else if (payload.type === 'leaveEvent' && isEnterLeaveEvent(payloadData)) {
            leaveStreams.get(payloadData.name)?.next();
        } else if (payload.type === 'buttonClickedEvent' && isButtonClickedEvent(payloadData)) {
            const callback = popupCallbacks.get(payloadData.popupId)?.get(payloadData.buttonId);
            const popup = popups.get(payloadData.popupId);
            if (popup === undefined) {
                throw new Error('Could not find popup with ID "' + payloadData.popupId + '"');
            }
            if (callback) {
                callback(popup);
            }
        }else if(payload.type=="gameState" && isGameStateEvent(payloadData)){
            stateResolvers.forEach(resolver=>{
                resolver(payloadData);
            })
        }

    }

    // ...
});<|MERGE_RESOLUTION|>--- conflicted
+++ resolved
@@ -1,17 +1,3 @@
-<<<<<<< HEAD
-import {ChatEvent, isChatEvent} from "./Api/Events/ChatEvent";
-import {isIframeEventWrapper} from "./Api/Events/IframeEvent";
-import {isUserInputChatEvent, UserInputChatEvent} from "./Api/Events/UserInputChatEvent";
-import {Subject} from "rxjs";
-import {EnterLeaveEvent, isEnterLeaveEvent} from "./Api/Events/EnterLeaveEvent";
-import {OpenPopupEvent} from "./Api/Events/OpenPopupEvent";
-import {isButtonClickedEvent} from "./Api/Events/ButtonClickedEvent";
-import {ClosePopupEvent} from "./Api/Events/ClosePopupEvent";
-import {OpenTabEvent} from "./Api/Events/OpenTabEvent";
-import {GoToPageEvent} from "./Api/Events/GoToPageEvent";
-import {OpenCoWebSiteEvent} from "./Api/Events/OpenCoWebSiteEvent";
-import { GameStateEvent, isGameStateEvent } from './Api/Events/ApiGameStateEvent';
-=======
 import { ChatEvent } from "./Api/Events/ChatEvent";
 import { isIframeResponseEventWrapper } from "./Api/Events/IframeEvent";
 import { isUserInputChatEvent, UserInputChatEvent } from "./Api/Events/UserInputChatEvent";
@@ -23,7 +9,7 @@
 import { OpenTabEvent } from "./Api/Events/OpenTabEvent";
 import { GoToPageEvent } from "./Api/Events/GoToPageEvent";
 import { OpenCoWebSiteEvent } from "./Api/Events/OpenCoWebSiteEvent";
->>>>>>> 44eb25e9
+import { GameStateEvent, isGameStateEvent } from './Api/Events/ApiGameStateEvent';
 
 interface WorkAdventureApi {
     sendChatMessage(message: string, author: string): void;
@@ -35,18 +21,11 @@
     goToPage(url : string): void;
     openCoWebSite(url : string): void;
     closeCoWebSite(): void;
-<<<<<<< HEAD
-    disablePlayerControl() : void;
-    restorePlayerControl() : void;
-    displayBubble() : void;
-    removeBubble() : void;
-    getGameState():Promise<unknown>
-=======
     disablePlayerControl(): void;
     restorePlayerControl(): void;
     displayBubble(): void;
     removeBubble(): void;
->>>>>>> 44eb25e9
+    getGameState():Promise<unknown>
 }
 
 declare global {
