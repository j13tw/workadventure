--- conflicted
+++ resolved
@@ -12,19 +12,10 @@
 import ui from "./Api/iframe/ui";
 import sound from "./Api/iframe/sound";
 import room from "./Api/iframe/room";
-<<<<<<< HEAD
-import type {ButtonDescriptor} from "./Api/iframe/Ui/ButtonDescriptor";
-import type {Popup} from "./Api/iframe/Ui/Popup";
-import type {Sound} from "./Api/iframe/Sound/Sound";
-import type {MenuItemRegisterEvent} from "./Api/Events/MenuItemRegisterEvent";
-=======
 import type { ButtonDescriptor } from "./Api/iframe/Ui/ButtonDescriptor";
 import type { Popup } from "./Api/iframe/Ui/Popup";
 import type { Sound } from "./Api/iframe/Sound/Sound";
->>>>>>> 8be29062
 
-
-const menuCallbacks: Map<string, (command: string) => void> = new Map()
 const wa = {
     ui,
     nav,
@@ -130,16 +121,6 @@
         console.warn('Method WA.openPopup is deprecated. Please use WA.ui.openPopup instead');
         return ui.openPopup(targetObject, message, buttons);
     },
-
-    registerMenuCommand(commandDescriptor: string, callback: (commandDescriptor: string) => void): void {
-        menuCallbacks.set(commandDescriptor, callback);
-        window.parent.postMessage({
-            'type': 'registerMenuCommand',
-            'data': {
-                menutItem: commandDescriptor
-            } as MenuItemRegisterEvent
-        }, '*');
-    },
     /**
      * @deprecated Use WA.chat.onChatMessage instead
      */
