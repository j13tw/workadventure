import { registeredCallbacks } from "./Api/iframe/registeredCallbacks";
import {
    IframeResponseEvent,
    IframeResponseEventMap,
    isIframeAnswerEvent,
    isIframeErrorAnswerEvent,
    isIframeResponseEventWrapper,
    TypedMessageEvent,
} from "./Api/Events/IframeEvent";
import chat from "./Api/iframe/chat";
import type { IframeCallback } from "./Api/iframe/IframeApiContribution";
import nav from "./Api/iframe/nav";
import controls from "./Api/iframe/controls";
import ui from "./Api/iframe/ui";
import sound from "./Api/iframe/sound";
import room, { setMapURL, setRoomId } from "./Api/iframe/room";
<<<<<<< HEAD
import { createState } from "./Api/iframe/state";
import player, { setPlayerName, setTags, setUuid } from "./Api/iframe/player";
=======
import state, { initVariables } from "./Api/iframe/state";
import player, { setPlayerName, setTags, setUserRoomToken, setUuid } from "./Api/iframe/player";
>>>>>>> 94dcf546
import type { ButtonDescriptor } from "./Api/iframe/Ui/ButtonDescriptor";
import type { Popup } from "./Api/iframe/Ui/Popup";
import type { Sound } from "./Api/iframe/Sound/Sound";
import { answerPromises, queryWorkadventure } from "./Api/iframe/IframeApiContribution";
<<<<<<< HEAD
import camera from "./Api/iframe/camera";

const globalState = createState("global");
=======
>>>>>>> 94dcf546

// Notify WorkAdventure that we are ready to receive data
const initPromise = queryWorkadventure({
    type: "getState",
    data: undefined,
<<<<<<< HEAD
}).then((gameState) => {
    setPlayerName(gameState.nickname);
    setRoomId(gameState.roomId);
    setMapURL(gameState.mapUrl);
    setTags(gameState.tags);
    setUuid(gameState.uuid);
    globalState.initVariables(gameState.variables as Map<string, unknown>);
    player.state.initVariables(gameState.playerVariables as Map<string, unknown>);
=======
}).then((state) => {
    setPlayerName(state.nickname);
    setRoomId(state.roomId);
    setMapURL(state.mapUrl);
    setTags(state.tags);
    setUuid(state.uuid);
    initVariables(state.variables as Map<string, unknown>);
    setUserRoomToken(state.userRoomToken);
>>>>>>> 94dcf546
});

const wa = {
    ui,
    nav,
    controls,
    chat,
    sound,
    room,
    player,
    camera,
    state: globalState,

    onInit(): Promise<void> {
        return initPromise;
    },

    // All methods below are deprecated and should not be used anymore.
    // They are kept here for backward compatibility.

    /**
     * @deprecated Use WA.chat.sendChatMessage instead
     */
    sendChatMessage(message: string, author: string): void {
        console.warn("Method WA.sendChatMessage is deprecated. Please use WA.chat.sendChatMessage instead");
        chat.sendChatMessage(message, author);
    },

    /**
     * @deprecated Use WA.chat.disablePlayerControls instead
     */
    disablePlayerControls(): void {
        console.warn(
            "Method WA.disablePlayerControls is deprecated. Please use WA.controls.disablePlayerControls instead"
        );
        controls.disablePlayerControls();
    },

    /**
     * @deprecated Use WA.controls.restorePlayerControls instead
     */
    restorePlayerControls(): void {
        console.warn(
            "Method WA.restorePlayerControls is deprecated. Please use WA.controls.restorePlayerControls instead"
        );
        controls.restorePlayerControls();
    },

    /**
     * @deprecated Use WA.ui.displayBubble instead
     */
    displayBubble(): void {
        console.warn("Method WA.displayBubble is deprecated. Please use WA.ui.displayBubble instead");
        ui.displayBubble();
    },

    /**
     * @deprecated Use WA.ui.removeBubble instead
     */
    removeBubble(): void {
        console.warn("Method WA.removeBubble is deprecated. Please use WA.ui.removeBubble instead");
        ui.removeBubble();
    },

    /**
     * @deprecated Use WA.nav.openTab instead
     */
    openTab(url: string): void {
        console.warn("Method WA.openTab is deprecated. Please use WA.nav.openTab instead");
        nav.openTab(url);
    },

    /**
     * @deprecated Use WA.sound.loadSound instead
     */
    loadSound(url: string): Sound {
        console.warn("Method WA.loadSound is deprecated. Please use WA.sound.loadSound instead");
        return sound.loadSound(url);
    },

    /**
     * @deprecated Use WA.nav.goToPage instead
     */
    goToPage(url: string): void {
        console.warn("Method WA.goToPage is deprecated. Please use WA.nav.goToPage instead");
        nav.goToPage(url);
    },

    /**
     * @deprecated Use WA.nav.goToRoom instead
     */
    goToRoom(url: string): void {
        console.warn("Method WA.goToRoom is deprecated. Please use WA.nav.goToRoom instead");
        nav.goToRoom(url);
    },

    /**
     * @deprecated Use WA.nav.openCoWebSite instead
     */
    openCoWebSite(url: string, allowApi: boolean = false, allowPolicy: string = ""): void {
        console.warn("Method WA.openCoWebSite is deprecated. Please use WA.nav.openCoWebSite instead");
        nav.openCoWebSite(url, allowApi, allowPolicy);
    },

    /**
     * @deprecated Use WA.nav.closeCoWebSite instead
     */
    closeCoWebSite(): void {
        console.warn("Method WA.closeCoWebSite is deprecated. Please use WA.nav.closeCoWebSite instead");
        nav.closeCoWebSite();
    },

    /**
     * @deprecated Use WA.ui.openPopup instead
     */
    openPopup(targetObject: string, message: string, buttons: ButtonDescriptor[]): Popup {
        console.warn("Method WA.openPopup is deprecated. Please use WA.ui.openPopup instead");
        return ui.openPopup(targetObject, message, buttons);
    },
    /**
     * @deprecated Use WA.chat.onChatMessage instead
     */
    onChatMessage(callback: (message: string) => void): void {
        console.warn("Method WA.onChatMessage is deprecated. Please use WA.chat.onChatMessage instead");
        chat.onChatMessage(callback);
    },
    /**
     * @deprecated Use WA.room.onEnterZone instead
     */
    onEnterZone(name: string, callback: () => void): void {
        console.warn("Method WA.onEnterZone is deprecated. Please use WA.room.onEnterZone instead");
        room.onEnterZone(name, callback);
    },
    /**
     * @deprecated Use WA.room.onLeaveZone instead
     */
    onLeaveZone(name: string, callback: () => void): void {
        console.warn("Method WA.onLeaveZone is deprecated. Please use WA.room.onLeaveZone instead");
        room.onLeaveZone(name, callback);
    },
};

export type WorkAdventureApi = typeof wa;

declare global {
    interface Window {
        WA: WorkAdventureApi;
    }
    let WA: WorkAdventureApi;
}

window.WA = wa;

window.addEventListener(
    "message",
    <T extends keyof IframeResponseEventMap>(message: TypedMessageEvent<IframeResponseEvent<T>>) => {
        if (message.source !== window.parent) {
            return; // Skip message in this event listener
        }
        const payload = message.data;

        //console.debug(payload);

        if (isIframeErrorAnswerEvent(payload)) {
            const queryId = payload.id;
            const payloadError = payload.error;

            const resolver = answerPromises.get(queryId);
            if (resolver === undefined) {
                throw new Error("In Iframe API, got an error answer for a question that we have no track of.");
            }
            resolver.reject(new Error(payloadError));

            answerPromises.delete(queryId);
        } else if (isIframeAnswerEvent(payload)) {
            const queryId = payload.id;
            const payloadData = payload.data;

            const resolver = answerPromises.get(queryId);
            if (resolver === undefined) {
                throw new Error("In Iframe API, got an answer for a question that we have no track of.");
            }
            resolver.resolve(payloadData);

            answerPromises.delete(queryId);
        } else if (isIframeResponseEventWrapper(payload)) {
            const payloadData = payload.data;

            const callback = registeredCallbacks[payload.type] as IframeCallback<T> | undefined;
            if (callback?.typeChecker(payloadData)) {
                callback?.callback(payloadData);
            }
        }
    }
);<|MERGE_RESOLUTION|>--- conflicted
+++ resolved
@@ -14,47 +14,29 @@
 import ui from "./Api/iframe/ui";
 import sound from "./Api/iframe/sound";
 import room, { setMapURL, setRoomId } from "./Api/iframe/room";
-<<<<<<< HEAD
 import { createState } from "./Api/iframe/state";
-import player, { setPlayerName, setTags, setUuid } from "./Api/iframe/player";
-=======
-import state, { initVariables } from "./Api/iframe/state";
 import player, { setPlayerName, setTags, setUserRoomToken, setUuid } from "./Api/iframe/player";
->>>>>>> 94dcf546
 import type { ButtonDescriptor } from "./Api/iframe/Ui/ButtonDescriptor";
 import type { Popup } from "./Api/iframe/Ui/Popup";
 import type { Sound } from "./Api/iframe/Sound/Sound";
 import { answerPromises, queryWorkadventure } from "./Api/iframe/IframeApiContribution";
-<<<<<<< HEAD
 import camera from "./Api/iframe/camera";
 
 const globalState = createState("global");
-=======
->>>>>>> 94dcf546
 
 // Notify WorkAdventure that we are ready to receive data
 const initPromise = queryWorkadventure({
     type: "getState",
     data: undefined,
-<<<<<<< HEAD
 }).then((gameState) => {
     setPlayerName(gameState.nickname);
     setRoomId(gameState.roomId);
     setMapURL(gameState.mapUrl);
     setTags(gameState.tags);
     setUuid(gameState.uuid);
+    setUserRoomToken(gameState.userRoomToken);
     globalState.initVariables(gameState.variables as Map<string, unknown>);
     player.state.initVariables(gameState.playerVariables as Map<string, unknown>);
-=======
-}).then((state) => {
-    setPlayerName(state.nickname);
-    setRoomId(state.roomId);
-    setMapURL(state.mapUrl);
-    setTags(state.tags);
-    setUuid(state.uuid);
-    initVariables(state.variables as Map<string, unknown>);
-    setUserRoomToken(state.userRoomToken);
->>>>>>> 94dcf546
 });
 
 const wa = {
