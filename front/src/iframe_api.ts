import { ChatEvent } from "./Api/Events/ChatEvent";
import { isIframeResponseEventWrapper } from "./Api/Events/IframeEvent";
import { isUserInputChatEvent, UserInputChatEvent } from "./Api/Events/UserInputChatEvent";
import { Subject } from "rxjs";
import { EnterLeaveEvent, isEnterLeaveEvent } from "./Api/Events/EnterLeaveEvent";
import { OpenPopupEvent } from "./Api/Events/OpenPopupEvent";
import { isButtonClickedEvent } from "./Api/Events/ButtonClickedEvent";
import { ClosePopupEvent } from "./Api/Events/ClosePopupEvent";
import { OpenTabEvent } from "./Api/Events/OpenTabEvent";
import { GoToPageEvent } from "./Api/Events/GoToPageEvent";
import { OpenCoWebSiteEvent } from "./Api/Events/OpenCoWebSiteEvent";
import {LayerEvent} from "./Api/Events/LayerEvent";

interface WorkAdventureApi {
    sendChatMessage(message: string, author: string): void;
    onChatMessage(callback: (message: string) => void): void;
    onEnterZone(name: string, callback: () => void): void;
    onLeaveZone(name: string, callback: () => void): void;
    openPopup(targetObject: string, message: string, buttons: ButtonDescriptor[]): Popup;
    openTab(url : string): void;
    goToPage(url : string): void;
    openCoWebSite(url : string): void;
    closeCoWebSite(): void;
<<<<<<< HEAD
    disablePlayerControl() : void;
    restorePlayerControl() : void;
    displayBubble() : void;
    removeBubble() : void;
    showLayer(layer: string) : void;
    hideLayer(layer: string) : void;
=======
    disablePlayerControls(): void;
    restorePlayerControls(): void;
    displayBubble(): void;
    removeBubble(): void;
>>>>>>> d2bab4e7
}

declare global {
    // eslint-disable-next-line no-var
    var WA: WorkAdventureApi

}

type ChatMessageCallback = (message: string) => void;
type ButtonClickedCallback = (popup: Popup) => void;

const userInputChatStream: Subject<UserInputChatEvent> = new Subject();
const enterStreams: Map<string, Subject<EnterLeaveEvent>> = new Map<string, Subject<EnterLeaveEvent>>();
const leaveStreams: Map<string, Subject<EnterLeaveEvent>> = new Map<string, Subject<EnterLeaveEvent>>();
const popups: Map<number, Popup> = new Map<number, Popup>();
const popupCallbacks: Map<number, Map<number, ButtonClickedCallback>> = new Map<number, Map<number, ButtonClickedCallback>>();

let popupId = 0;
interface ButtonDescriptor {
    /**
     * The label of the button
     */
    label: string,
    /**
     * The type of the button. Can be one of "normal", "primary", "success", "warning", "error", "disabled"
     */
    className?: "normal" | "primary" | "success" | "warning" | "error" | "disabled",
    /**
     * Callback called if the button is pressed
     */
    callback: ButtonClickedCallback,
}

class Popup {
    constructor(private id: number) {
    }

    /**
     * Closes the popup
     */
    public close(): void {
        window.parent.postMessage({
            'type': 'closePopup',
            'data': {
                'popupId': this.id,
            } as ClosePopupEvent
        }, '*');
    }
}

window.WA = {
    /**
     * Send a message in the chat.
     * Only the local user will receive this message.
     */
    sendChatMessage(message: string, author: string) {
        window.parent.postMessage({
            'type': 'chat',
            'data': {
                'message': message,
                'author': author
            } as ChatEvent
        }, '*');
    },
<<<<<<< HEAD
    showLayer(layer: string) : void {
      window.parent.postMessage({
          'type' : 'showLayer',
          'data' : {
              'name' : layer
          } as LayerEvent
      }, '*');
    },
    hideLayer(layer: string) : void {
        window.parent.postMessage({
            'type' : 'hideLayer',
            'data' : {
                'name' : layer
            } as LayerEvent
        }, '*');
    },
    disablePlayerControl(): void {
        window.parent.postMessage({ 'type': 'disablePlayerControl' }, '*');
=======
    disablePlayerControls(): void {
        window.parent.postMessage({ 'type': 'disablePlayerControls' }, '*');
>>>>>>> d2bab4e7
    },

    restorePlayerControls(): void {
        window.parent.postMessage({ 'type': 'restorePlayerControls' }, '*');
    },

    displayBubble(): void {
        window.parent.postMessage({ 'type': 'displayBubble' }, '*');
    },

    removeBubble(): void {
        window.parent.postMessage({ 'type': 'removeBubble' }, '*');
    },

    openTab(url: string): void {
        window.parent.postMessage({
            "type": 'openTab',
            "data": {
                url
            } as OpenTabEvent
        }, '*');
    },

    goToPage(url: string): void {
        window.parent.postMessage({
            "type": 'goToPage',
            "data": {
                url
            } as GoToPageEvent
        }, '*');
    },

    openCoWebSite(url : string) : void{
        window.parent.postMessage({
            "type" : 'openCoWebSite',
            "data" : {
                url
            } as OpenCoWebSiteEvent
        }, '*');
    },

    closeCoWebSite(): void {
        window.parent.postMessage({
            "type": 'closeCoWebSite'
        }, '*');
    },

    openPopup(targetObject: string, message: string, buttons: ButtonDescriptor[]): Popup {
        popupId++;
        const popup = new Popup(popupId);
        const btnMap = new Map<number, () => void>();
        popupCallbacks.set(popupId, btnMap);
        let id = 0;
        for (const button of buttons) {
            const callback = button.callback;
            if (callback) {
                btnMap.set(id, () => {
                    callback(popup);
                });
            }
            id++;
        }


        window.parent.postMessage({
            'type': 'openPopup',
            'data': {
                popupId,
                targetObject,
                message,
                buttons: buttons.map((button) => {
                    return {
                        label: button.label,
                        className: button.className
                    };
                })
            } as OpenPopupEvent
        }, '*');

        popups.set(popupId, popup)
        return popup;
    },
    /**
     * Listen to messages sent by the local user, in the chat.
     */
    onChatMessage(callback: ChatMessageCallback): void {
        userInputChatStream.subscribe((userInputChatEvent) => {
            callback(userInputChatEvent.message);
        });
    },
    onEnterZone(name: string, callback: () => void): void {
        let subject = enterStreams.get(name);
        if (subject === undefined) {
            subject = new Subject<EnterLeaveEvent>();
            enterStreams.set(name, subject);
        }
        subject.subscribe(callback);
    },
    onLeaveZone(name: string, callback: () => void): void {
        let subject = leaveStreams.get(name);
        if (subject === undefined) {
            subject = new Subject<EnterLeaveEvent>();
            leaveStreams.set(name, subject);
        }
        subject.subscribe(callback);
    },
}

window.addEventListener('message', message => {
    if (message.source !== window.parent) {
        return; // Skip message in this event listener
    }

    const payload = message.data;

    console.debug(payload);

    if (isIframeResponseEventWrapper(payload)) {
        const payloadData = payload.data;
        if (payload.type === 'userInputChat' && isUserInputChatEvent(payloadData)) {
            userInputChatStream.next(payloadData);
        } else if (payload.type === 'enterEvent' && isEnterLeaveEvent(payloadData)) {
            enterStreams.get(payloadData.name)?.next();
        } else if (payload.type === 'leaveEvent' && isEnterLeaveEvent(payloadData)) {
            leaveStreams.get(payloadData.name)?.next();
        } else if (payload.type === 'buttonClickedEvent' && isButtonClickedEvent(payloadData)) {
            const callback = popupCallbacks.get(payloadData.popupId)?.get(payloadData.buttonId);
            const popup = popups.get(payloadData.popupId);
            if (popup === undefined) {
                throw new Error('Could not find popup with ID "' + payloadData.popupId + '"');
            }
            if (callback) {
                callback(popup);
            }
        }

    }

    // ...
});<|MERGE_RESOLUTION|>--- conflicted
+++ resolved
@@ -21,19 +21,12 @@
     goToPage(url : string): void;
     openCoWebSite(url : string): void;
     closeCoWebSite(): void;
-<<<<<<< HEAD
-    disablePlayerControl() : void;
-    restorePlayerControl() : void;
+    disablePlayerControls() : void;
+    restorePlayerControls() : void;
     displayBubble() : void;
     removeBubble() : void;
     showLayer(layer: string) : void;
     hideLayer(layer: string) : void;
-=======
-    disablePlayerControls(): void;
-    restorePlayerControls(): void;
-    displayBubble(): void;
-    removeBubble(): void;
->>>>>>> d2bab4e7
 }
 
 declare global {
@@ -98,7 +91,6 @@
             } as ChatEvent
         }, '*');
     },
-<<<<<<< HEAD
     showLayer(layer: string) : void {
       window.parent.postMessage({
           'type' : 'showLayer',
@@ -115,12 +107,8 @@
             } as LayerEvent
         }, '*');
     },
-    disablePlayerControl(): void {
-        window.parent.postMessage({ 'type': 'disablePlayerControl' }, '*');
-=======
     disablePlayerControls(): void {
         window.parent.postMessage({ 'type': 'disablePlayerControls' }, '*');
->>>>>>> d2bab4e7
     },
 
     restorePlayerControls(): void {
