<<<<<<< HEAD
import type { ChatEvent } from "./Api/Events/ChatEvent";
import { IframeEvent, IframeEventMap, isIframeResponseEventWrapper } from "./Api/Events/IframeEvent";
import { isUserInputChatEvent, UserInputChatEvent } from "./Api/Events/UserInputChatEvent";
import { Subject } from "rxjs";
import { EnterLeaveEvent, isEnterLeaveEvent } from "./Api/Events/EnterLeaveEvent";
import type { OpenPopupEvent } from "./Api/Events/OpenPopupEvent";
import { isButtonClickedEvent } from "./Api/Events/ButtonClickedEvent";
import type { ClosePopupEvent } from "./Api/Events/ClosePopupEvent";
import type { OpenTabEvent } from "./Api/Events/OpenTabEvent";
import type { GoToPageEvent } from "./Api/Events/GoToPageEvent";
import type { OpenCoWebSiteEvent } from "./Api/Events/OpenCoWebSiteEvent";
import type { LayerEvent } from "./Api/Events/LayerEvent";
import type { SetPropertyEvent } from "./Api/Events/setPropertyEvent";
import { GameStateEvent, isGameStateEvent } from './Api/Events/GameStateEvent';
import { HasPlayerMovedEvent, HasPlayerMovedEventCallback, isHasPlayerMovedEvent } from './Api/Events/HasPlayerMovedEvent';
import { DataLayerEvent, isDataLayerEvent } from "./Api/Events/DataLayerEvent";
import type { ITiledMap } from "./Phaser/Map/ITiledMap";
import type { MenuItemRegisterEvent } from "./Api/Events/MenuItemRegisterEvent";
import { isMenuItemClickedEvent } from "./Api/Events/MenuItemClickedEvent";
import type { PlaySoundEvent } from "./Api/Events/PlaySoundEvent";
import type  {StopSoundEvent } from "./Api/Events/StopSoundEvent";
import type { LoadSoundEvent } from "./Api/Events/LoadSoundEvent";
import SoundConfig = Phaser.Types.Sound.SoundConfig;

interface WorkAdventureApi {
    sendChatMessage(message: string, author: string): void;
    onChatMessage(callback: (message: string) => void): void;
    onEnterZone(name: string, callback: () => void): void;
    onLeaveZone(name: string, callback: () => void): void;
    openPopup(targetObject: string, message: string, buttons: ButtonDescriptor[]): Popup;
    openTab(url: string): void;
    goToPage(url: string): void;
    openCoWebSite(url: string): void;
    closeCoWebSite(): void;
    disablePlayerControls() : void;
    restorePlayerControls() : void;
    displayBubble() : void;
    removeBubble() : void;
    showLayer(layer: string) : void;
    hideLayer(layer: string) : void;
    setProperty(layerName: string, propertyName: string, propertyValue: string | number | boolean | undefined): void;
    disablePlayerControls(): void;
    restorePlayerControls(): void;
    displayBubble(): void;
    removeBubble(): void;
    loadSound(url : string): Sound;
    registerMenuCommand(commandDescriptor: string, callback: (commandDescriptor: string) => void): void;
    getCurrentUser(): Promise<User>;
    getCurrentRoom(): Promise<Room>;
    changeTile(tiles: TileDescriptor[]): void;
    //loadTileset(name: string, imgUrl : string, tilewidth : number, tileheight : number, margin : number, spacing : number): void;

    onPlayerMove(callback: (playerMovedEvent: HasPlayerMovedEvent) => void): void
}

interface User {
    id: string | undefined
    nickName: string | null
    tags: string[]
}

interface Room {
    id: string
    mapUrl: string
    map: ITiledMap
    startLayer: string | null
}

interface TileDescriptor {
    x: number
    y: number
    tile: number | string
    layer: string
}

declare global {
    // eslint-disable-next-line no-var
    var WA: WorkAdventureApi

}

type ChatMessageCallback = (message: string) => void;
type ButtonClickedCallback = (popup: Popup) => void;

const userInputChatStream: Subject<UserInputChatEvent> = new Subject();
const enterStreams: Map<string, Subject<EnterLeaveEvent>> = new Map<string, Subject<EnterLeaveEvent>>();
const leaveStreams: Map<string, Subject<EnterLeaveEvent>> = new Map<string, Subject<EnterLeaveEvent>>();
const popups: Map<number, Popup> = new Map<number, Popup>();
const popupCallbacks: Map<number, Map<number, ButtonClickedCallback>> = new Map<number, Map<number, ButtonClickedCallback>>();
const menuCallbacks: Map<string, (command: string) => void> = new Map()
let popupId = 0;
interface ButtonDescriptor {
    /**
     * The label of the button
     */
    label: string,
    /**
     * The type of the button. Can be one of "normal", "primary", "success", "warning", "error", "disabled"
     */
    className?: "normal" | "primary" | "success" | "warning" | "error" | "disabled",
=======
import { registeredCallbacks } from "./Api/iframe/registeredCallbacks";
import {
    IframeResponseEvent,
    IframeResponseEventMap,
    isIframeResponseEventWrapper,
    TypedMessageEvent
} from "./Api/Events/IframeEvent";
import chat from "./Api/iframe/chat";
import type { IframeCallback } from './Api/iframe/IframeApiContribution';
import nav from "./Api/iframe/nav";
import controls from "./Api/iframe/controls";
import ui from "./Api/iframe/ui";
import sound from "./Api/iframe/sound";
import room from "./Api/iframe/room";
import player from "./Api/iframe/player";
import type { ButtonDescriptor } from "./Api/iframe/Ui/ButtonDescriptor";
import type { Popup } from "./Api/iframe/Ui/Popup";
import type { Sound } from "./Api/iframe/Sound/Sound";

const wa = {
    ui,
    nav,
    controls,
    chat,
    sound,
    room,
    player,

    // All methods below are deprecated and should not be used anymore.
    // They are kept here for backward compatibility.

>>>>>>> 2a2cea2c
    /**
     * @deprecated Use WA.chat.sendChatMessage instead
     */
    sendChatMessage(message: string, author: string): void {
        console.warn('Method WA.sendChatMessage is deprecated. Please use WA.chat.sendChatMessage instead');
        chat.sendChatMessage(message, author);
    },
<<<<<<< HEAD

/*    loadTileset(name: string, imgUrl : string, tilewidth : number, tileheight : number, margin : number, spacing : number): void {
        postToParent({
            type: "tilsetEvent",
            data: {
                name: name,
                imgUrl: imgUrl,
                tilewidth: tilewidth,
                tileheight: tileheight,
                margin: margin,
                spacing: spacing
            } as TilesetEvent
        })
    },*/

    getCurrentUser(): Promise<User> {
        return getGameState().then((gameState) => {
            return {id: gameState.uuid, nickName: gameState.nickname, tags: gameState.tags};
        })
    },

    getCurrentRoom(): Promise<Room> {
        return getGameState().then((gameState) => {
            return getDataLayer().then((mapJson) => {
                return {id: gameState.roomId, map: mapJson.data as ITiledMap, mapUrl: gameState.mapUrl, startLayer: gameState.startLayerName};
            })
        })
    },

    changeTile(tiles: TileDescriptor[]) {
        postToParent({
            type: 'changeTile',
            data: tiles
        })
    },

=======
>>>>>>> 2a2cea2c
    /**
     * @deprecated Use WA.chat.disablePlayerControls instead
     */
    disablePlayerControls(): void {
        console.warn('Method WA.disablePlayerControls is deprecated. Please use WA.controls.disablePlayerControls instead');
        controls.disablePlayerControls();
    },

    /**
     * @deprecated Use WA.controls.restorePlayerControls instead
     */
    restorePlayerControls(): void {
        console.warn('Method WA.restorePlayerControls is deprecated. Please use WA.controls.restorePlayerControls instead');
        controls.restorePlayerControls();
    },

    /**
     * @deprecated Use WA.ui.displayBubble instead
     */
    displayBubble(): void {
        console.warn('Method WA.displayBubble is deprecated. Please use WA.ui.displayBubble instead');
        ui.displayBubble();
    },

    /**
     * @deprecated Use WA.ui.removeBubble instead
     */
    removeBubble(): void {
        console.warn('Method WA.removeBubble is deprecated. Please use WA.ui.removeBubble instead');
        ui.removeBubble();
    },

    /**
     * @deprecated Use WA.nav.openTab instead
     */
    openTab(url: string): void {
        console.warn('Method WA.openTab is deprecated. Please use WA.nav.openTab instead');
        nav.openTab(url);
    },

    /**
     * @deprecated Use WA.sound.loadSound instead
     */
    loadSound(url: string): Sound {
        console.warn('Method WA.loadSound is deprecated. Please use WA.sound.loadSound instead');
        return sound.loadSound(url);
    },

    /**
     * @deprecated Use WA.nav.goToPage instead
     */
    goToPage(url: string): void {
        console.warn('Method WA.goToPage is deprecated. Please use WA.nav.goToPage instead');
        nav.goToPage(url);
    },

    /**
     * @deprecated Use WA.nav.goToRoom instead
     */
    goToRoom(url: string): void {
        console.warn('Method WA.goToRoom is deprecated. Please use WA.nav.goToRoom instead');
        nav.goToRoom(url);
    },

    /**
     * @deprecated Use WA.nav.openCoWebSite instead
     */
    openCoWebSite(url: string): void {
        console.warn('Method WA.openCoWebSite is deprecated. Please use WA.nav.openCoWebSite instead');
        nav.openCoWebSite(url);
    },

    /**
     * @deprecated Use WA.nav.closeCoWebSite instead
     */
    closeCoWebSite(): void {
        console.warn('Method WA.closeCoWebSite is deprecated. Please use WA.nav.closeCoWebSite instead');
        nav.closeCoWebSite();
    },

    /**
     * @deprecated Use WA.controls.restorePlayerControls instead
     */
    openPopup(targetObject: string, message: string, buttons: ButtonDescriptor[]): Popup {
        console.warn('Method WA.openPopup is deprecated. Please use WA.ui.openPopup instead');
        return ui.openPopup(targetObject, message, buttons);
    },
    /**
     * @deprecated Use WA.chat.onChatMessage instead
     */
    onChatMessage(callback: (message: string) => void): void {
        console.warn('Method WA.onChatMessage is deprecated. Please use WA.chat.onChatMessage instead');
        chat.onChatMessage(callback);
    },
    /**
     * @deprecated Use WA.room.onEnterZone instead
     */
    onEnterZone(name: string, callback: () => void): void {
        console.warn('Method WA.onEnterZone is deprecated. Please use WA.room.onEnterZone instead');
        room.onEnterZone(name, callback);
    },
    /**
     * @deprecated Use WA.room.onLeaveZone instead
     */
    onLeaveZone(name: string, callback: () => void): void {
        console.warn('Method WA.onLeaveZone is deprecated. Please use WA.room.onLeaveZone instead');
        room.onLeaveZone(name, callback);
    },
};

export type WorkAdventureApi = typeof wa;

declare global {

    interface Window {
        WA: WorkAdventureApi
    }
    let WA: WorkAdventureApi
}

window.WA = wa;

window.addEventListener('message', <T extends keyof IframeResponseEventMap>(message: TypedMessageEvent<IframeResponseEvent<T>>) => {
    if (message.source !== window.parent) {
        return; // Skip message in this event listener
    }
    const payload = message.data;
    console.debug(payload);

    if (isIframeResponseEventWrapper(payload)) {
        const payloadData = payload.data;

        const callback = registeredCallbacks[payload.type] as IframeCallback<T> | undefined
        if (callback?.typeChecker(payloadData)) {
            callback?.callback(payloadData)
        }
    }

    // ...
});<|MERGE_RESOLUTION|>--- conflicted
+++ resolved
@@ -1,105 +1,3 @@
-<<<<<<< HEAD
-import type { ChatEvent } from "./Api/Events/ChatEvent";
-import { IframeEvent, IframeEventMap, isIframeResponseEventWrapper } from "./Api/Events/IframeEvent";
-import { isUserInputChatEvent, UserInputChatEvent } from "./Api/Events/UserInputChatEvent";
-import { Subject } from "rxjs";
-import { EnterLeaveEvent, isEnterLeaveEvent } from "./Api/Events/EnterLeaveEvent";
-import type { OpenPopupEvent } from "./Api/Events/OpenPopupEvent";
-import { isButtonClickedEvent } from "./Api/Events/ButtonClickedEvent";
-import type { ClosePopupEvent } from "./Api/Events/ClosePopupEvent";
-import type { OpenTabEvent } from "./Api/Events/OpenTabEvent";
-import type { GoToPageEvent } from "./Api/Events/GoToPageEvent";
-import type { OpenCoWebSiteEvent } from "./Api/Events/OpenCoWebSiteEvent";
-import type { LayerEvent } from "./Api/Events/LayerEvent";
-import type { SetPropertyEvent } from "./Api/Events/setPropertyEvent";
-import { GameStateEvent, isGameStateEvent } from './Api/Events/GameStateEvent';
-import { HasPlayerMovedEvent, HasPlayerMovedEventCallback, isHasPlayerMovedEvent } from './Api/Events/HasPlayerMovedEvent';
-import { DataLayerEvent, isDataLayerEvent } from "./Api/Events/DataLayerEvent";
-import type { ITiledMap } from "./Phaser/Map/ITiledMap";
-import type { MenuItemRegisterEvent } from "./Api/Events/MenuItemRegisterEvent";
-import { isMenuItemClickedEvent } from "./Api/Events/MenuItemClickedEvent";
-import type { PlaySoundEvent } from "./Api/Events/PlaySoundEvent";
-import type  {StopSoundEvent } from "./Api/Events/StopSoundEvent";
-import type { LoadSoundEvent } from "./Api/Events/LoadSoundEvent";
-import SoundConfig = Phaser.Types.Sound.SoundConfig;
-
-interface WorkAdventureApi {
-    sendChatMessage(message: string, author: string): void;
-    onChatMessage(callback: (message: string) => void): void;
-    onEnterZone(name: string, callback: () => void): void;
-    onLeaveZone(name: string, callback: () => void): void;
-    openPopup(targetObject: string, message: string, buttons: ButtonDescriptor[]): Popup;
-    openTab(url: string): void;
-    goToPage(url: string): void;
-    openCoWebSite(url: string): void;
-    closeCoWebSite(): void;
-    disablePlayerControls() : void;
-    restorePlayerControls() : void;
-    displayBubble() : void;
-    removeBubble() : void;
-    showLayer(layer: string) : void;
-    hideLayer(layer: string) : void;
-    setProperty(layerName: string, propertyName: string, propertyValue: string | number | boolean | undefined): void;
-    disablePlayerControls(): void;
-    restorePlayerControls(): void;
-    displayBubble(): void;
-    removeBubble(): void;
-    loadSound(url : string): Sound;
-    registerMenuCommand(commandDescriptor: string, callback: (commandDescriptor: string) => void): void;
-    getCurrentUser(): Promise<User>;
-    getCurrentRoom(): Promise<Room>;
-    changeTile(tiles: TileDescriptor[]): void;
-    //loadTileset(name: string, imgUrl : string, tilewidth : number, tileheight : number, margin : number, spacing : number): void;
-
-    onPlayerMove(callback: (playerMovedEvent: HasPlayerMovedEvent) => void): void
-}
-
-interface User {
-    id: string | undefined
-    nickName: string | null
-    tags: string[]
-}
-
-interface Room {
-    id: string
-    mapUrl: string
-    map: ITiledMap
-    startLayer: string | null
-}
-
-interface TileDescriptor {
-    x: number
-    y: number
-    tile: number | string
-    layer: string
-}
-
-declare global {
-    // eslint-disable-next-line no-var
-    var WA: WorkAdventureApi
-
-}
-
-type ChatMessageCallback = (message: string) => void;
-type ButtonClickedCallback = (popup: Popup) => void;
-
-const userInputChatStream: Subject<UserInputChatEvent> = new Subject();
-const enterStreams: Map<string, Subject<EnterLeaveEvent>> = new Map<string, Subject<EnterLeaveEvent>>();
-const leaveStreams: Map<string, Subject<EnterLeaveEvent>> = new Map<string, Subject<EnterLeaveEvent>>();
-const popups: Map<number, Popup> = new Map<number, Popup>();
-const popupCallbacks: Map<number, Map<number, ButtonClickedCallback>> = new Map<number, Map<number, ButtonClickedCallback>>();
-const menuCallbacks: Map<string, (command: string) => void> = new Map()
-let popupId = 0;
-interface ButtonDescriptor {
-    /**
-     * The label of the button
-     */
-    label: string,
-    /**
-     * The type of the button. Can be one of "normal", "primary", "success", "warning", "error", "disabled"
-     */
-    className?: "normal" | "primary" | "success" | "warning" | "error" | "disabled",
-=======
 import { registeredCallbacks } from "./Api/iframe/registeredCallbacks";
 import {
     IframeResponseEvent,
@@ -118,6 +16,7 @@
 import type { ButtonDescriptor } from "./Api/iframe/Ui/ButtonDescriptor";
 import type { Popup } from "./Api/iframe/Ui/Popup";
 import type { Sound } from "./Api/iframe/Sound/Sound";
+import {sendToWorkadventure} from "./Api/iframe/IframeApiContribution";
 
 const wa = {
     ui,
@@ -131,7 +30,6 @@
     // All methods below are deprecated and should not be used anymore.
     // They are kept here for backward compatibility.
 
->>>>>>> 2a2cea2c
     /**
      * @deprecated Use WA.chat.sendChatMessage instead
      */
@@ -139,45 +37,7 @@
         console.warn('Method WA.sendChatMessage is deprecated. Please use WA.chat.sendChatMessage instead');
         chat.sendChatMessage(message, author);
     },
-<<<<<<< HEAD
 
-/*    loadTileset(name: string, imgUrl : string, tilewidth : number, tileheight : number, margin : number, spacing : number): void {
-        postToParent({
-            type: "tilsetEvent",
-            data: {
-                name: name,
-                imgUrl: imgUrl,
-                tilewidth: tilewidth,
-                tileheight: tileheight,
-                margin: margin,
-                spacing: spacing
-            } as TilesetEvent
-        })
-    },*/
-
-    getCurrentUser(): Promise<User> {
-        return getGameState().then((gameState) => {
-            return {id: gameState.uuid, nickName: gameState.nickname, tags: gameState.tags};
-        })
-    },
-
-    getCurrentRoom(): Promise<Room> {
-        return getGameState().then((gameState) => {
-            return getDataLayer().then((mapJson) => {
-                return {id: gameState.roomId, map: mapJson.data as ITiledMap, mapUrl: gameState.mapUrl, startLayer: gameState.startLayerName};
-            })
-        })
-    },
-
-    changeTile(tiles: TileDescriptor[]) {
-        postToParent({
-            type: 'changeTile',
-            data: tiles
-        })
-    },
-
-=======
->>>>>>> 2a2cea2c
     /**
      * @deprecated Use WA.chat.disablePlayerControls instead
      */
