--- conflicted
+++ resolved
@@ -9,11 +9,8 @@
         startLayerName: tg.isUnion(tg.isString, tg.isNull),
         tags: tg.isArray(tg.isString),
         variables: tg.isObject,
-<<<<<<< HEAD
         playerVariables: tg.isObject,
-=======
         userRoomToken: tg.isUnion(tg.isString, tg.isUndefined),
->>>>>>> 94dcf546
     })
     .get();
 /**
