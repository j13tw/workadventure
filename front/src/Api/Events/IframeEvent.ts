--- conflicted
+++ resolved
@@ -21,11 +21,8 @@
 import { isGameStateEvent } from "./GameStateEvent";
 import { isMapDataEvent } from "./MapDataEvent";
 import { isSetVariableEvent } from "./SetVariableEvent";
-<<<<<<< HEAD
-=======
 import type { LoadTilesetEvent } from "./LoadTilesetEvent";
 import { isLoadTilesetEvent } from "./LoadTilesetEvent";
->>>>>>> 2480d13f
 
 export interface TypedMessageEvent<T> extends MessageEvent {
     data: T;
@@ -104,13 +101,10 @@
         query: isSetVariableEvent,
         answer: tg.isUndefined,
     },
-<<<<<<< HEAD
-=======
     loadTileset: {
         query: isLoadTilesetEvent,
         answer: tg.isNumber,
     },
->>>>>>> 2480d13f
 };
 
 type GuardedType<T> = T extends (x: unknown) => x is infer T ? T : never;
