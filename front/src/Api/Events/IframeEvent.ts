

<<<<<<< HEAD
import { ButtonClickedEvent } from './ButtonClickedEvent';
import { ChatEvent } from './ChatEvent';
import { ClosePopupEvent } from './ClosePopupEvent';
import { EnterLeaveEvent } from './EnterLeaveEvent';
import { GoToPageEvent } from './GoToPageEvent';
import { MenuItemClickedEvent } from './MenuItemClickedEvent';
import { MenuItemRegisterEvent } from './MenuItemRegisterEvent';
import { OpenCoWebSiteEvent } from './OpenCoWebSiteEvent';
import { OpenPopupEvent } from './OpenPopupEvent';
import { OpenTabEvent } from './OpenTabEvent';
import { UserInputChatEvent } from './UserInputChatEvent';
=======
import type { ButtonClickedEvent } from './ButtonClickedEvent';
import type { ChatEvent } from './ChatEvent';
import type { ClosePopupEvent } from './ClosePopupEvent';
import type { EnterLeaveEvent } from './EnterLeaveEvent';
import type { GoToPageEvent } from './GoToPageEvent';
import type { OpenCoWebSiteEvent } from './OpenCoWebSiteEvent';
import type { OpenPopupEvent } from './OpenPopupEvent';
import type { OpenTabEvent } from './OpenTabEvent';
import type { UserInputChatEvent } from './UserInputChatEvent';
>>>>>>> 4f10dd49


export interface TypedMessageEvent<T> extends MessageEvent {
    data: T
}

export type IframeEventMap = {
    //getState: GameStateEvent,
    // updateTile: UpdateTileEvent
    registerMenuCommand: MenuItemRegisterEvent
    chat: ChatEvent,
    openPopup: OpenPopupEvent
    closePopup: ClosePopupEvent
    openTab: OpenTabEvent
    goToPage: GoToPageEvent
    openCoWebSite: OpenCoWebSiteEvent
    closeCoWebSite: null
    disablePlayerControls: null
    restorePlayerControls: null
    displayBubble: null
    removeBubble: null
}
export interface IframeEvent<T extends keyof IframeEventMap> {
    type: T;
    data: IframeEventMap[T];
}


// eslint-disable-next-line @typescript-eslint/no-explicit-any
export const isIframeEventWrapper = (event: any): event is IframeEvent<keyof IframeEventMap> => typeof event.type === 'string';

export interface IframeResponseEventMap {
    userInputChat: UserInputChatEvent
    enterEvent: EnterLeaveEvent
    leaveEvent: EnterLeaveEvent
    buttonClickedEvent: ButtonClickedEvent
    menuItemClicked: MenuItemClickedEvent
    // gameState: GameStateEvent
}
export interface IframeResponseEvent<T extends keyof IframeResponseEventMap> {
    type: T;
    data: IframeResponseEventMap[T];
}

// eslint-disable-next-line @typescript-eslint/no-explicit-any
export const isIframeResponseEventWrapper = (event: { type?: string }): event is IframeResponseEvent<keyof IframeResponseEventMap> => typeof event.type === 'string';<|MERGE_RESOLUTION|>--- conflicted
+++ resolved
@@ -1,28 +1,16 @@
 
 
-<<<<<<< HEAD
-import { ButtonClickedEvent } from './ButtonClickedEvent';
-import { ChatEvent } from './ChatEvent';
-import { ClosePopupEvent } from './ClosePopupEvent';
-import { EnterLeaveEvent } from './EnterLeaveEvent';
-import { GoToPageEvent } from './GoToPageEvent';
-import { MenuItemClickedEvent } from './MenuItemClickedEvent';
-import { MenuItemRegisterEvent } from './MenuItemRegisterEvent';
-import { OpenCoWebSiteEvent } from './OpenCoWebSiteEvent';
-import { OpenPopupEvent } from './OpenPopupEvent';
-import { OpenTabEvent } from './OpenTabEvent';
-import { UserInputChatEvent } from './UserInputChatEvent';
-=======
 import type { ButtonClickedEvent } from './ButtonClickedEvent';
 import type { ChatEvent } from './ChatEvent';
 import type { ClosePopupEvent } from './ClosePopupEvent';
 import type { EnterLeaveEvent } from './EnterLeaveEvent';
 import type { GoToPageEvent } from './GoToPageEvent';
+import type { MenuItemClickedEvent } from './MenuItemClickedEvent';
+import type { MenuItemRegisterEvent } from './MenuItemRegisterEvent';
 import type { OpenCoWebSiteEvent } from './OpenCoWebSiteEvent';
 import type { OpenPopupEvent } from './OpenPopupEvent';
 import type { OpenTabEvent } from './OpenTabEvent';
 import type { UserInputChatEvent } from './UserInputChatEvent';
->>>>>>> 4f10dd49
 
 
 export interface TypedMessageEvent<T> extends MessageEvent {
