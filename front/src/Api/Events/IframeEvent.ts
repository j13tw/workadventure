import * as tg from "generic-type-guard";
import type { ButtonClickedEvent } from "./ButtonClickedEvent";
import type { ChatEvent } from "./ChatEvent";
import type { ClosePopupEvent } from "./ClosePopupEvent";
import type { EnterLeaveEvent } from "./EnterLeaveEvent";
import type { GoToPageEvent } from "./GoToPageEvent";
import type { LoadPageEvent } from "./LoadPageEvent";
import { isCoWebsite, isOpenCoWebsiteEvent } from "./OpenCoWebsiteEvent";
import type { OpenPopupEvent } from "./OpenPopupEvent";
import type { OpenTabEvent } from "./OpenTabEvent";
import type { UserInputChatEvent } from "./UserInputChatEvent";
import type { LayerEvent } from "./LayerEvent";
import type { SetPropertyEvent } from "./setPropertyEvent";
import type { LoadSoundEvent } from "./LoadSoundEvent";
import type { PlaySoundEvent } from "./PlaySoundEvent";
import type { MenuItemClickedEvent } from "./ui/MenuItemClickedEvent";
import type { HasPlayerMovedEvent } from "./HasPlayerMovedEvent";
import type { SetTilesEvent } from "./SetTilesEvent";
import type { SetVariableEvent } from "./SetVariableEvent";
import { isGameStateEvent } from "./GameStateEvent";
import { isMapDataEvent } from "./MapDataEvent";
import { isSetVariableEvent } from "./SetVariableEvent";
import type { EmbeddedWebsite } from "../iframe/Room/EmbeddedWebsite";
import { isCreateEmbeddedWebsiteEvent } from "./EmbeddedWebsiteEvent";
import type { LoadTilesetEvent } from "./LoadTilesetEvent";
import { isLoadTilesetEvent } from "./LoadTilesetEvent";
import type { MessageReferenceEvent } from "./ui/TriggerActionMessageEvent";
import { isMessageReferenceEvent, isTriggerActionMessageEvent } from "./ui/TriggerActionMessageEvent";
import type { MenuRegisterEvent, UnregisterMenuEvent } from "./ui/MenuRegisterEvent";
import type { ChangeLayerEvent } from "./ChangeLayerEvent";
<<<<<<< HEAD
import { isPlayerPosition } from "./PlayerPosition";
import type { WasCameraUpdatedEvent } from "./WasCameraUpdatedEvent";
=======
import type { ChangeZoneEvent } from "./ChangeZoneEvent";
>>>>>>> 94dcf546

export interface TypedMessageEvent<T> extends MessageEvent {
    data: T;
}

/**
 * List event types sent from an iFrame to WorkAdventure
 */
export type IframeEventMap = {
    loadPage: LoadPageEvent;
    chat: ChatEvent;
    openPopup: OpenPopupEvent;
    closePopup: ClosePopupEvent;
    openTab: OpenTabEvent;
    goToPage: GoToPageEvent;
    disablePlayerControls: null;
    restorePlayerControls: null;
    displayBubble: null;
    removeBubble: null;
    onPlayerMove: undefined;
    onCameraUpdate: undefined;
    showLayer: LayerEvent;
    hideLayer: LayerEvent;
    setProperty: SetPropertyEvent;
    loadSound: LoadSoundEvent;
    playSound: PlaySoundEvent;
    stopSound: null;
    getState: undefined;
    loadTileset: LoadTilesetEvent;
    registerMenu: MenuRegisterEvent;
    unregisterMenu: UnregisterMenuEvent;
    setTiles: SetTilesEvent;
    modifyEmbeddedWebsite: Partial<EmbeddedWebsite>; // Note: name should be compulsory in fact
};
export interface IframeEvent<T extends keyof IframeEventMap> {
    type: T;
    data: IframeEventMap[T];
}

// eslint-disable-next-line @typescript-eslint/no-explicit-any
export const isIframeEventWrapper = (event: any): event is IframeEvent<keyof IframeEventMap> =>
    typeof event.type === "string";

export interface IframeResponseEventMap {
    userInputChat: UserInputChatEvent;
    enterEvent: EnterLeaveEvent;
    leaveEvent: EnterLeaveEvent;
    enterLayerEvent: ChangeLayerEvent;
    leaveLayerEvent: ChangeLayerEvent;
    enterZoneEvent: ChangeZoneEvent;
    leaveZoneEvent: ChangeZoneEvent;
    buttonClickedEvent: ButtonClickedEvent;
    hasPlayerMoved: HasPlayerMovedEvent;
    wasCameraUpdated: WasCameraUpdatedEvent;
    menuItemClicked: MenuItemClickedEvent;
    setVariable: SetVariableEvent;
    messageTriggered: MessageReferenceEvent;
}
export interface IframeResponseEvent<T extends keyof IframeResponseEventMap> {
    type: T;
    data: IframeResponseEventMap[T];
}

// eslint-disable-next-line @typescript-eslint/no-explicit-any
export const isIframeResponseEventWrapper = (event: {
    type?: string;
}): event is IframeResponseEvent<keyof IframeResponseEventMap> => typeof event.type === "string";

/**
 * List event types sent from an iFrame to WorkAdventure that expect a unique answer from WorkAdventure along the type for the answer from WorkAdventure to the iFrame.
 * Types are defined using Type guards that will actually bused to enforce and check types.
 */
export const iframeQueryMapTypeGuards = {
    getState: {
        query: tg.isUndefined,
        answer: isGameStateEvent,
    },
    getMapData: {
        query: tg.isUndefined,
        answer: isMapDataEvent,
    },
    setVariable: {
        query: isSetVariableEvent,
        answer: tg.isUndefined,
    },
    loadTileset: {
        query: isLoadTilesetEvent,
        answer: tg.isNumber,
    },
    openCoWebsite: {
        query: isOpenCoWebsiteEvent,
        answer: isCoWebsite,
    },
    getCoWebsites: {
        query: tg.isUndefined,
        answer: tg.isArray(isCoWebsite),
    },
    closeCoWebsite: {
        query: tg.isString,
        answer: tg.isUndefined,
    },
    closeCoWebsites: {
        query: tg.isUndefined,
        answer: tg.isUndefined,
    },
    triggerActionMessage: {
        query: isTriggerActionMessageEvent,
        answer: tg.isUndefined,
    },
    removeActionMessage: {
        query: isMessageReferenceEvent,
        answer: tg.isUndefined,
    },
    getEmbeddedWebsite: {
        query: tg.isString,
        answer: isCreateEmbeddedWebsiteEvent,
    },
    deleteEmbeddedWebsite: {
        query: tg.isString,
        answer: tg.isUndefined,
    },
    createEmbeddedWebsite: {
        query: isCreateEmbeddedWebsiteEvent,
        answer: tg.isUndefined,
    },
    getPlayerPosition: {
        query: tg.isUndefined,
        answer: isPlayerPosition,
    },
};

type GuardedType<T> = T extends (x: unknown) => x is infer T ? T : never;
type IframeQueryMapTypeGuardsType = typeof iframeQueryMapTypeGuards;
type UnknownToVoid<T> = undefined extends T ? void : T;

export type IframeQueryMap = {
    [key in keyof IframeQueryMapTypeGuardsType]: {
        query: GuardedType<IframeQueryMapTypeGuardsType[key]["query"]>;
        answer: UnknownToVoid<GuardedType<IframeQueryMapTypeGuardsType[key]["answer"]>>;
    };
};

export interface IframeQuery<T extends keyof IframeQueryMap> {
    type: T;
    data: IframeQueryMap[T]["query"];
}

export interface IframeQueryWrapper<T extends keyof IframeQueryMap> {
    id: number;
    query: IframeQuery<T>;
}

export const isIframeQueryKey = (type: string): type is keyof IframeQueryMap => {
    return type in iframeQueryMapTypeGuards;
};

// eslint-disable-next-line @typescript-eslint/no-explicit-any
export const isIframeQuery = (event: any): event is IframeQuery<keyof IframeQueryMap> => {
    const type = event.type;
    if (typeof type !== "string") {
        return false;
    }
    if (!isIframeQueryKey(type)) {
        return false;
    }

    const result = iframeQueryMapTypeGuards[type].query(event.data);
    if (!result) {
        console.warn('Received a query with type "' + type + '" but the payload is invalid.');
    }
    return result;
};

// eslint-disable-next-line @typescript-eslint/no-explicit-any
export const isIframeQueryWrapper = (event: any): event is IframeQueryWrapper<keyof IframeQueryMap> =>
    typeof event.id === "number" && isIframeQuery(event.query);

export interface IframeAnswerEvent<T extends keyof IframeQueryMap> {
    id: number;
    type: T;
    data: IframeQueryMap[T]["answer"];
}

export const isIframeAnswerEvent = (event: {
    type?: string;
    id?: number;
}): event is IframeAnswerEvent<keyof IframeQueryMap> => typeof event.type === "string" && typeof event.id === "number";

export interface IframeErrorAnswerEvent {
    id: number;
    type: keyof IframeQueryMap;
    error: string;
}

export const isIframeErrorAnswerEvent = (event: {
    type?: string;
    id?: number;
    error?: string;
}): event is IframeErrorAnswerEvent =>
    typeof event.type === "string" && typeof event.id === "number" && typeof event.error === "string";<|MERGE_RESOLUTION|>--- conflicted
+++ resolved
@@ -28,12 +28,9 @@
 import { isMessageReferenceEvent, isTriggerActionMessageEvent } from "./ui/TriggerActionMessageEvent";
 import type { MenuRegisterEvent, UnregisterMenuEvent } from "./ui/MenuRegisterEvent";
 import type { ChangeLayerEvent } from "./ChangeLayerEvent";
-<<<<<<< HEAD
 import { isPlayerPosition } from "./PlayerPosition";
 import type { WasCameraUpdatedEvent } from "./WasCameraUpdatedEvent";
-=======
 import type { ChangeZoneEvent } from "./ChangeZoneEvent";
->>>>>>> 94dcf546
 
 export interface TypedMessageEvent<T> extends MessageEvent {
     data: T;
