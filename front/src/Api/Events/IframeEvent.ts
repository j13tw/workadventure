--- conflicted
+++ resolved
@@ -17,19 +17,13 @@
 import type { MenuItemClickedEvent } from "./ui/MenuItemClickedEvent";
 import type { MenuItemRegisterEvent } from "./ui/MenuItemRegisterEvent";
 import type { HasPlayerMovedEvent } from "./HasPlayerMovedEvent";
-<<<<<<< HEAD
-=======
 import type { SetTilesEvent } from "./SetTilesEvent";
->>>>>>> 63391e65
 
 export interface TypedMessageEvent<T> extends MessageEvent {
     data: T;
 }
 
 export type IframeEventMap = {
-    //getState: GameStateEvent,
-<<<<<<< HEAD
-    // updateTile: UpdateTileEvent
     loadPage: LoadPageEvent;
     chat: ChatEvent;
     openPopup: OpenPopupEvent;
@@ -52,33 +46,8 @@
     stopSound: null;
     getState: undefined;
     registerMenuCommand: MenuItemRegisterEvent;
+    setTiles: SetTilesEvent;
 };
-=======
-    loadPage: LoadPageEvent
-    chat: ChatEvent,
-    openPopup: OpenPopupEvent
-    closePopup: ClosePopupEvent
-    openTab: OpenTabEvent
-    goToPage: GoToPageEvent
-    openCoWebSite: OpenCoWebSiteEvent
-    closeCoWebSite: null
-    disablePlayerControls: null
-    restorePlayerControls: null
-    displayBubble: null
-    removeBubble: null
-    onPlayerMove: undefined
-    showLayer: LayerEvent
-    hideLayer: LayerEvent
-    setProperty: SetPropertyEvent
-    getDataLayer: undefined
-    loadSound: LoadSoundEvent
-    playSound: PlaySoundEvent
-    stopSound: null
-    setTiles: SetTilesEvent
-    getState: undefined,
-    registerMenuCommand: MenuItemRegisterEvent
-}
->>>>>>> 63391e65
 export interface IframeEvent<T extends keyof IframeEventMap> {
     type: T;
     data: IframeEventMap[T];
