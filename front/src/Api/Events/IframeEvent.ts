
import type { GameStateEvent } from './GameStateEvent';
import type { ButtonClickedEvent } from './ButtonClickedEvent';
import type { ChatEvent } from './ChatEvent';
import type { ClosePopupEvent } from './ClosePopupEvent';
import type { EnterLeaveEvent } from './EnterLeaveEvent';
import type { GoToPageEvent } from './GoToPageEvent';
<<<<<<< HEAD
import type { HasPlayerMovedEvent } from './HasPlayerMovedEvent';
=======
import type { MenuItemClickedEvent } from './MenuItemClickedEvent';
import type { MenuItemRegisterEvent } from './MenuItemRegisterEvent';
>>>>>>> 127a4759
import type { OpenCoWebSiteEvent } from './OpenCoWebSiteEvent';
import type { OpenPopupEvent } from './OpenPopupEvent';
import type { OpenTabEvent } from './OpenTabEvent';
import type { UserInputChatEvent } from './UserInputChatEvent';
import type { DataLayerEvent } from "./DataLayerEvent";
import type { LayerEvent } from './LayerEvent';
import type { SetPropertyEvent } from "./setPropertyEvent";

export interface TypedMessageEvent<T> extends MessageEvent {
    data: T
}

export type IframeEventMap = {
    getState: GameStateEvent,
    // updateTile: UpdateTileEvent
    registerMenuCommand: MenuItemRegisterEvent
    chat: ChatEvent,
    openPopup: OpenPopupEvent
    closePopup: ClosePopupEvent
    openTab: OpenTabEvent
    goToPage: GoToPageEvent
    openCoWebSite: OpenCoWebSiteEvent
    closeCoWebSite: null
    disablePlayerControls: null
    restorePlayerControls: null
    displayBubble: null
    removeBubble: null
    onPlayerMove: undefined
    onDataLayerChange: undefined
    showLayer: LayerEvent
    hideLayer: LayerEvent
    setProperty: SetPropertyEvent
    getDataLayer: undefined
}
export interface IframeEvent<T extends keyof IframeEventMap> {
    type: T;
    data: IframeEventMap[T];
}


// eslint-disable-next-line @typescript-eslint/no-explicit-any
export const isIframeEventWrapper = (event: any): event is IframeEvent<keyof IframeEventMap> => typeof event.type === 'string';

export interface IframeResponseEventMap {
    userInputChat: UserInputChatEvent
    enterEvent: EnterLeaveEvent
    leaveEvent: EnterLeaveEvent
    buttonClickedEvent: ButtonClickedEvent
<<<<<<< HEAD
    gameState: GameStateEvent
    hasPlayerMoved: HasPlayerMovedEvent
    dataLayer: DataLayerEvent
=======
    menuItemClicked: MenuItemClickedEvent
    // gameState: GameStateEvent
>>>>>>> 127a4759
}
export interface IframeResponseEvent<T extends keyof IframeResponseEventMap> {
    type: T;
    data: IframeResponseEventMap[T];
}

// eslint-disable-next-line @typescript-eslint/no-explicit-any
export const isIframeResponseEventWrapper = (event: { type?: string }): event is IframeResponseEvent<keyof IframeResponseEventMap> => typeof event.type === 'string';<|MERGE_RESOLUTION|>--- conflicted
+++ resolved
@@ -5,12 +5,9 @@
 import type { ClosePopupEvent } from './ClosePopupEvent';
 import type { EnterLeaveEvent } from './EnterLeaveEvent';
 import type { GoToPageEvent } from './GoToPageEvent';
-<<<<<<< HEAD
-import type { HasPlayerMovedEvent } from './HasPlayerMovedEvent';
-=======
 import type { MenuItemClickedEvent } from './MenuItemClickedEvent';
 import type { MenuItemRegisterEvent } from './MenuItemRegisterEvent';
->>>>>>> 127a4759
+import type { HasPlayerMovedEvent } from './HasPlayerMovedEvent';
 import type { OpenCoWebSiteEvent } from './OpenCoWebSiteEvent';
 import type { OpenPopupEvent } from './OpenPopupEvent';
 import type { OpenTabEvent } from './OpenTabEvent';
@@ -59,14 +56,10 @@
     enterEvent: EnterLeaveEvent
     leaveEvent: EnterLeaveEvent
     buttonClickedEvent: ButtonClickedEvent
-<<<<<<< HEAD
     gameState: GameStateEvent
     hasPlayerMoved: HasPlayerMovedEvent
     dataLayer: DataLayerEvent
-=======
     menuItemClicked: MenuItemClickedEvent
-    // gameState: GameStateEvent
->>>>>>> 127a4759
 }
 export interface IframeResponseEvent<T extends keyof IframeResponseEventMap> {
     type: T;
