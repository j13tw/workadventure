--- conflicted
+++ resolved
@@ -1,8 +1,4 @@
 import * as tg from "generic-type-guard";
-<<<<<<< HEAD
-import type { GameStateEvent } from "./GameStateEvent";
-=======
->>>>>>> 952e58ec
 import type { ButtonClickedEvent } from "./ButtonClickedEvent";
 import type { ChatEvent } from "./ChatEvent";
 import type { ClosePopupEvent } from "./ClosePopupEvent";
@@ -13,10 +9,7 @@
 import type { OpenPopupEvent } from "./OpenPopupEvent";
 import type { OpenTabEvent } from "./OpenTabEvent";
 import type { UserInputChatEvent } from "./UserInputChatEvent";
-<<<<<<< HEAD
 import type { MapDataEvent } from "./MapDataEvent";
-=======
->>>>>>> 952e58ec
 import type { LayerEvent } from "./LayerEvent";
 import type { SetPropertyEvent } from "./setPropertyEvent";
 import type { LoadSoundEvent } from "./LoadSoundEvent";
@@ -25,25 +18,19 @@
 import type { MenuItemRegisterEvent } from "./ui/MenuItemRegisterEvent";
 import type { HasPlayerMovedEvent } from "./HasPlayerMovedEvent";
 import type { SetTilesEvent } from "./SetTilesEvent";
-<<<<<<< HEAD
+import type { SetVariableEvent } from "./SetVariableEvent";
+import { isGameStateEvent } from "./GameStateEvent";
+import { isMapDataEvent } from "./MapDataEvent";
+import { isSetVariableEvent } from "./SetVariableEvent";
+import type { LoadTilesetEvent } from "./LoadTilesetEvent";
+import { isLoadTilesetEvent } from "./LoadTilesetEvent";
 import type {
     MessageReferenceEvent,
     removeTriggerMessage,
     triggerMessage,
     TriggerMessageEvent,
 } from "./ui/TriggerMessageEvent";
-=======
->>>>>>> 952e58ec
-import type { SetVariableEvent } from "./SetVariableEvent";
-import { isGameStateEvent } from "./GameStateEvent";
-import { isMapDataEvent } from "./MapDataEvent";
-import { isSetVariableEvent } from "./SetVariableEvent";
-<<<<<<< HEAD
 import { isMessageReferenceEvent, isTriggerMessageEvent } from "./ui/TriggerMessageEvent";
-=======
-import type { LoadTilesetEvent } from "./LoadTilesetEvent";
-import { isLoadTilesetEvent } from "./LoadTilesetEvent";
->>>>>>> 952e58ec
 
 export interface TypedMessageEvent<T> extends MessageEvent {
     data: T;
@@ -97,10 +84,7 @@
     hasPlayerMoved: HasPlayerMovedEvent;
     menuItemClicked: MenuItemClickedEvent;
     setVariable: SetVariableEvent;
-<<<<<<< HEAD
     messageTriggered: MessageReferenceEvent;
-=======
->>>>>>> 952e58ec
 }
 export interface IframeResponseEvent<T extends keyof IframeResponseEventMap> {
     type: T;
@@ -129,7 +113,10 @@
         query: isSetVariableEvent,
         answer: tg.isUndefined,
     },
-<<<<<<< HEAD
+    loadTileset: {
+        query: isLoadTilesetEvent,
+        answer: tg.isNumber,
+    },
     triggerMessage: {
         query: isTriggerMessageEvent,
         answer: tg.isUndefined,
@@ -137,11 +124,6 @@
     removeTriggerMessage: {
         query: isMessageReferenceEvent,
         answer: tg.isUndefined,
-=======
-    loadTileset: {
-        query: isLoadTilesetEvent,
-        answer: tg.isNumber,
->>>>>>> 952e58ec
     },
 };
 
