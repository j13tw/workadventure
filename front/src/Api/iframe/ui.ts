<<<<<<< HEAD
import { isButtonClickedEvent } from '../Events/ButtonClickedEvent';
import { isMenuItemClickedEvent } from '../Events/ui/MenuItemClickedEvent';
import { isMessageReferenceEvent } from '../Events/ui/TriggerMessageEvent';
import { IframeApiContribution, sendToWorkadventure } from './IframeApiContribution';
=======
import { isButtonClickedEvent } from "../Events/ButtonClickedEvent";
import { isMenuItemClickedEvent } from "../Events/ui/MenuItemClickedEvent";
import type { MenuItemRegisterEvent } from "../Events/ui/MenuItemRegisterEvent";
import { IframeApiContribution, sendToWorkadventure } from "./IframeApiContribution";
>>>>>>> a7ced533
import { apiCallback } from "./registeredCallbacks";
import type { ButtonClickedCallback, ButtonDescriptor } from "./Ui/ButtonDescriptor";
import { Popup } from "./Ui/Popup";
import { TriggerMessage, triggerMessageInstance } from './Ui/TriggerMessage';

let popupId = 0;
const popups: Map<number, Popup> = new Map<number, Popup>();
const popupCallbacks: Map<number, Map<number, ButtonClickedCallback>> = new Map<
    number,
    Map<number, ButtonClickedCallback>
>();

const menuCallbacks: Map<string, (command: string) => void> = new Map();

<<<<<<< HEAD
class WorkAdventureUiCommands extends IframeApiContribution<WorkAdventureUiCommands> {

=======
interface ZonedPopupOptions {
    zone: string;
    objectLayerName?: string;
    popupText: string;
    delay?: number;
    popupOptions: Array<ButtonDescriptor>;
}

export class WorkAdventureUiCommands extends IframeApiContribution<WorkAdventureUiCommands> {
>>>>>>> a7ced533
    callbacks = [
        apiCallback({
            type: "buttonClickedEvent",
            typeChecker: isButtonClickedEvent,
            callback: (payloadData) => {
                const callback = popupCallbacks.get(payloadData.popupId)?.get(payloadData.buttonId);
                const popup = popups.get(payloadData.popupId);
                if (popup === undefined) {
                    throw new Error('Could not find popup with ID "' + payloadData.popupId + '"');
                }
                if (callback) {
                    callback(popup);
                }
<<<<<<< HEAD
            }
=======
            },
>>>>>>> a7ced533
        }),
        apiCallback({
            type: "menuItemClicked",
            typeChecker: isMenuItemClickedEvent,
<<<<<<< HEAD
            callback: event => {
                const callback = menuCallbacks.get(event.menuItem);
                if (callback) {
                    callback(event.menuItem)
                }
            }
        }),
        apiCallback({
            type: "messageTriggered",
            typeChecker: isMessageReferenceEvent,
            callback: event => {
                triggerMessageInstance?.trigger();
            }
        })
    ];

=======
            callback: (event) => {
                const callback = menuCallbacks.get(event.menuItem);
                if (callback) {
                    callback(event.menuItem);
                }
            },
        }),
    ];
>>>>>>> a7ced533

    openPopup(targetObject: string, message: string, buttons: ButtonDescriptor[]): Popup {
        popupId++;
        const popup = new Popup(popupId);
        const btnMap = new Map<number, () => void>();
        popupCallbacks.set(popupId, btnMap);
        let id = 0;
        for (const button of buttons) {
            const callback = button.callback;
            if (callback) {
                btnMap.set(id, () => {
                    callback(popup);
                });
            }
            id++;
        }

        sendToWorkadventure({
            type: "openPopup",
            data: {
                popupId,
                targetObject,
                message,
                buttons: buttons.map((button) => {
                    return {
                        label: button.label,
                        className: button.className,
                    };
                }),
            },
        });

        popups.set(popupId, popup);
        return popup;
    }

    registerMenuCommand(commandDescriptor: string, callback: (commandDescriptor: string) => void) {
        menuCallbacks.set(commandDescriptor, callback);
        sendToWorkadventure({
            type: "registerMenuCommand",
            data: {
                menutItem: commandDescriptor,
            },
        });
    }

    displayBubble(): void {
        sendToWorkadventure({ type: "displayBubble", data: null });
    }

    removeBubble(): void {
        sendToWorkadventure({ type: "removeBubble", data: null });
    }
    triggerMessage(message: string, callback: () => void): TriggerMessage {
        return new TriggerMessage(message, callback);
    }
}

export default new WorkAdventureUiCommands();<|MERGE_RESOLUTION|>--- conflicted
+++ resolved
@@ -1,18 +1,10 @@
-<<<<<<< HEAD
-import { isButtonClickedEvent } from '../Events/ButtonClickedEvent';
-import { isMenuItemClickedEvent } from '../Events/ui/MenuItemClickedEvent';
-import { isMessageReferenceEvent } from '../Events/ui/TriggerMessageEvent';
-import { IframeApiContribution, sendToWorkadventure } from './IframeApiContribution';
-=======
 import { isButtonClickedEvent } from "../Events/ButtonClickedEvent";
 import { isMenuItemClickedEvent } from "../Events/ui/MenuItemClickedEvent";
-import type { MenuItemRegisterEvent } from "../Events/ui/MenuItemRegisterEvent";
 import { IframeApiContribution, sendToWorkadventure } from "./IframeApiContribution";
->>>>>>> a7ced533
 import { apiCallback } from "./registeredCallbacks";
 import type { ButtonClickedCallback, ButtonDescriptor } from "./Ui/ButtonDescriptor";
 import { Popup } from "./Ui/Popup";
-import { TriggerMessage, triggerMessageInstance } from './Ui/TriggerMessage';
+import { TriggerMessage } from "./Ui/TriggerMessage";
 
 let popupId = 0;
 const popups: Map<number, Popup> = new Map<number, Popup>();
@@ -23,10 +15,6 @@
 
 const menuCallbacks: Map<string, (command: string) => void> = new Map();
 
-<<<<<<< HEAD
-class WorkAdventureUiCommands extends IframeApiContribution<WorkAdventureUiCommands> {
-
-=======
 interface ZonedPopupOptions {
     zone: string;
     objectLayerName?: string;
@@ -36,7 +24,6 @@
 }
 
 export class WorkAdventureUiCommands extends IframeApiContribution<WorkAdventureUiCommands> {
->>>>>>> a7ced533
     callbacks = [
         apiCallback({
             type: "buttonClickedEvent",
@@ -50,33 +37,11 @@
                 if (callback) {
                     callback(popup);
                 }
-<<<<<<< HEAD
-            }
-=======
             },
->>>>>>> a7ced533
         }),
         apiCallback({
             type: "menuItemClicked",
             typeChecker: isMenuItemClickedEvent,
-<<<<<<< HEAD
-            callback: event => {
-                const callback = menuCallbacks.get(event.menuItem);
-                if (callback) {
-                    callback(event.menuItem)
-                }
-            }
-        }),
-        apiCallback({
-            type: "messageTriggered",
-            typeChecker: isMessageReferenceEvent,
-            callback: event => {
-                triggerMessageInstance?.trigger();
-            }
-        })
-    ];
-
-=======
             callback: (event) => {
                 const callback = menuCallbacks.get(event.menuItem);
                 if (callback) {
@@ -85,7 +50,6 @@
             },
         }),
     ];
->>>>>>> a7ced533
 
     openPopup(targetObject: string, message: string, buttons: ButtonDescriptor[]): Popup {
         popupId++;
@@ -139,6 +103,7 @@
     removeBubble(): void {
         sendToWorkadventure({ type: "removeBubble", data: null });
     }
+
     triggerMessage(message: string, callback: () => void): TriggerMessage {
         return new TriggerMessage(message, callback);
     }
