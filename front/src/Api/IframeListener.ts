--- conflicted
+++ resolved
@@ -1,23 +1,3 @@
-<<<<<<< HEAD
-=======
-import { Subject } from "rxjs";
-import { ChatEvent, isChatEvent } from "./Events/ChatEvent";
-import { IframeEvent, isIframeEventWrapper } from "./Events/IframeEvent";
-import { UserInputChatEvent } from "./Events/UserInputChatEvent";
-import * as crypto from "crypto";
-import { HtmlUtils } from "../WebRtc/HtmlUtils";
-import { EnterLeaveEvent } from "./Events/EnterLeaveEvent";
-import { isOpenPopupEvent, OpenPopupEvent } from "./Events/OpenPopupEvent";
-import { isOpenTabEvent, OpenTabEvent } from "./Events/OpenTabEvent";
-import { ButtonClickedEvent } from "./Events/ButtonClickedEvent";
-import { ClosePopupEvent, isClosePopupEvent } from "./Events/ClosePopupEvent";
-import { scriptUtils } from "./ScriptUtils";
-import { GoToPageEvent, isGoToPageEvent } from "./Events/GoToPageEvent";
-import { isOpenCoWebsite, OpenCoWebSiteEvent } from "./Events/OpenCoWebSiteEvent";
-import { isLoadPageEvent } from './Events/LoadPageEvent';
-import { isUpdateTileEvent, UpdateTileEvent } from './Events/ApiUpdateTileEvent';
-
->>>>>>> 46996f70
 
 import { Subject } from "rxjs";
 import { ChatEvent, isChatEvent } from "./Events/ChatEvent";
@@ -32,9 +12,12 @@
 import { isOpenCoWebsite, OpenCoWebSiteEvent } from "./Events/OpenCoWebSiteEvent";
 import { IframeEventMap, IframeEvent, IframeResponseEvent, IframeResponseEventMap, isIframeEventWrapper, TypedMessageEvent } from "./Events/IframeEvent";
 import type { UserInputChatEvent } from "./Events/UserInputChatEvent";
-import {isPlaySoundEvent, PlaySoundEvent} from "./Events/PlaySoundEvent";
-import {isStopSoundEvent, StopSoundEvent} from "./Events/StopSoundEvent";
-import {isLoadSoundEvent, LoadSoundEvent} from "./Events/LoadSoundEvent";
+import { isPlaySoundEvent, PlaySoundEvent } from "./Events/PlaySoundEvent";
+import { isStopSoundEvent, StopSoundEvent } from "./Events/StopSoundEvent";
+import { isLoadSoundEvent, LoadSoundEvent } from "./Events/LoadSoundEvent";
+import { isLoadPageEvent } from './Events/LoadPageEvent';
+import { isUpdateTileEvent, UpdateTileEvent } from './Events/ApiUpdateTileEvent';
+
 /**
  * Listens to messages from iframes and turn those messages into easy to use observables.
  * Also allows to send messages to those iframes.
@@ -52,7 +35,6 @@
     private readonly _goToPageStream: Subject<GoToPageEvent> = new Subject();
     public readonly goToPageStream = this._goToPageStream.asObservable();
 
-
     private readonly _loadPageStream: Subject<string> = new Subject();
     public readonly loadPageStream = this._loadPageStream.asObservable();
 
@@ -77,7 +59,6 @@
     private readonly _removeBubbleStream: Subject<void> = new Subject();
     public readonly removeBubbleStream = this._removeBubbleStream.asObservable();
 
-<<<<<<< HEAD
     private readonly _playSoundStream: Subject<PlaySoundEvent> = new Subject();
     public readonly playSoundStream = this._playSoundStream.asObservable();
 
@@ -86,10 +67,9 @@
 
     private readonly _loadSoundStream: Subject<LoadSoundEvent> = new Subject();
     public readonly loadSoundStream = this._loadSoundStream.asObservable();
-=======
+
     private readonly _updateTileEvent: Subject<UpdateTileEvent> = new Subject();
     public readonly updateTileEvent = this._updateTileEvent.asObservable();
->>>>>>> 46996f70
 
     private readonly iframes = new Set<HTMLIFrameElement>();
     private readonly scripts = new Map<string, HTMLIFrameElement>();
@@ -125,7 +105,6 @@
                 else if (payload.type === 'goToPage' && isGoToPageEvent(payload.data)) {
                     scriptUtils.goToPage(payload.data.url);
                 }
-<<<<<<< HEAD
                 else if (payload.type === 'playSound' && isPlaySoundEvent(payload.data)) {
                     this._playSoundStream.next(payload.data);
                 }
@@ -151,18 +130,6 @@
                     this._disablePlayerControlStream.next();
                 }
                 else if (payload.type === 'restorePlayerControls') {
-=======
-                else if (payload.type === 'openCoWebSite' && isOpenCoWebsite(payload.data)) {
-                    scriptUtils.openCoWebsite(payload.data.url);
-                }
-                else if (payload.type === 'closeCoWebSite') {
-                    scriptUtils.closeCoWebSite();
-                }
-                else if (payload.type === 'disablePlayerControl') {
-                    this._disablePlayerControlStream.next();
-                }
-                else if (payload.type === 'restorePlayerControl') {
->>>>>>> 46996f70
                     this._enablePlayerControlStream.next();
                 }
                 else if (payload.type === 'displayBubble') {
@@ -243,11 +210,7 @@
     }
 
     private getIFrameId(scriptUrl: string): string {
-<<<<<<< HEAD
         return 'script' + btoa(scriptUrl);
-=======
-        return 'script' + crypto.createHash('md5').update(scriptUrl).digest("hex");
->>>>>>> 46996f70
     }
 
     unregisterScript(scriptUrl: string): void {
