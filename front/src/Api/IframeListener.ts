import { Subject } from "rxjs";
import { ChatEvent, isChatEvent } from "./Events/ChatEvent";
import { HtmlUtils } from "../WebRtc/HtmlUtils";
import type { EnterLeaveEvent } from "./Events/EnterLeaveEvent";
import { isOpenPopupEvent, OpenPopupEvent } from "./Events/OpenPopupEvent";
import { isOpenTabEvent, OpenTabEvent } from "./Events/OpenTabEvent";
import type { ButtonClickedEvent } from "./Events/ButtonClickedEvent";
import { ClosePopupEvent, isClosePopupEvent } from "./Events/ClosePopupEvent";
import { scriptUtils } from "./ScriptUtils";
import { GoToPageEvent, isGoToPageEvent } from "./Events/GoToPageEvent";
import { isOpenCoWebsite, OpenCoWebSiteEvent } from "./Events/OpenCoWebSiteEvent";
import { IframeEventMap, IframeEvent, IframeResponseEvent, IframeResponseEventMap, isIframeEventWrapper, TypedMessageEvent } from "./Events/IframeEvent";
import type { UserInputChatEvent } from "./Events/UserInputChatEvent";
<<<<<<< HEAD
import { isLayerEvent, LayerEvent } from "./Events/LayerEvent";
import { isSetPropertyEvent, SetPropertyEvent} from "./Events/setPropertyEvent";
import type { GameStateEvent } from './Events/GameStateEvent';
import type { HasPlayerMovedEvent } from './Events/HasPlayerMovedEvent';
import { Math } from 'phaser';
import type { DataLayerEvent } from "./Events/DataLayerEvent";

=======
import { isMenuItemRegisterEvent } from './Events/MenuItemRegisterEvent';
import type { MenuItemClickedEvent } from './Events/MenuItemClickedEvent';
>>>>>>> 127a4759


/**
 * Listens to messages from iframes and turn those messages into easy to use observables.
 * Also allows to send messages to those iframes.
 */
class IframeListener {

    private readonly _chatStream: Subject<ChatEvent> = new Subject();
    public readonly chatStream = this._chatStream.asObservable();

    private readonly _openPopupStream: Subject<OpenPopupEvent> = new Subject();
    public readonly openPopupStream = this._openPopupStream.asObservable();

    private readonly _openTabStream: Subject<OpenTabEvent> = new Subject();
    public readonly openTabStream = this._openTabStream.asObservable();

    private readonly _goToPageStream: Subject<GoToPageEvent> = new Subject();
    public readonly goToPageStream = this._goToPageStream.asObservable();

    private readonly _openCoWebSiteStream: Subject<OpenCoWebSiteEvent> = new Subject();
    public readonly openCoWebSiteStream = this._openCoWebSiteStream.asObservable();

    private readonly _closeCoWebSiteStream: Subject<void> = new Subject();
    public readonly closeCoWebSiteStream = this._closeCoWebSiteStream.asObservable();

    private readonly _disablePlayerControlStream: Subject<void> = new Subject();
    public readonly disablePlayerControlStream = this._disablePlayerControlStream.asObservable();

    private readonly _enablePlayerControlStream: Subject<void> = new Subject();
    public readonly enablePlayerControlStream = this._enablePlayerControlStream.asObservable();

    private readonly _closePopupStream: Subject<ClosePopupEvent> = new Subject();
    public readonly closePopupStream = this._closePopupStream.asObservable();

    private readonly _displayBubbleStream: Subject<void> = new Subject();
    public readonly displayBubbleStream = this._displayBubbleStream.asObservable();

    private readonly _removeBubbleStream: Subject<void> = new Subject();
    public readonly removeBubbleStream = this._removeBubbleStream.asObservable();

<<<<<<< HEAD
    private readonly _showLayerStream: Subject<LayerEvent> = new Subject();
    public readonly showLayerStream = this._showLayerStream.asObservable();

    private readonly _hideLayerStream: Subject<LayerEvent> = new Subject();
    public readonly hideLayerStream = this._hideLayerStream.asObservable();

    private readonly _setPropertyStream: Subject<SetPropertyEvent> = new Subject();
    public readonly setPropertyStream = this._setPropertyStream.asObservable();

    private readonly _gameStateStream: Subject<void> = new Subject();
    public readonly gameStateStream = this._gameStateStream.asObservable();

    private readonly _dataLayerChangeStream: Subject<void> = new Subject();
    public readonly dataLayerChangeStream = this._dataLayerChangeStream.asObservable();

=======
    private readonly _registerMenuCommandStream: Subject<string> = new Subject();
    public readonly registerMenuCommandStream = this._registerMenuCommandStream.asObservable();
>>>>>>> 127a4759
    private readonly iframes = new Set<HTMLIFrameElement>();
    private readonly scripts = new Map<string, HTMLIFrameElement>();
    private sendPlayerMove: boolean = false;

    init() {
        window.addEventListener("message", (message: TypedMessageEvent<IframeEvent<keyof IframeEventMap>>) => {
            // Do we trust the sender of this message?
            // Let's only accept messages from the iframe that are allowed.
            // Note: maybe we could restrict on the domain too for additional security (in case the iframe goes to another domain).
            let foundSrc: string | null = null;
            for (const iframe of this.iframes) {
                if (iframe.contentWindow === message.source) {
                    foundSrc = iframe.src;
                    break;
                }
            }
            if (!foundSrc) {
                return;
            }

            const payload = message.data;
            if (isIframeEventWrapper(payload)) {
                if (payload.type === 'showLayer' && isLayerEvent(payload.data)) {
                    this._showLayerStream.next(payload.data);
                } else if (payload.type === 'hideLayer' && isLayerEvent(payload.data)) {
                    this._hideLayerStream.next(payload.data);
                } else if (payload.type === 'setProperty' && isSetPropertyEvent(payload.data)) {
                    this._setPropertyStream.next(payload.data);
                } else if (payload.type === 'chat' && isChatEvent(payload.data)) {
                    this._chatStream.next(payload.data);
                } else if (payload.type === 'openPopup' && isOpenPopupEvent(payload.data)) {
                    this._openPopupStream.next(payload.data);
                } else if (payload.type === 'closePopup' && isClosePopupEvent(payload.data)) {
                    this._closePopupStream.next(payload.data);
                }
                else if (payload.type === 'openTab' && isOpenTabEvent(payload.data)) {
                    scriptUtils.openTab(payload.data.url);
                }
                else if (payload.type === 'goToPage' && isGoToPageEvent(payload.data)) {
                    scriptUtils.goToPage(payload.data.url);
                }
                else if (payload.type === 'openCoWebSite' && isOpenCoWebsite(payload.data)) {
                    const scriptUrl = [...this.scripts.keys()].find(key => {
                        return this.scripts.get(key)?.contentWindow == message.source
                    })

                    scriptUtils.openCoWebsite(payload.data.url, scriptUrl || foundSrc);
                }
                else if (payload.type === 'closeCoWebSite') {
                    scriptUtils.closeCoWebSite();
                }
                else if (payload.type === 'disablePlayerControls') {
                    this._disablePlayerControlStream.next();
                }
                else if (payload.type === 'restorePlayerControls') {
                    this._enablePlayerControlStream.next();
                } else if (payload.type === 'displayBubble') {
                    this._displayBubbleStream.next();
                } else if (payload.type === 'removeBubble') {
                    this._removeBubbleStream.next();
<<<<<<< HEAD
                } else if (payload.type == "getState") {
                    this._gameStateStream.next();
                } else if (payload.type == "onPlayerMove") {
                    this.sendPlayerMove = true
                } else if (payload.type == "getDataLayer") {
                    this._dataLayerChangeStream.next();
=======
                } else if (payload.type == "registerMenuCommand" && isMenuItemRegisterEvent(payload.data)) {
                    this._registerMenuCommandStream.next(payload.data.menutItem)
>>>>>>> 127a4759
                }
            }
        }, false);

    }

    sendDataLayerEvent(dataLayerEvent: DataLayerEvent) {
        this.postMessage({
            'type' : 'dataLayer',
            'data' : dataLayerEvent
        })
    }


    sendFrozenGameStateEvent(gameStateEvent: GameStateEvent) {
        this.postMessage({
            'type': 'gameState',
            'data': gameStateEvent
        });
    }

    /**
     * Allows the passed iFrame to send/receive messages via the API.
     */
    registerIframe(iframe: HTMLIFrameElement): void {
        this.iframes.add(iframe);
    }

    unregisterIframe(iframe: HTMLIFrameElement): void {
        this.iframes.delete(iframe);
    }

    registerScript(scriptUrl: string): void {
        console.log('Loading map related script at ', scriptUrl)

        if (!process.env.NODE_ENV || process.env.NODE_ENV === 'development') {
            // Using external iframe mode (
            const iframe = document.createElement('iframe');
            iframe.id = this.getIFrameId(scriptUrl);
            iframe.style.display = 'none';
            iframe.src = '/iframe.html?script=' + encodeURIComponent(scriptUrl);

            // We are putting a sandbox on this script because it will run in the same domain as the main website.
            iframe.sandbox.add('allow-scripts');
            iframe.sandbox.add('allow-top-navigation-by-user-activation');

            document.body.prepend(iframe);

            this.scripts.set(scriptUrl, iframe);
            this.registerIframe(iframe);
        } else {
            // production code
            const iframe = document.createElement('iframe');
            iframe.id = this.getIFrameId(scriptUrl);
            iframe.style.display = 'none';

            // We are putting a sandbox on this script because it will run in the same domain as the main website.
            iframe.sandbox.add('allow-scripts');
            iframe.sandbox.add('allow-top-navigation-by-user-activation');

            const html = '<!doctype html>\n' +
                '\n' +
                '<html lang="en">\n' +
                '<head>\n' +
                '<script src="' + window.location.protocol + '//' + window.location.host + '/iframe_api.js" ></script>\n' +
                '<script src="' + scriptUrl + '" ></script>\n' +
                '</head>\n' +
                '</html>\n';

            //iframe.src = "data:text/html;charset=utf-8," + escape(html);
            iframe.srcdoc = html;

            document.body.prepend(iframe);

            this.scripts.set(scriptUrl, iframe);
            this.registerIframe(iframe);
        }


    }

    private getIFrameId(scriptUrl: string): string {
        return 'script' + btoa(scriptUrl);
    }

    unregisterScript(scriptUrl: string): void {
        const iFrameId = this.getIFrameId(scriptUrl);
        const iframe = HtmlUtils.getElementByIdOrFail<HTMLIFrameElement>(iFrameId);
        if (!iframe) {
            throw new Error('Unknown iframe for script "' + scriptUrl + '"');
        }
        this.unregisterIframe(iframe);
        iframe.remove();

        this.scripts.delete(scriptUrl);
    }

    sendMenuClickedEvent(menuItem: string) {
        this.postMessage({
            'type': 'menuItemClicked',
            'data': {
                menuItem: menuItem,
            } as MenuItemClickedEvent
        });
    }

    sendUserInputChat(message: string) {
        this.postMessage({
            'type': 'userInputChat',
            'data': {
                'message': message,
            } as UserInputChatEvent
        });
    }

    sendEnterEvent(name: string) {
        this.postMessage({
            'type': 'enterEvent',
            'data': {
                "name": name
            } as EnterLeaveEvent
        });
    }

    sendLeaveEvent(name: string) {
        this.postMessage({
            'type': 'leaveEvent',
            'data': {
                "name": name
            } as EnterLeaveEvent
        });
    }

    hasPlayerMoved(event: HasPlayerMovedEvent) {
        if (this.sendPlayerMove) {
            this.postMessage({
                'type': 'hasPlayerMoved',
                'data': event
            });
        }
    }

    sendButtonClickedEvent(popupId: number, buttonId: number): void {
        this.postMessage({
            'type': 'buttonClickedEvent',
            'data': {
                popupId,
                buttonId
            } as ButtonClickedEvent
        });
    }

    /**
     * Sends the message... to all allowed iframes.
     */
    private postMessage(message: IframeResponseEvent<keyof IframeResponseEventMap>) {
        for (const iframe of this.iframes) {
            iframe.contentWindow?.postMessage(message, '*');
        }
    }

}

export const iframeListener = new IframeListener();<|MERGE_RESOLUTION|>--- conflicted
+++ resolved
@@ -11,18 +11,14 @@
 import { isOpenCoWebsite, OpenCoWebSiteEvent } from "./Events/OpenCoWebSiteEvent";
 import { IframeEventMap, IframeEvent, IframeResponseEvent, IframeResponseEventMap, isIframeEventWrapper, TypedMessageEvent } from "./Events/IframeEvent";
 import type { UserInputChatEvent } from "./Events/UserInputChatEvent";
-<<<<<<< HEAD
 import { isLayerEvent, LayerEvent } from "./Events/LayerEvent";
 import { isSetPropertyEvent, SetPropertyEvent} from "./Events/setPropertyEvent";
 import type { GameStateEvent } from './Events/GameStateEvent';
 import type { HasPlayerMovedEvent } from './Events/HasPlayerMovedEvent';
 import { Math } from 'phaser';
 import type { DataLayerEvent } from "./Events/DataLayerEvent";
-
-=======
 import { isMenuItemRegisterEvent } from './Events/MenuItemRegisterEvent';
 import type { MenuItemClickedEvent } from './Events/MenuItemClickedEvent';
->>>>>>> 127a4759
 
 
 /**
@@ -64,7 +60,6 @@
     private readonly _removeBubbleStream: Subject<void> = new Subject();
     public readonly removeBubbleStream = this._removeBubbleStream.asObservable();
 
-<<<<<<< HEAD
     private readonly _showLayerStream: Subject<LayerEvent> = new Subject();
     public readonly showLayerStream = this._showLayerStream.asObservable();
 
@@ -80,10 +75,8 @@
     private readonly _dataLayerChangeStream: Subject<void> = new Subject();
     public readonly dataLayerChangeStream = this._dataLayerChangeStream.asObservable();
 
-=======
     private readonly _registerMenuCommandStream: Subject<string> = new Subject();
     public readonly registerMenuCommandStream = this._registerMenuCommandStream.asObservable();
->>>>>>> 127a4759
     private readonly iframes = new Set<HTMLIFrameElement>();
     private readonly scripts = new Map<string, HTMLIFrameElement>();
     private sendPlayerMove: boolean = false;
@@ -144,17 +137,14 @@
                     this._displayBubbleStream.next();
                 } else if (payload.type === 'removeBubble') {
                     this._removeBubbleStream.next();
-<<<<<<< HEAD
                 } else if (payload.type == "getState") {
                     this._gameStateStream.next();
                 } else if (payload.type == "onPlayerMove") {
                     this.sendPlayerMove = true
                 } else if (payload.type == "getDataLayer") {
                     this._dataLayerChangeStream.next();
-=======
                 } else if (payload.type == "registerMenuCommand" && isMenuItemRegisterEvent(payload.data)) {
                     this._registerMenuCommandStream.next(payload.data.menutItem)
->>>>>>> 127a4759
                 }
             }
         }, false);
