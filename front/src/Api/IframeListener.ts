--- conflicted
+++ resolved
@@ -12,7 +12,6 @@
 import { isOpenCoWebsite, OpenCoWebSiteEvent } from "./Events/OpenCoWebSiteEvent";
 import { IframeEventMap, IframeEvent, IframeResponseEvent, IframeResponseEventMap, isIframeEventWrapper, TypedMessageEvent } from "./Events/IframeEvent";
 import type { UserInputChatEvent } from "./Events/UserInputChatEvent";
-<<<<<<< HEAD
 import { isLayerEvent, LayerEvent } from "./Events/LayerEvent";
 import { isSetPropertyEvent, SetPropertyEvent} from "./Events/setPropertyEvent";
 import type { GameStateEvent } from './Events/GameStateEvent';
@@ -25,14 +24,7 @@
 import { isPlaySoundEvent, PlaySoundEvent } from "./Events/PlaySoundEvent";
 import { isStopSoundEvent, StopSoundEvent } from "./Events/StopSoundEvent";
 import { isLoadSoundEvent, LoadSoundEvent } from "./Events/LoadSoundEvent";
-=======
-import { isPlaySoundEvent, PlaySoundEvent } from "./Events/PlaySoundEvent";
-import { isStopSoundEvent, StopSoundEvent } from "./Events/StopSoundEvent";
-import { isLoadSoundEvent, LoadSoundEvent } from "./Events/LoadSoundEvent";
-import { isLoadPageEvent } from './Events/LoadPageEvent';
-import { isUpdateTileEvent, UpdateTileEvent } from './Events/ApiUpdateTileEvent';
-
->>>>>>> acbe4f89
+import { isChangeTileEvent, ChangeTileEvent } from './Events/ChangeTileEvent';
 /**
  * Listens to messages from iframes and turn those messages into easy to use observables.
  * Also allows to send messages to those iframes.
@@ -51,9 +43,6 @@
     private readonly _goToPageStream: Subject<GoToPageEvent> = new Subject();
     public readonly goToPageStream = this._goToPageStream.asObservable();
 
-    private readonly _loadPageStream: Subject<string> = new Subject();
-    public readonly loadPageStream = this._loadPageStream.asObservable();
-
     private readonly _openCoWebSiteStream: Subject<OpenCoWebSiteEvent> = new Subject();
     public readonly openCoWebSiteStream = this._openCoWebSiteStream.asObservable();
 
@@ -105,8 +94,8 @@
     private readonly _loadSoundStream: Subject<LoadSoundEvent> = new Subject();
     public readonly loadSoundStream = this._loadSoundStream.asObservable();
 
-    private readonly _updateTileEvent: Subject<UpdateTileEvent> = new Subject();
-    public readonly updateTileEvent = this._updateTileEvent.asObservable();
+    private readonly _changeTileStream: Subject<ChangeTileEvent> = new Subject();
+    public readonly changeTileStream = this._changeTileStream.asObservable();
 
     private readonly iframes = new Set<HTMLIFrameElement>();
     private readonly scripts = new Map<string, HTMLIFrameElement>();
@@ -179,7 +168,6 @@
                     this._displayBubbleStream.next();
                 } else if (payload.type === 'removeBubble') {
                     this._removeBubbleStream.next();
-<<<<<<< HEAD
                 } else if (payload.type == "getState") {
                     this._gameStateStream.next();
                 } else if (payload.type == "onPlayerMove") {
@@ -188,14 +176,8 @@
                     this._dataLayerChangeStream.next();
                 } else if (payload.type == "registerMenuCommand" && isMenuItemRegisterEvent(payload.data)) {
                     this._registerMenuCommandStream.next(payload.data.menutItem)
-/*              } else if (payload.type == "tilsetEvent" && isTilesetEvent(payload.data)) {
-                    this._tilesetLoaderStream.next(payload.data);*/
-=======
-                } else if (payload.type === 'loadPage' && isLoadPageEvent(payload.data)) {
-                    this._loadPageStream.next(payload.data.url);
-                } else if (payload.type == "updateTile" && isUpdateTileEvent(payload.data)) {
-                    this._updateTileEvent.next(payload.data)
->>>>>>> acbe4f89
+                } else if (payload.type == "changeTile" && isChangeTileEvent(payload.data)) {
+                    this._changeTileStream.next(payload.data);
                 }
             }
         }, false);
