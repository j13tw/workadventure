--- conflicted
+++ resolved
@@ -107,17 +107,11 @@
                 }
                 else if (payload.type === 'closeCoWebSite') {
                     scriptUtils.closeCoWebSite();
-<<<<<<< HEAD
-                } else if (payload.type === 'disablePlayerControl') {
-                    this._disablePlayerControlStream.next();
-                } else if (payload.type === 'restorePlayerControl') {
-=======
                 }
                 else if (payload.type === 'disablePlayerControls') {
                     this._disablePlayerControlStream.next();
                 }
                 else if (payload.type === 'restorePlayerControls') {
->>>>>>> 58482f8a
                     this._enablePlayerControlStream.next();
                 } else if (payload.type === 'displayBubble') {
                     this._displayBubbleStream.next();
