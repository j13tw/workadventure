<script lang="ts">
    import type { VideoPeer } from "../../WebRtc/VideoPeer";
    import SoundMeterWidget from "../SoundMeterWidget.svelte";
    import microphoneCloseImg from "../images/microphone-close.svg";
    import reportImg from "./images/report.svg";
    import blockSignImg from "./images/blockSign.svg";
    import { videoFocusStore } from "../../Stores/VideoFocusStore";
    import { showReportScreenStore } from "../../Stores/ShowReportScreenStore";
    import { getColorByString, srcObject } from "./utils";
<<<<<<< HEAD

    import Woka from '../Woka/Woka.svelte';
=======
>>>>>>> 2f8bd52d

    export let peer: VideoPeer;
    let streamStore = peer.streamStore;
    let name = peer.userName;
    let statusStore = peer.statusStore;
    let constraintStore = peer.constraintsStore;

    function openReport(peer: VideoPeer): void {
        showReportScreenStore.set({ userId: peer.userId, userName: peer.userName });
    }
</script>

<div class="video-container">
    {#if $statusStore === "connecting"}
        <div class="connecting-spinner" />
    {/if}
    {#if $statusStore === "error"}
        <div class="rtc-error" />
    {/if}
    {#if !$constraintStore || $constraintStore.video === false}
        <i style="background-color: {getColorByString(name)};">
            <Woka userId={peer.userId} placeholderSrc={""}/>
        </i>
    {/if}
    {#if $constraintStore && $constraintStore.audio === false}
        <img src={microphoneCloseImg} class="active" alt="Muted" />
    {/if}
    <button class="report" on:click={() => openReport(peer)}>
        <img alt="Report this user" src={reportImg} />
        <span>Report/Block</span>
    </button>
<<<<<<< HEAD
=======
    <!-- svelte-ignore a11y-media-has-caption -->
>>>>>>> 2f8bd52d
    <video use:srcObject={$streamStore} autoplay playsinline on:click={() => videoFocusStore.toggleFocus(peer)} />
    <img src={blockSignImg} class="block-logo" alt="Block" />
    {#if $constraintStore && $constraintStore.audio !== false}
        <SoundMeterWidget stream={$streamStore} />
    {/if}
</div><|MERGE_RESOLUTION|>--- conflicted
+++ resolved
@@ -7,11 +7,8 @@
     import { videoFocusStore } from "../../Stores/VideoFocusStore";
     import { showReportScreenStore } from "../../Stores/ShowReportScreenStore";
     import { getColorByString, srcObject } from "./utils";
-<<<<<<< HEAD
 
-    import Woka from '../Woka/Woka.svelte';
-=======
->>>>>>> 2f8bd52d
+    import Woka from "../Woka/Woka.svelte";
 
     export let peer: VideoPeer;
     let streamStore = peer.streamStore;
@@ -33,7 +30,7 @@
     {/if}
     {#if !$constraintStore || $constraintStore.video === false}
         <i style="background-color: {getColorByString(name)};">
-            <Woka userId={peer.userId} placeholderSrc={""}/>
+            <Woka userId={peer.userId} placeholderSrc={""} />
         </i>
     {/if}
     {#if $constraintStore && $constraintStore.audio === false}
@@ -43,10 +40,7 @@
         <img alt="Report this user" src={reportImg} />
         <span>Report/Block</span>
     </button>
-<<<<<<< HEAD
-=======
     <!-- svelte-ignore a11y-media-has-caption -->
->>>>>>> 2f8bd52d
     <video use:srcObject={$streamStore} autoplay playsinline on:click={() => videoFocusStore.toggleFocus(peer)} />
     <img src={blockSignImg} class="block-logo" alt="Block" />
     {#if $constraintStore && $constraintStore.audio !== false}
