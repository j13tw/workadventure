--- conflicted
+++ resolved
@@ -1,19 +1,10 @@
 <script lang="typescript">
-<<<<<<< HEAD
-    import logoTalk from "../images/logo-message-pixel.png"
+    import logoTalk from "../images/logo-message-pixel.png";
     import logoWA from "../images/logo-WA-pixel.png";
-    import {menuVisiblilityStore} from "../../Stores/MenuStore";
-    import {chatVisibilityStore} from "../../Stores/ChatStore";
-    import {get} from "svelte/store";
-    import Woka from '../Woka/Woka.svelte';
-
-=======
-    import logoWA from "../images/logo-WA-pixel.png";
-    import logoTalk from "../images/logo-message-pixel.png";
     import { menuVisiblilityStore } from "../../Stores/MenuStore";
     import { chatVisibilityStore } from "../../Stores/ChatStore";
     import { get } from "svelte/store";
->>>>>>> 2f8bd52d
+    import Woka from "../Woka/Woka.svelte";
 
     function showMenu() {
         menuVisiblilityStore.set(!get(menuVisiblilityStore));
@@ -26,48 +17,13 @@
 <svelte:window />
 
 <main class="menuIcon">
-<<<<<<< HEAD
     <div class="nes-pointer woka" on:click|preventDefault={showMenu}>
-      <Woka userId={-1} placeholderSrc={logoWA}/>
+        <Woka userId={-1} placeholderSrc={logoWA} />
     </div>
-    <img src={logoTalk} alt="open menu" class="nes-pointer" on:click|preventDefault={showChat}>
-</main>
-
-<style lang="scss">
-  .menuIcon {
-    display: inline-grid;
-    z-index: 90;
-    position: relative;
-    margin: 25px;
-    img {
-      pointer-events: auto;
-      width: 60px;
-      padding-top: 0;
-      margin: 3px;
-      image-rendering: pixelated;
-    }
-    .woka {
-      pointer-events: auto;
-      width: 60px;
-      padding-top: 0;
-      margin: 3px;
-    }
-  }
-  .menuIcon img:hover{
-    transform: scale(1.2);
-  }
-
-  .menuIcon .woka:hover{
-    transform: scale(1.2);
-  }
-  @media only screen and (max-width: 800px), only screen and (max-height: 800px) {
-=======
-    <img src={logoWA} alt="open menu" class="nes-pointer" on:click|preventDefault={showMenu} />
     <img src={logoTalk} alt="open menu" class="nes-pointer" on:click|preventDefault={showChat} />
 </main>
 
 <style lang="scss">
->>>>>>> 2f8bd52d
     .menuIcon {
         display: inline-grid;
         z-index: 90;
@@ -78,16 +34,44 @@
             width: 60px;
             padding-top: 0;
             margin: 3px;
+            image-rendering: pixelated;
+        }
+        .woka {
+            pointer-events: auto;
+            width: 60px;
+            padding-top: 0;
+            margin: 3px;
         }
     }
     .menuIcon img:hover {
         transform: scale(1.2);
     }
+
+    .menuIcon .woka:hover {
+        transform: scale(1.2);
+    }
     @media only screen and (max-width: 800px), only screen and (max-height: 800px) {
         .menuIcon {
-            margin: 3px;
+            display: inline-grid;
+            z-index: 90;
+            position: relative;
+            margin: 25px;
             img {
-                width: 50px;
+                pointer-events: auto;
+                width: 60px;
+                padding-top: 0;
+                margin: 3px;
+            }
+        }
+        .menuIcon img:hover {
+            transform: scale(1.2);
+        }
+        @media only screen and (max-width: 800px), only screen and (max-height: 800px) {
+            .menuIcon {
+                margin: 3px;
+                img {
+                    width: 50px;
+                }
             }
         }
     }
