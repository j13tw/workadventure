--- conflicted
+++ resolved
@@ -27,15 +27,12 @@
     import {gameOverlayVisibilityStore} from "../Stores/GameOverlayStoreVisibility";
     import {consoleGlobalMessageManagerVisibleStore} from "../Stores/ConsoleGlobalMessageManagerStore";
     import ConsoleGlobalMessageManager from "./ConsoleGlobalMessageManager/ConsoleGlobalMessageManager.svelte";
-<<<<<<< HEAD
     import AdminMessage from "./TypeMessage/BanMessage.svelte";
     import TextMessage from "./TypeMessage/TextMessage.svelte";
     import {banMessageVisibleStore} from "../Stores/TypeMessageStore/BanMessageStore";
     import {textMessageVisibleStore} from "../Stores/TypeMessageStore/TextMessageStore";
-=======
     import {warningContainerStore} from "../Stores/MenuStore";
     import WarningContainer from "./WarningContainer/WarningContainer.svelte";
->>>>>>> 2480d13f
 
     export let game: Game;
 
