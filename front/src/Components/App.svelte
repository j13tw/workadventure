--- conflicted
+++ resolved
@@ -9,31 +9,25 @@
     import {selectCharacterSceneVisibleStore} from "../Stores/SelectCharacterStore";
     import SelectCharacterScene from "./selectCharacter/SelectCharacterScene.svelte";
     import {customCharacterSceneVisibleStore} from "../Stores/CustomCharacterStore";
-
-    import {Game} from "../Phaser/Game/Game";
-<<<<<<< HEAD
     import CustomCharacterScene from "./CustomCharacterScene/CustomCharacterScene.svelte";
-
-=======
     import LoginScene from "./Login/LoginScene.svelte";
     import {loginSceneVisibleStore} from "../Stores/LoginSceneStore";
     import EnableCameraScene from "./EnableCamera/EnableCameraScene.svelte";
->>>>>>> cb035804
+
+    import {Game} from "../Phaser/Game/Game";
 
     export let game: Game;
 </script>
 
 <div>
-<<<<<<< HEAD
+    {#if $loginSceneVisibleStore}
+        <LoginScene game={game}></LoginScene>
+    {/if}
     {#if $selectCharacterSceneVisibleStore}
         <SelectCharacterScene game={ game }></SelectCharacterScene>
     {/if}
     {#if $customCharacterSceneVisibleStore}
         <CustomCharacterScene game={ game }></CustomCharacterScene>
-=======
-    {#if $loginSceneVisibleStore}
-        <LoginScene game={game}></LoginScene>
->>>>>>> cb035804
     {/if}
     {#if $selectCompanionSceneVisibleStore}
         <SelectCompanionScene game={ game }></SelectCompanionScene>
