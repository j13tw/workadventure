--- conflicted
+++ resolved
@@ -107,10 +107,7 @@
     {#if $chatVisibilityStore}
         <Chat></Chat>
     {/if}
-<<<<<<< HEAD
-=======
     {#if $warningContainerStore}
         <WarningContainer></WarningContainer>
     {/if}
->>>>>>> 952e58ec
 </div>