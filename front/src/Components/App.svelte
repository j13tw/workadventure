--- conflicted
+++ resolved
@@ -21,13 +21,10 @@
     import AudioPlaying from "./UI/AudioPlaying.svelte";
     import {soundPlayingStore} from "../Stores/SoundPlayingStore";
     import ErrorDialog from "./UI/ErrorDialog.svelte";
-<<<<<<< HEAD
     import VideoOverlay from "./Video/VideoOverlay.svelte";
     import {gameOverlayVisibilityStore} from "../Stores/GameOverlayStoreVisibility";
-=======
     import {consoleGlobalMessageManagerVisibleStore} from "../Stores/ConsoleGlobalMessageManagerStore";
     import ConsoleGlobalMessageManager from "./ConsoleGlobalMessageManager/ConsoleGlobalMessageManager.svelte";
->>>>>>> 52a90e52
 
     export let game: Game;
 
