--- conflicted
+++ resolved
@@ -22,35 +22,6 @@
 </script>
 
 <div>
-<<<<<<< HEAD
-    {#if $gameOverlayVisibilityStore}
-        <MyCamera></MyCamera>
-        <CameraControls></CameraControls>
-    {/if}
-    <div class="absolute-overlay">
-        {#if $loginSceneVisibleStore}
-            <LoginScene game={game}></LoginScene>
-        {/if}
-        {#if $selectCharacterSceneVisibleStore}
-            <SelectCharacterScene game={ game }></SelectCharacterScene>
-        {/if}
-        {#if $customCharacterSceneVisibleStore}
-            <CustomCharacterScene game={ game }></CustomCharacterScene>
-        {/if}
-        {#if $selectCompanionSceneVisibleStore}
-            <SelectCompanionScene game={ game }></SelectCompanionScene>
-        {/if}
-        {#if $enableCameraSceneVisibilityStore}
-            <EnableCameraScene game={game}></EnableCameraScene>
-        {/if}
-        <!-- {#if $menuIconVisible}
-        <MenuIcon  />
-        {/if} -->
-        {#if $helpCameraSettingsVisibleStore}
-            <HelpCameraSettingsPopup game={ game }></HelpCameraSettingsPopup>
-        {/if}
-    </div>
-=======
     {#if $loginSceneVisibleStore}
         <div>
             <LoginScene game={game}></LoginScene>
@@ -95,5 +66,4 @@
             <HelpCameraSettingsPopup game={ game }></HelpCameraSettingsPopup>
         </div>
     {/if}
->>>>>>> 9e35f96c
 </div>