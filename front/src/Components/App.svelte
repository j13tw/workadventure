<script lang="typescript">
    import MenuIcon from "./Menu/MenuIcon.svelte";
    import {menuIconVisiblilityStore, menuVisiblilityStore} from "../Stores/MenuStore";
    import {enableCameraSceneVisibilityStore} from "../Stores/MediaStore";
    import CameraControls from "./CameraControls.svelte";
    import MyCamera from "./MyCamera.svelte";
    import SelectCompanionScene from "./SelectCompanion/SelectCompanionScene.svelte";
    import {selectCompanionSceneVisibleStore} from "../Stores/SelectCompanionStore";
    import {selectCharacterSceneVisibleStore} from "../Stores/SelectCharacterStore";
    import SelectCharacterScene from "./selectCharacter/SelectCharacterScene.svelte";
    import {customCharacterSceneVisibleStore} from "../Stores/CustomCharacterStore";
    import {errorStore} from "../Stores/ErrorStore";
    import CustomCharacterScene from "./CustomCharacterScene/CustomCharacterScene.svelte";
    import LoginScene from "./Login/LoginScene.svelte";
    import Chat from "./Chat/Chat.svelte";
    import {loginSceneVisibleStore} from "../Stores/LoginSceneStore";
    import EnableCameraScene from "./EnableCamera/EnableCameraScene.svelte";
    import VisitCard from "./VisitCard/VisitCard.svelte";
    import {requestVisitCardsStore} from "../Stores/GameStore";

    import type {Game} from "../Phaser/Game/Game";
    import {chatVisibilityStore} from "../Stores/ChatStore";
    import {helpCameraSettingsVisibleStore} from "../Stores/HelpCameraSettingsStore";
    import HelpCameraSettingsPopup from "./HelpCameraSettings/HelpCameraSettingsPopup.svelte";
    import AudioPlaying from "./UI/AudioPlaying.svelte";
    import {soundPlayingStore} from "../Stores/SoundPlayingStore";
    import ErrorDialog from "./UI/ErrorDialog.svelte";
    import Menu from "./Menu/Menu.svelte";
    import VideoOverlay from "./Video/VideoOverlay.svelte";
    import {gameOverlayVisibilityStore} from "../Stores/GameOverlayStoreVisibility";
    import AdminMessage from "./TypeMessage/BanMessage.svelte";
    import TextMessage from "./TypeMessage/TextMessage.svelte";
    import {banMessageVisibleStore} from "../Stores/TypeMessageStore/BanMessageStore";
    import {textMessageVisibleStore} from "../Stores/TypeMessageStore/TextMessageStore";
    import {warningContainerStore} from "../Stores/MenuStore";
    import WarningContainer from "./WarningContainer/WarningContainer.svelte";
    import {layoutManagerVisibilityStore} from "../Stores/LayoutManagerStore";
    import LayoutManager from "./LayoutManager/LayoutManager.svelte";
    import {audioManagerVisibilityStore} from "../Stores/AudioManagerStore";
    import AudioManager from "./AudioManager/AudioManager.svelte"
    import { showReportScreenStore } from "../Stores/ShowReportScreenStore";
    import ReportMenu from "./ReportMenu/ReportMenu.svelte";

    export let game: Game;

</script>

<div>
    {#if $loginSceneVisibleStore}
        <div class="scrollable">
            <LoginScene game={game}></LoginScene>
        </div>
    {/if}
    {#if $selectCharacterSceneVisibleStore}
        <div>
            <SelectCharacterScene game={ game }></SelectCharacterScene>
        </div>
    {/if}
    {#if $customCharacterSceneVisibleStore}
        <div>
           <CustomCharacterScene game={ game }></CustomCharacterScene>
        </div>
    {/if}
    {#if $selectCompanionSceneVisibleStore}
        <div>
            <SelectCompanionScene game={ game }></SelectCompanionScene>
        </div>
    {/if}
    {#if $enableCameraSceneVisibilityStore}
        <div class="scrollable">
            <EnableCameraScene game={game}></EnableCameraScene>
        </div>
    {/if}
    {#if $banMessageVisibleStore}
        <div>
            <AdminMessage></AdminMessage>
        </div>
    {/if}
    {#if $textMessageVisibleStore}
        <div>
            <TextMessage></TextMessage>
        </div>
    {/if}
    {#if $soundPlayingStore}
    <div>
        <AudioPlaying url={$soundPlayingStore} />
    </div>
    {/if}
    {#if $audioManagerVisibilityStore}
    <div>
        <AudioManager></AudioManager>
    </div>
    {/if}
    {#if $layoutManagerVisibilityStore}
        <div>
            <LayoutManager></LayoutManager>
        </div>
    {/if}
<<<<<<< HEAD
    {#if $menuIconVisiblilityStore}
        <div>
            <MenuIcon></MenuIcon>
        </div>
    {/if}
    {#if $menuVisiblilityStore}
        <div>
            <Menu></Menu>
=======
    {#if $showReportScreenStore}
        <div>
            <ReportMenu></ReportMenu>
>>>>>>> d10e2dbc
        </div>
    {/if}
    {#if $gameOverlayVisibilityStore}
        <div>
            <VideoOverlay></VideoOverlay>
            <MyCamera></MyCamera>
            <CameraControls></CameraControls>
        </div>
    {/if}
    {#if $helpCameraSettingsVisibleStore}
        <div>
            <HelpCameraSettingsPopup></HelpCameraSettingsPopup>
        </div>
    {/if}
    {#if $requestVisitCardsStore}
        <VisitCard visitCardUrl={$requestVisitCardsStore}></VisitCard>
    {/if}
    {#if $errorStore.length > 0}
    <div>
        <ErrorDialog></ErrorDialog>
    </div>
    {/if}
    {#if $chatVisibilityStore}
        <Chat></Chat>
    {/if}
    {#if $warningContainerStore}
        <WarningContainer></WarningContainer>
    {/if}
</div><|MERGE_RESOLUTION|>--- conflicted
+++ resolved
@@ -96,7 +96,11 @@
             <LayoutManager></LayoutManager>
         </div>
     {/if}
-<<<<<<< HEAD
+    {#if $showReportScreenStore}
+        <div>
+            <ReportMenu></ReportMenu>
+        </div>
+    {/if}
     {#if $menuIconVisiblilityStore}
         <div>
             <MenuIcon></MenuIcon>
@@ -105,11 +109,6 @@
     {#if $menuVisiblilityStore}
         <div>
             <Menu></Menu>
-=======
-    {#if $showReportScreenStore}
-        <div>
-            <ReportMenu></ReportMenu>
->>>>>>> d10e2dbc
         </div>
     {/if}
     {#if $gameOverlayVisibilityStore}
