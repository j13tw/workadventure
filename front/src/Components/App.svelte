--- conflicted
+++ resolved
@@ -84,7 +84,11 @@
         <AudioPlaying url={$soundPlayingStore} />
     </div>
     {/if}
-<<<<<<< HEAD
+    {#if $layoutManagerVisibilityStore}
+        <div>
+            <LayoutManager></LayoutManager>
+        </div>
+    {/if}
 
 
     {#if $menuIconVisible}
@@ -98,13 +102,6 @@
         </div>
     {/if}
 
-=======
-    {#if $layoutManagerVisibilityStore}
-        <div>
-            <LayoutManager></LayoutManager>
-        </div>
-    {/if}
->>>>>>> d644b43e
     {#if $gameOverlayVisibilityStore}
         <div>
             <VideoOverlay></VideoOverlay>
