<script lang="ts">
<<<<<<< HEAD
import {errorStore, hasClosableMessagesInErrorStore} from "../../Stores/ErrorStore";

function close(): boolean {
    errorStore.clearClosableMessages();
    return false;
}
=======
    import { errorStore } from "../../Stores/ErrorStore";
>>>>>>> 28590936

    function close(): boolean {
        errorStore.clearMessages();
        return false;
    }
</script>

<div class="error-div nes-container is-dark is-rounded" open>
    <p class="nes-text is-error title">Error</p>
    <div class="body">
<<<<<<< HEAD
    {#each $errorStore as error}
    <p>{error.message}</p>
    {/each}
=======
        {#each $errorStore as error}
            <p>{error}</p>
        {/each}
>>>>>>> 28590936
    </div>
    {#if $hasClosableMessagesInErrorStore}
    <div class="button-bar">
        <button class="nes-btn is-error" on:click={close}>Close</button>
    </div>
    {/if}
</div>

<style lang="scss">
    div.error-div {
        pointer-events: auto;
        margin-top: 10vh;
        margin-right: auto;
        margin-left: auto;
        width: max-content;
        max-width: 80vw;

        .button-bar {
            text-align: center;
        }

        .body {
            max-height: 50vh;
        }

        p {
            font-family: "Press Start 2P";

            &.title {
                text-align: center;
            }
        }
    }
</style><|MERGE_RESOLUTION|>--- conflicted
+++ resolved
@@ -1,17 +1,8 @@
 <script lang="ts">
-<<<<<<< HEAD
-import {errorStore, hasClosableMessagesInErrorStore} from "../../Stores/ErrorStore";
-
-function close(): boolean {
-    errorStore.clearClosableMessages();
-    return false;
-}
-=======
-    import { errorStore } from "../../Stores/ErrorStore";
->>>>>>> 28590936
+    import { errorStore, hasClosableMessagesInErrorStore } from "../../Stores/ErrorStore";
 
     function close(): boolean {
-        errorStore.clearMessages();
+        errorStore.clearClosableMessages();
         return false;
     }
 </script>
@@ -19,20 +10,14 @@
 <div class="error-div nes-container is-dark is-rounded" open>
     <p class="nes-text is-error title">Error</p>
     <div class="body">
-<<<<<<< HEAD
-    {#each $errorStore as error}
-    <p>{error.message}</p>
-    {/each}
-=======
         {#each $errorStore as error}
-            <p>{error}</p>
+            <p>{error.message}</p>
         {/each}
->>>>>>> 28590936
     </div>
     {#if $hasClosableMessagesInErrorStore}
-    <div class="button-bar">
-        <button class="nes-btn is-error" on:click={close}>Close</button>
-    </div>
+        <div class="button-bar">
+            <button class="nes-btn is-error" on:click={close}>Close</button>
+        </div>
     {/if}
 </div>
 
