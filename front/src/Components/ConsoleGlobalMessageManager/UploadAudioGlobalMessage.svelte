--- conflicted
+++ resolved
@@ -1,20 +1,10 @@
 <script lang="ts">
-<<<<<<< HEAD
-    import {HtmlUtils} from "../../WebRtc/HtmlUtils";
-    import type {GameManager} from "../../Phaser/Game/GameManager";
-    import {consoleGlobalMessageManagerFocusStore, consoleGlobalMessageManagerVisibleStore} from "../../Stores/ConsoleGlobalMessageManagerStore";
-    import {AdminMessageEventTypes} from "../../Connexion/AdminMessagesService";
-    import type {PlayGlobalMessageInterface} from "../../Connexion/ConnexionModels";
-    import uploadFile from "../images/music-file.svg";
-=======
     import { HtmlUtils } from "../../WebRtc/HtmlUtils";
-    import type { Game } from "../../Phaser/Game/Game";
     import type { GameManager } from "../../Phaser/Game/GameManager";
     import { consoleGlobalMessageManagerFocusStore, consoleGlobalMessageManagerVisibleStore } from "../../Stores/ConsoleGlobalMessageManagerStore";
     import { AdminMessageEventTypes } from "../../Connexion/AdminMessagesService";
     import uploadFile from "../images/music-file.svg";
     import type {PlayGlobalMessageInterface} from "../../Connexion/ConnexionModels";
->>>>>>> 952e58ec
 
     interface EventTargetFiles extends EventTarget {
         files: Array<File>;
@@ -22,19 +12,11 @@
 
     export let gameManager: GameManager;
 
-<<<<<<< HEAD
     let gameScene = gameManager.getCurrentGameScene();
-    let fileinput: HTMLInputElement;
-    let filename: string;
-    let filesize: string;
-    let errorfile: boolean;
-=======
-    let gameScene = gameManager.getCurrentGameScene(game.findAnyScene());
     let fileInput: HTMLInputElement;
     let fileName: string;
     let fileSize: string;
     let errorFile: boolean;
->>>>>>> 952e58ec
 
     const AUDIO_TYPE = AdminMessageEventTypes.audio;
 
