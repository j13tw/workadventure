--- conflicted
+++ resolved
@@ -3,7 +3,6 @@
     import InputTextGlobalMessage from "./InputTextGlobalMessage.svelte";
     import UploadAudioGlobalMessage from "./UploadAudioGlobalMessage.svelte";
     import { gameManager } from "../../Phaser/Game/GameManager";
-    import type { Game } from "../../Phaser/Game/Game";
     import { consoleGlobalMessageManagerVisibleStore } from "../../Stores/ConsoleGlobalMessageManagerStore";
 
     let inputSendTextActive = true;
@@ -44,27 +43,6 @@
 
 <svelte:window on:keydown={onKeyDown}/>
 
-<<<<<<< HEAD
-<div class="main-console nes-container is-rounded">
-<!--    <div class="console nes-container is-rounded">
-       <img class="btn-close" src="resources/logos/send-yellow.svg" alt="Close">
-    </div>-->
-    <div class="main-global-message">
-        <h2> Global Message </h2>
-        <div class="global-message">
-            <div class="menu">
-                <button class="nes-btn {inputSendTextActive ? 'is-disabled' : ''}" on:click|preventDefault={inputSendTextActivate}>Message</button>
-                <button class="nes-btn {uploadMusicActive ? 'is-disabled' : ''}" on:click|preventDefault={inputUploadMusicActivate}>Audio</button>
-            </div>
-            <div class="main-input">
-                {#if inputSendTextActive}
-                    <InputTextGlobalMessage gameManager={gameManager}></InputTextGlobalMessage>
-                {/if}
-                {#if uploadMusicActive}
-                    <UploadAudioGlobalMessage gameManager={gameManager}></UploadAudioGlobalMessage>
-                {/if}
-            </div>
-=======
 <div class="console-global-message">
     <div class="menu-console-global-message nes-container is-rounded" transition:fly="{{ x: -1000, duration: 500 }}">
         <button type="button" class="nes-btn {inputSendTextActive ? 'is-disabled' : ''}" on:click|preventDefault={inputSendTextActivate}>Message</button>
@@ -77,10 +55,10 @@
         </div>
         <div class="content-console-global-message">
             {#if inputSendTextActive}
-                <InputTextGlobalMessage game={game} gameManager={gameManager} bind:handleSending={handleSendText}/>
+                <InputTextGlobalMessage gameManager={gameManager} bind:handleSending={handleSendText}/>
             {/if}
             {#if uploadMusicActive}
-                <UploadAudioGlobalMessage game={game} gameManager={gameManager} bind:handleSending={handleSendAudio}/>
+                <UploadAudioGlobalMessage gameManager={gameManager} bind:handleSending={handleSendAudio}/>
             {/if}
         </div>
         <div class="footer-console-global-message">
@@ -89,7 +67,6 @@
                 <span>Broadcast to all rooms of the world</span>
             </label>
             <button class="nes-btn is-primary" on:click|preventDefault={send}>Send</button>
->>>>>>> 952e58ec
         </div>
     </div>
 </div>
