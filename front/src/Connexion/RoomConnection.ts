import { PUSHER_URL, UPLOADER_URL } from "../Enum/EnvironmentVariable";
import Axios from "axios";

import type { UserSimplePeerInterface } from "../WebRtc/SimplePeer";
import { ProtobufClientUtils } from "../Network/ProtobufClientUtils";
import type {
    GroupCreatedUpdatedMessageInterface,
    ItemEventMessageInterface,
    MessageUserJoined,
    OnConnectInterface,
    PlayerDetailsUpdatedMessageInterface,
    PlayGlobalMessageInterface,
    PositionInterface,
    RoomJoinedMessageInterface,
    ViewportInterface,
    WebRtcDisconnectMessageInterface,
    WebRtcSignalReceivedMessageInterface,
} from "./ConnexionModels";
import type { BodyResourceDescriptionInterface } from "../Phaser/Entity/PlayerTextures";
import { adminMessagesService } from "./AdminMessagesService";
import { connectionManager } from "./ConnectionManager";
import { get } from "svelte/store";
import { warningContainerStore } from "../Stores/MenuStore";
import { followStateStore, followRoleStore, followUsersStore } from "../Stores/FollowStore";
import { localUserStore } from "./LocalUserStore";
import {
    RefreshRoomMessage,
    ServerToClientMessage as ServerToClientMessageTsProto,
    TokenExpiredMessage,
    WorldConnexionMessage,
    WorldFullMessage,
    ErrorMessage as ErrorMessageTsProto,
    UserMovedMessage as UserMovedMessageTsProto,
    GroupUpdateMessage as GroupUpdateMessageTsProto,
    GroupDeleteMessage as GroupDeleteMessageTsProto,
    UserJoinedMessage as UserJoinedMessageTsProto,
    UserLeftMessage as UserLeftMessageTsProto,
    ItemEventMessage as ItemEventMessageTsProto,
    EmoteEventMessage as EmoteEventMessageTsProto,
    VariableMessage as VariableMessageTsProto,
    PlayerDetailsUpdatedMessage as PlayerDetailsUpdatedMessageTsProto,
    WorldFullWarningMessage,
    WebRtcDisconnectMessage as WebRtcDisconnectMessageTsProto,
    PlayGlobalMessage as PlayGlobalMessageTsProto,
    StopGlobalMessage as StopGlobalMessageTsProto,
    SendJitsiJwtMessage as SendJitsiJwtMessageTsProto,
    SendUserMessage as SendUserMessageTsProto,
    BanUserMessage as BanUserMessageTsProto,
    ClientToServerMessage as ClientToServerMessageTsProto,
    PositionMessage as PositionMessageTsProto,
    ViewportMessage as ViewportMessageTsProto,
    PositionMessage_Direction,
    SetPlayerDetailsMessage as SetPlayerDetailsMessageTsProto,
    PingMessage as PingMessageTsProto,
} from "../Messages/ts-proto-generated/messages";
import { Subject } from "rxjs";
import { OpenPopupEvent } from "../Api/Events/OpenPopupEvent";
import { match } from "assert";

const manualPingDelay = 20000;

export class RoomConnection implements RoomConnection {
    private readonly socket: WebSocket;
    private userId: number | null = null;
    private listeners: Map<string, Function[]> = new Map<string, Function[]>();
    private static websocketFactory: null | ((url: string) => any) = null; // eslint-disable-line @typescript-eslint/no-explicit-any
    private closed: boolean = false;
    private tags: string[] = [];
    private _userRoomToken: string | undefined;

    private readonly _errorMessageStream = new Subject<ErrorMessageTsProto>();
    public readonly errorMessageStream = this._errorMessageStream.asObservable();

    private readonly _roomJoinedMessageStream = new Subject<{
        connection: RoomConnection;
        room: RoomJoinedMessageInterface;
    }>();
    public readonly roomJoinedMessageStream = this._roomJoinedMessageStream.asObservable();

    private readonly _webRtcStartMessageStream = new Subject<UserSimplePeerInterface>();
    public readonly webRtcStartMessageStream = this._webRtcStartMessageStream.asObservable();

    private readonly _webRtcSignalToClientMessageStream = new Subject<WebRtcSignalReceivedMessageInterface>();
    public readonly webRtcSignalToClientMessageStream = this._webRtcSignalToClientMessageStream.asObservable();

    private readonly _webRtcScreenSharingSignalToClientMessageStream =
        new Subject<WebRtcSignalReceivedMessageInterface>();
    public readonly webRtcScreenSharingSignalToClientMessageStream =
        this._webRtcScreenSharingSignalToClientMessageStream.asObservable();

    private readonly _webRtcDisconnectMessageStream = new Subject<WebRtcDisconnectMessageTsProto>();
    public readonly webRtcDisconnectMessageStream = this._webRtcDisconnectMessageStream.asObservable();

    private readonly _teleportMessageMessageStream = new Subject<string>();
    public readonly teleportMessageMessageStream = this._teleportMessageMessageStream.asObservable();

    private readonly _sendJitsiJwtMessageStream = new Subject<SendJitsiJwtMessageTsProto>();
    public readonly sendJitsiJwtMessageStream = this._sendJitsiJwtMessageStream.asObservable();

    private readonly _worldFullMessageStream = new Subject<string | null>();
    public readonly worldFullMessageStream = this._worldFullMessageStream.asObservable();

    private readonly _worldConnexionMessageStream = new Subject<WorldConnexionMessage>();
    public readonly worldConnexionMessageStream = this._worldConnexionMessageStream.asObservable();

    private readonly _tokenExpiredMessageStream = new Subject<TokenExpiredMessage>();
    public readonly tokenExpiredMessageStream = this._tokenExpiredMessageStream.asObservable();

    private readonly _userMovedMessageStream = new Subject<UserMovedMessageTsProto>();
    public readonly userMovedMessageStream = this._userMovedMessageStream.asObservable();

    private readonly _groupUpdateMessageStream = new Subject<GroupCreatedUpdatedMessageInterface>();
    public readonly groupUpdateMessageStream = this._groupUpdateMessageStream.asObservable();

    private readonly _groupDeleteMessageStream = new Subject<GroupDeleteMessageTsProto>();
    public readonly groupDeleteMessageStream = this._groupDeleteMessageStream.asObservable();

    private readonly _userJoinedMessageStream = new Subject<MessageUserJoined>();
    public readonly userJoinedMessageStream = this._userJoinedMessageStream.asObservable();

    private readonly _userLeftMessageStream = new Subject<UserLeftMessageTsProto>();
    public readonly userLeftMessageStream = this._userLeftMessageStream.asObservable();

    private readonly _itemEventMessageStream = new Subject<{
        itemId: number;
        event: string;
        parameters: unknown;
        state: unknown;
    }>();
    public readonly itemEventMessageStream = this._itemEventMessageStream.asObservable();

    private readonly _emoteEventMessageStream = new Subject<EmoteEventMessageTsProto>();
    public readonly emoteEventMessageStream = this._emoteEventMessageStream.asObservable();

    private readonly _variableMessageStream = new Subject<{ name: string; value: unknown }>();
    public readonly variableMessageStream = this._variableMessageStream.asObservable();

    private readonly _playerDetailsUpdatedMessageStream = new Subject<PlayerDetailsUpdatedMessageTsProto>();
    public readonly playerDetailsUpdatedMessageStream = this._playerDetailsUpdatedMessageStream.asObservable();

    private readonly _connectionErrorStream = new Subject<CloseEvent>();
    public readonly connectionErrorStream = this._connectionErrorStream.asObservable();

    // eslint-disable-next-line @typescript-eslint/no-explicit-any
    public static setWebsocketFactory(websocketFactory: (url: string) => any): void {
        RoomConnection.websocketFactory = websocketFactory;
    }

    /**
     *
     * @param token A JWT token containing the email of the user
     * @param roomUrl The URL of the room in the form "https://example.com/_/[instance]/[map_url]" or "https://example.com/@/[org]/[event]/[map]"
     * @param name
     * @param characterLayers
     * @param position
     * @param viewport
     * @param companion
     */
    public constructor(
        token: string | null,
        roomUrl: string,
        name: string,
        characterLayers: string[],
        position: PositionInterface,
        viewport: ViewportInterface,
        companion: string | null
    ) {
        let url = new URL(PUSHER_URL, window.location.toString()).toString();
        url = url.replace("http://", "ws://").replace("https://", "wss://");
        if (!url.endsWith("/")) {
            url += "/";
        }
        url += "room";
        url += "?roomId=" + encodeURIComponent(roomUrl);
        url += "&token=" + (token ? encodeURIComponent(token) : "");
        url += "&name=" + encodeURIComponent(name);
        for (const layer of characterLayers) {
            url += "&characterLayers=" + encodeURIComponent(layer);
        }
        url += "&x=" + Math.floor(position.x);
        url += "&y=" + Math.floor(position.y);
        url += "&top=" + Math.floor(viewport.top);
        url += "&bottom=" + Math.floor(viewport.bottom);
        url += "&left=" + Math.floor(viewport.left);
        url += "&right=" + Math.floor(viewport.right);
        if (typeof companion === "string") {
            url += "&companion=" + encodeURIComponent(companion);
        }

        if (RoomConnection.websocketFactory) {
            this.socket = RoomConnection.websocketFactory(url);
        } else {
            this.socket = new WebSocket(url);
        }

        this.socket.binaryType = "arraybuffer";

        let interval: ReturnType<typeof setInterval> | undefined = undefined;

        this.socket.onopen = (ev) => {
            //we manually ping every 20s to not be logged out by the server, even when the game is in background.
            const pingMessage = PingMessageTsProto.encode({}).finish();
            interval = setInterval(() => this.socket.send(pingMessage), manualPingDelay);
        };

        this.socket.addEventListener("close", (event) => {
            if (interval) {
                clearInterval(interval);
            }

            // If we are not connected yet (if a JoinRoomMessage was not sent), we need to retry.
            if (this.userId === null && !this.closed) {
                this._connectionErrorStream.next(event);
            }
        });

        this.socket.onmessage = (messageEvent) => {
            const arrayBuffer: ArrayBuffer = messageEvent.data;

            const serverToClientMessage = ServerToClientMessageTsProto.decode(new Uint8Array(arrayBuffer));
            //const message = ServerToClientMessage.deserializeBinary(new Uint8Array(arrayBuffer));

            const message = serverToClientMessage.message;
            if (message === undefined) {
                return;
            }

            switch (message.$case) {
                case "batchMessage": {
                    for (const subMessageWrapper of message.batchMessage.payload) {
                        const subMessage = subMessageWrapper.message;
                        if (subMessage === undefined) {
                            return;
                        }
                        switch (subMessage.$case) {
                            case "errorMessage": {
                                this._errorMessageStream.next(subMessage.errorMessage);
                                console.error("An error occurred server side: " + subMessage.errorMessage.message);
                                break;
                            }
                            case "userJoinedMessage": {
                                this._userJoinedMessageStream.next(
                                    this.toMessageUserJoined(subMessage.userJoinedMessage)
                                );
                                break;
                            }
                            case "userLeftMessage": {
                                this._userLeftMessageStream.next(subMessage.userLeftMessage);
                                break;
                            }
                            case "userMovedMessage": {
                                this._userMovedMessageStream.next(subMessage.userMovedMessage);
                                break;
                            }
                            case "groupUpdateMessage": {
                                this._groupUpdateMessageStream.next(
                                    this.toGroupCreatedUpdatedMessage(subMessage.groupUpdateMessage)
                                );
                                break;
                            }
                            case "groupDeleteMessage": {
                                this._groupDeleteMessageStream.next(subMessage.groupDeleteMessage);
                                break;
                            }
                            case "itemEventMessage": {
                                this._itemEventMessageStream.next({
                                    itemId: subMessage.itemEventMessage.itemId,
                                    event: subMessage.itemEventMessage.event,
                                    parameters: JSON.parse(subMessage.itemEventMessage.parametersJson),
                                    state: JSON.parse(subMessage.itemEventMessage.stateJson),
                                });
                                break;
                            }
                            case "emoteEventMessage": {
                                this._emoteEventMessageStream.next(subMessage.emoteEventMessage);
                                break;
                            }
                            case "playerDetailsUpdatedMessage": {
                                this._playerDetailsUpdatedMessageStream.next(subMessage.playerDetailsUpdatedMessage);
                                break;
                            }
                            case "variableMessage": {
                                const name = subMessage.variableMessage.name;
                                const serializedValue = subMessage.variableMessage.value;
                                let value: unknown = undefined;
                                if (serializedValue) {
                                    try {
                                        value = JSON.parse(serializedValue);
                                    } catch (e) {
                                        console.error(
                                            'Unable to unserialize value received from server for variable "' +
                                                name +
                                                '". Value received: "' +
                                                serializedValue +
                                                '". Error: ',
                                            e
                                        );
                                    }
                                }

                                this._variableMessageStream.next({ name, value });
                                break;
                            }
                            default: {
                                // Security check: if we forget a "case", the line below will catch the error at compile-time.
                                const tmp: never = subMessage;
                            }
                        }
                    }
                    break;
                }
                case "roomJoinedMessage": {
                    const roomJoinedMessage = message.roomJoinedMessage;

                    const items: { [itemId: number]: unknown } = {};
                    for (const item of roomJoinedMessage.item) {
                        items[item.itemId] = JSON.parse(item.stateJson);
                    }

                    const variables = new Map<string, unknown>();
                    for (const variable of roomJoinedMessage.variable) {
                        try {
                            variables.set(variable.name, JSON.parse(variable.value));
                        } catch (e) {
                            console.error(
                                'Unable to unserialize value received from server for variable "' +
                                    variable.name +
                                    '". Value received: "' +
                                    variable.value +
                                    '". Error: ',
                                e
                            );
                        }
                    }

<<<<<<< HEAD
                this.userId = roomJoinedMessage.getCurrentuserid();
                this.tags = roomJoinedMessage.getTagList();
                this._userRoomToken = roomJoinedMessage.getUserroomtoken();

                this.dispatch(EventMessage.CONNECT, {
                    connection: this,
                    room: {
                        items,
                        variables,
                    } as RoomJoinedMessageInterface,
                });
            } else if (message.hasWorldfullmessage()) {
                worldFullMessageStream.onMessage();
                this.closed = true;
            } else if (message.hasTokenexpiredmessage()) {
                connectionManager.logout();
                this.closed = true; //technically, this isn't needed since loadOpenIDScreen() will do window.location.assign() but I prefer to leave it for consistency
            } else if (message.hasWorldconnexionmessage()) {
                worldFullMessageStream.onMessage(message.getWorldconnexionmessage()?.getMessage());
                this.closed = true;
            } else if (message.hasWebrtcsignaltoclientmessage()) {
                this.dispatch(EventMessage.WEBRTC_SIGNAL, message.getWebrtcsignaltoclientmessage());
            } else if (message.hasWebrtcscreensharingsignaltoclientmessage()) {
                this.dispatch(
                    EventMessage.WEBRTC_SCREEN_SHARING_SIGNAL,
                    message.getWebrtcscreensharingsignaltoclientmessage()
                );
            } else if (message.hasWebrtcstartmessage()) {
                this.dispatch(EventMessage.WEBRTC_START, message.getWebrtcstartmessage());
            } else if (message.hasWebrtcdisconnectmessage()) {
                this.dispatch(EventMessage.WEBRTC_DISCONNECT, message.getWebrtcdisconnectmessage());
            } else if (message.hasPlayglobalmessage()) {
                this.dispatch(EventMessage.PLAY_GLOBAL_MESSAGE, message.getPlayglobalmessage());
            } else if (message.hasStopglobalmessage()) {
                this.dispatch(EventMessage.STOP_GLOBAL_MESSAGE, message.getStopglobalmessage());
            } else if (message.hasTeleportmessagemessage()) {
                this.dispatch(EventMessage.TELEPORT, message.getTeleportmessagemessage());
            } else if (message.hasSendjitsijwtmessage()) {
                this.dispatch(EventMessage.START_JITSI_ROOM, message.getSendjitsijwtmessage());
            } else if (message.hasSendusermessage()) {
                adminMessagesService.onSendusermessage(message.getSendusermessage() as SendUserMessage);
            } else if (message.hasBanusermessage()) {
                adminMessagesService.onSendusermessage(message.getBanusermessage() as BanUserMessage);
            } else if (message.hasWorldfullwarningmessage()) {
                warningContainerStore.activateWarningContainer();
            } else if (message.hasRefreshroommessage()) {
                //todo: implement a way to notify the user the room was refreshed.
            } else if (message.hasFollowrequestmessage()) {
                const requestMessage = message.getFollowrequestmessage();
                if (!localUserStore.getIgnoreFollowRequests()) {
                    followUsersStore.addFollowRequest(requestMessage.getLeader());
                }
            } else if (message.hasFollowconfirmationmessage()) {
                const responseMessage = message.getFollowconfirmationmessage();
                followUsersStore.addFollower(responseMessage.getFollower());
            } else if (message.hasFollowabortmessage()) {
                const abortMessage = message.getFollowabortmessage();
                if (get(followRoleStore) === "follower") {
                    followUsersStore.stopFollowing();
                } else {
                    followUsersStore.removeFollower(abortMessage.getFollower());
=======
                    this.userId = roomJoinedMessage.currentUserId;
                    this.tags = roomJoinedMessage.tag;
                    this._userRoomToken = roomJoinedMessage.userRoomToken;

                    this._roomJoinedMessageStream.next({
                        connection: this,
                        room: {
                            items,
                            variables,
                        } as RoomJoinedMessageInterface,
                    });
                    break;
                }
                case "worldFullMessage": {
                    this._worldFullMessageStream.next(null);
                    this.closed = true;
                    break;
                }
                case "tokenExpiredMessage": {
                    connectionManager.logout().catch((e) => console.error(e));
                    this.closed = true; //technically, this isn't needed since loadOpenIDScreen() will do window.location.assign() but I prefer to leave it for consistency
                    break;
                }
                case "worldConnexionMessage": {
                    this._worldFullMessageStream.next(message.worldConnexionMessage.message);
                    this.closed = true;
                    break;
                }
                case "webRtcSignalToClientMessage": {
                    this._webRtcSignalToClientMessageStream.next({
                        userId: message.webRtcSignalToClientMessage.userId,
                        signal: JSON.parse(message.webRtcSignalToClientMessage.signal),
                        webRtcUser: message.webRtcSignalToClientMessage.webrtcUserName
                            ? message.webRtcSignalToClientMessage.webrtcUserName
                            : undefined,
                        webRtcPassword: message.webRtcSignalToClientMessage.webrtcPassword
                            ? message.webRtcSignalToClientMessage.webrtcPassword
                            : undefined,
                    });
                    break;
                }
                case "webRtcScreenSharingSignalToClientMessage": {
                    this._webRtcScreenSharingSignalToClientMessageStream.next({
                        userId: message.webRtcScreenSharingSignalToClientMessage.userId,
                        signal: JSON.parse(message.webRtcScreenSharingSignalToClientMessage.signal),
                        webRtcUser: message.webRtcScreenSharingSignalToClientMessage.webrtcUserName
                            ? message.webRtcScreenSharingSignalToClientMessage.webrtcUserName
                            : undefined,
                        webRtcPassword: message.webRtcScreenSharingSignalToClientMessage.webrtcPassword
                            ? message.webRtcScreenSharingSignalToClientMessage.webrtcPassword
                            : undefined,
                    });
                    break;
                }
                case "webRtcStartMessage": {
                    this._webRtcStartMessageStream.next({
                        userId: message.webRtcStartMessage.userId,
                        initiator: message.webRtcStartMessage.initiator,
                        webRtcUser: message.webRtcStartMessage.webrtcUserName
                            ? message.webRtcStartMessage.webrtcUserName
                            : undefined,
                        webRtcPassword: message.webRtcStartMessage.webrtcPassword
                            ? message.webRtcStartMessage.webrtcPassword
                            : undefined,
                    });
                    break;
                }
                case "webRtcDisconnectMessage": {
                    this._webRtcDisconnectMessageStream.next(message.webRtcDisconnectMessage);
                    break;
                }
                case "teleportMessageMessage": {
                    // FIXME: WHY IS THIS UNUSED? CAN WE REMOVE THIS???
                    this._teleportMessageMessageStream.next(message.teleportMessageMessage.map);
                    break;
                }
                case "sendJitsiJwtMessage": {
                    this._sendJitsiJwtMessageStream.next(message.sendJitsiJwtMessage);
                    break;
                }
                case "sendUserMessage": {
                    adminMessagesService.onSendusermessage(message.sendUserMessage);
                    break;
                }
                case "banUserMessage": {
                    adminMessagesService.onSendusermessage(message.banUserMessage);
                    break;
                }
                case "worldFullWarningMessage": {
                    warningContainerStore.activateWarningContainer();
                    break;
                }
                case "refreshRoomMessage": {
                    //todo: implement a way to notify the user the room was refreshed.
                    break;
                }
                case "followRequestMessage": {
                    if (!localUserStore.getIgnoreFollowRequests()) {
                        followUsersStore.addFollowRequest(message.followRequestMessage.leader);
                    }
                    break;
                }
                case "followConfirmationMessage": {
                    followUsersStore.addFollower(message.followConfirmationMessage.follower);
                    break;
                }
                case "followAbortMessage": {
                    if (get(followRoleStore) === "follower") {
                        followUsersStore.stopFollowing();
                    } else {
                        followUsersStore.removeFollower(message.followAbortMessage.follower);
                    }
                    break;
                }
                case "errorMessage": {
                    this._errorMessageStream.next(message.errorMessage);
                    console.error("An error occurred server side: " + message.errorMessage.message);
                    break;
                }
                default: {
                    // Security check: if we forget a "case", the line below will catch the error at compile-time.
                    const tmp: never = message;
>>>>>>> 20538b62
                }
            }
        };
    }

    private dispatch(event: string, payload: unknown): void {
        const listeners = this.listeners.get(event);
        if (listeners === undefined) {
            return;
        }
        for (const listener of listeners) {
            listener(payload);
        }
    }

    /*public emitPlayerDetailsMessage(userName: string, characterLayersSelected: BodyResourceDescriptionInterface[]) {
        const message = new SetPlayerDetailsMessage();
        message.setName(userName);
        message.setCharacterlayersList(characterLayersSelected.map((characterLayer) => characterLayer.name));

        const clientToServerMessage = new ClientToServerMessage();
        clientToServerMessage.setSetplayerdetailsmessage(message);

        this.socket.send(clientToServerMessage.serializeBinary().buffer);
    }*/

    public emitPlayerOutlineColor(color: number | null) {
        let message: SetPlayerDetailsMessageTsProto;
        if (color === null) {
            message = SetPlayerDetailsMessageTsProto.fromPartial({
                removeOutlineColor: true,
            });
        } else {
            message = SetPlayerDetailsMessageTsProto.fromPartial({
                outlineColor: color,
            });
        }

        const bytes = ClientToServerMessageTsProto.encode({
            message: {
                $case: "setPlayerDetailsMessage",
                setPlayerDetailsMessage: message,
            },
        }).finish();

        this.socket.send(bytes);
    }

    public closeConnection(): void {
        this.socket?.close();
        this.closed = true;
    }

    private toPositionMessage(x: number, y: number, direction: string, moving: boolean): PositionMessageTsProto {
        return {
            x: Math.floor(x),
            y: Math.floor(y),
            moving,
            direction: (() => {
                switch (direction) {
                    case "up":
                        return PositionMessage_Direction.UP;
                    case "down":
                        return PositionMessage_Direction.DOWN;
                    case "left":
                        return PositionMessage_Direction.LEFT;
                    case "right":
                        return PositionMessage_Direction.RIGHT;
                    default:
                        throw new Error("Unexpected direction");
                }
            })(),
        };
    }

    private toViewportMessage(viewport: ViewportInterface): ViewportMessageTsProto {
        return {
            left: Math.floor(viewport.left),
            right: Math.floor(viewport.right),
            top: Math.floor(viewport.top),
            bottom: Math.floor(viewport.bottom),
        };
    }

    public sharePosition(x: number, y: number, direction: string, moving: boolean, viewport: ViewportInterface): void {
        if (!this.socket) {
            return;
        }

        const positionMessage = this.toPositionMessage(x, y, direction, moving);

        const viewportMessage = this.toViewportMessage(viewport);

        const bytes = ClientToServerMessageTsProto.encode({
            message: {
                $case: "userMovesMessage",
                userMovesMessage: {
                    position: positionMessage,
                    viewport: viewportMessage,
                },
            },
        }).finish();

        this.socket.send(bytes);
    }

    public setSilent(silent: boolean): void {
        const bytes = ClientToServerMessageTsProto.encode({
            message: {
                $case: "silentMessage",
                silentMessage: {
                    silent,
                },
            },
        }).finish();

        this.socket.send(bytes);
    }

    public setViewport(viewport: ViewportInterface): void {
        const bytes = ClientToServerMessageTsProto.encode({
            message: {
                $case: "viewportMessage",
                viewportMessage: this.toViewportMessage(viewport),
            },
        }).finish();

        this.socket.send(bytes);
    }

    /*    public onUserJoins(callback: (message: MessageUserJoined) => void): void {
        this.onMessage(EventMessage.JOIN_ROOM, (message: UserJoinedMessage) => {
            callback(this.toMessageUserJoined(message));
        });
    }*/

    // TODO: move this to protobuf utils
    private toMessageUserJoined(message: UserJoinedMessageTsProto): MessageUserJoined {
        const position = message.position;
        if (position === undefined) {
            throw new Error("Invalid JOIN_ROOM message");
        }

        const characterLayers = message.characterLayers.map((characterLayer): BodyResourceDescriptionInterface => {
            return {
                name: characterLayer.name,
                img: characterLayer.url,
            };
        });

        const companion = message.companion;

        return {
            userId: message.userId,
            name: message.name,
            characterLayers,
            visitCardUrl: message.visitCardUrl,
            position: ProtobufClientUtils.toPointInterface(position),
            companion: companion ? companion.name : null,
            userUuid: message.userUuid,
            outlineColor: message.hasOutline ? message.outlineColor : undefined,
        };
    }

    /**
     * Registers a listener on a message that is part of a batch
     */
    private onMessage(eventName: string, callback: Function): void {
        let callbacks = this.listeners.get(eventName);
        if (callbacks === undefined) {
            callbacks = new Array<Function>();
            this.listeners.set(eventName, callbacks);
        }
        callbacks.push(callback);
    }

    private toGroupCreatedUpdatedMessage(message: GroupUpdateMessageTsProto): GroupCreatedUpdatedMessageInterface {
        const position = message.position;
        if (position === undefined) {
            throw new Error("Missing position in GROUP_CREATE_UPDATE");
        }

        return {
            groupId: message.groupId,
            position: position,
            groupSize: message.groupSize,
        };
    }

    public onConnectError(callback: (error: Event) => void): void {
        this.socket.addEventListener("error", callback);
    }

    public sendWebrtcSignal(signal: unknown, receiverId: number) {
        const bytes = ClientToServerMessageTsProto.encode({
            message: {
                $case: "webRtcSignalToServerMessage",
                webRtcSignalToServerMessage: {
                    receiverId,
                    signal: JSON.stringify(signal),
                },
            },
        }).finish();

        this.socket.send(bytes);
    }

    public sendWebrtcScreenSharingSignal(signal: unknown, receiverId: number) {
        const bytes = ClientToServerMessageTsProto.encode({
            message: {
                $case: "webRtcScreenSharingSignalToServerMessage",
                webRtcScreenSharingSignalToServerMessage: {
                    receiverId,
                    signal: JSON.stringify(signal),
                },
            },
        }).finish();

        this.socket.send(bytes);
    }

    public onServerDisconnected(callback: () => void): void {
        this.socket.addEventListener("close", (event) => {
            if (this.closed === true || connectionManager.unloading) {
                return;
            }
            console.log("Socket closed with code " + event.code + ". Reason: " + event.reason);
            if (event.code === 1000) {
                // Normal closure case
                return;
            }
            callback();
        });
    }

    public getUserId(): number {
        if (this.userId === null) throw "UserId cannot be null!";
        return this.userId;
    }

    emitActionableEvent(itemId: number, event: string, state: unknown, parameters: unknown): void {
        const bytes = ClientToServerMessageTsProto.encode({
            message: {
                $case: "itemEventMessage",
                itemEventMessage: {
                    itemId,
                    event,
                    stateJson: JSON.stringify(state),
                    parametersJson: JSON.stringify(parameters),
                },
            },
        }).finish();

        this.socket.send(bytes);
    }

    emitSetVariableEvent(name: string, value: unknown): void {
        const bytes = ClientToServerMessageTsProto.encode({
            message: {
                $case: "variableMessage",
                variableMessage: {
                    name,
                    value: JSON.stringify(value),
                },
            },
        }).finish();

        this.socket.send(bytes);
    }

    public uploadAudio(file: FormData) {
        return Axios.post(`${UPLOADER_URL}/upload-audio-message`, file)
            .then((res: { data: {} }) => {
                return res.data;
            })
            .catch((err) => {
                console.error(err);
                throw err;
            });
    }

    public emitGlobalMessage(message: PlayGlobalMessageInterface): void {
        const bytes = ClientToServerMessageTsProto.encode({
            message: {
                $case: "playGlobalMessage",
                playGlobalMessage: {
                    type: message.type,
                    content: message.content,
                    broadcastToWorld: message.broadcastToWorld,
                },
            },
        }).finish();

        this.socket.send(bytes);
    }

    public emitReportPlayerMessage(reportedUserUuid: string, reportComment: string): void {
        const bytes = ClientToServerMessageTsProto.encode({
            message: {
                $case: "reportPlayerMessage",
                reportPlayerMessage: {
                    reportedUserUuid,
                    reportComment,
                },
            },
        }).finish();

        this.socket.send(bytes);
    }

    public emitQueryJitsiJwtMessage(jitsiRoom: string, tag: string | undefined): void {
        const bytes = ClientToServerMessageTsProto.encode({
            message: {
                $case: "queryJitsiJwtMessage",
                queryJitsiJwtMessage: {
                    jitsiRoom,
                    tag: tag ?? "", // empty string is sent as "undefined" by ts-proto
                    // TODO: when we migrated "pusher" to ts-proto, migrate this to a StringValue
                },
            },
        }).finish();

        this.socket.send(bytes);
    }

    public hasTag(tag: string): boolean {
        return this.tags.includes(tag);
    }

    public isAdmin(): boolean {
        return this.hasTag("admin");
    }

    public emitEmoteEvent(emoteName: string): void {
        const bytes = ClientToServerMessageTsProto.encode({
            message: {
                $case: "emotePromptMessage",
                emotePromptMessage: {
                    emote: emoteName,
                },
            },
        }).finish();

        this.socket.send(bytes);
    }

    public emitFollowRequest(): void {
        if (!this.userId) {
            return;
        }

        const bytes = ClientToServerMessageTsProto.encode({
            message: {
                $case: "followRequestMessage",
                followRequestMessage: {
                    leader: this.userId,
                },
            },
        }).finish();

        this.socket.send(bytes);
    }

    public emitFollowConfirmation(): void {
        if (!this.userId) {
            return;
        }

        const bytes = ClientToServerMessageTsProto.encode({
            message: {
                $case: "followConfirmationMessage",
                followConfirmationMessage: {
                    leader: get(followUsersStore)[0],
                    follower: this.userId,
                },
            },
        }).finish();

        this.socket.send(bytes);
    }

    public emitFollowAbort(): void {
        const isLeader = get(followRoleStore) === "leader";
        const hasFollowers = get(followUsersStore).length > 0;
        if (!this.userId || (isLeader && !hasFollowers)) {
            return;
        }

        const bytes = ClientToServerMessageTsProto.encode({
            message: {
                $case: "followAbortMessage",
                followAbortMessage: {
                    leader: isLeader ? this.userId : get(followUsersStore)[0],
                    follower: isLeader ? 0 : this.userId,
                },
            },
        }).finish();

        this.socket.send(bytes);
    }

    public getAllTags(): string[] {
        return this.tags;
    }

    public get userRoomToken(): string | undefined {
        return this._userRoomToken;
    }
}<|MERGE_RESOLUTION|>--- conflicted
+++ resolved
@@ -333,69 +333,6 @@
                         }
                     }
 
-<<<<<<< HEAD
-                this.userId = roomJoinedMessage.getCurrentuserid();
-                this.tags = roomJoinedMessage.getTagList();
-                this._userRoomToken = roomJoinedMessage.getUserroomtoken();
-
-                this.dispatch(EventMessage.CONNECT, {
-                    connection: this,
-                    room: {
-                        items,
-                        variables,
-                    } as RoomJoinedMessageInterface,
-                });
-            } else if (message.hasWorldfullmessage()) {
-                worldFullMessageStream.onMessage();
-                this.closed = true;
-            } else if (message.hasTokenexpiredmessage()) {
-                connectionManager.logout();
-                this.closed = true; //technically, this isn't needed since loadOpenIDScreen() will do window.location.assign() but I prefer to leave it for consistency
-            } else if (message.hasWorldconnexionmessage()) {
-                worldFullMessageStream.onMessage(message.getWorldconnexionmessage()?.getMessage());
-                this.closed = true;
-            } else if (message.hasWebrtcsignaltoclientmessage()) {
-                this.dispatch(EventMessage.WEBRTC_SIGNAL, message.getWebrtcsignaltoclientmessage());
-            } else if (message.hasWebrtcscreensharingsignaltoclientmessage()) {
-                this.dispatch(
-                    EventMessage.WEBRTC_SCREEN_SHARING_SIGNAL,
-                    message.getWebrtcscreensharingsignaltoclientmessage()
-                );
-            } else if (message.hasWebrtcstartmessage()) {
-                this.dispatch(EventMessage.WEBRTC_START, message.getWebrtcstartmessage());
-            } else if (message.hasWebrtcdisconnectmessage()) {
-                this.dispatch(EventMessage.WEBRTC_DISCONNECT, message.getWebrtcdisconnectmessage());
-            } else if (message.hasPlayglobalmessage()) {
-                this.dispatch(EventMessage.PLAY_GLOBAL_MESSAGE, message.getPlayglobalmessage());
-            } else if (message.hasStopglobalmessage()) {
-                this.dispatch(EventMessage.STOP_GLOBAL_MESSAGE, message.getStopglobalmessage());
-            } else if (message.hasTeleportmessagemessage()) {
-                this.dispatch(EventMessage.TELEPORT, message.getTeleportmessagemessage());
-            } else if (message.hasSendjitsijwtmessage()) {
-                this.dispatch(EventMessage.START_JITSI_ROOM, message.getSendjitsijwtmessage());
-            } else if (message.hasSendusermessage()) {
-                adminMessagesService.onSendusermessage(message.getSendusermessage() as SendUserMessage);
-            } else if (message.hasBanusermessage()) {
-                adminMessagesService.onSendusermessage(message.getBanusermessage() as BanUserMessage);
-            } else if (message.hasWorldfullwarningmessage()) {
-                warningContainerStore.activateWarningContainer();
-            } else if (message.hasRefreshroommessage()) {
-                //todo: implement a way to notify the user the room was refreshed.
-            } else if (message.hasFollowrequestmessage()) {
-                const requestMessage = message.getFollowrequestmessage();
-                if (!localUserStore.getIgnoreFollowRequests()) {
-                    followUsersStore.addFollowRequest(requestMessage.getLeader());
-                }
-            } else if (message.hasFollowconfirmationmessage()) {
-                const responseMessage = message.getFollowconfirmationmessage();
-                followUsersStore.addFollower(responseMessage.getFollower());
-            } else if (message.hasFollowabortmessage()) {
-                const abortMessage = message.getFollowabortmessage();
-                if (get(followRoleStore) === "follower") {
-                    followUsersStore.stopFollowing();
-                } else {
-                    followUsersStore.removeFollower(abortMessage.getFollower());
-=======
                     this.userId = roomJoinedMessage.currentUserId;
                     this.tags = roomJoinedMessage.tag;
                     this._userRoomToken = roomJoinedMessage.userRoomToken;
@@ -518,7 +455,6 @@
                 default: {
                     // Security check: if we forget a "case", the line below will catch the error at compile-time.
                     const tmp: never = message;
->>>>>>> 20538b62
                 }
             }
         };
