--- conflicted
+++ resolved
@@ -76,11 +76,7 @@
 
     /**
      *
-<<<<<<< HEAD
-     * @param token A JWT token containing the UUID of the user
-=======
      * @param token A JWT token containing the email of the user
->>>>>>> 952e58ec
      * @param roomUrl The URL of the room in the form "https://example.com/_/[instance]/[map_url]" or "https://example.com/@/[org]/[event]/[map]"
      */
     public constructor(
