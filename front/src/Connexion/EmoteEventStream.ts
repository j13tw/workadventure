--- conflicted
+++ resolved
@@ -1,27 +1,16 @@
 import { Subject } from "rxjs";
 
 interface EmoteEvent {
-<<<<<<< HEAD
     userId: number;
-    emoteName: string;
-=======
-    userId: number,
-    emote: string,
->>>>>>> 7285122f
+    emote: string;
 }
 
 class EmoteEventStream {
     private _stream: Subject<EmoteEvent> = new Subject();
     public stream = this._stream.asObservable();
 
-<<<<<<< HEAD
-    fire(userId: number, emoteName: string) {
-        this._stream.next({ userId, emoteName });
-=======
-
-    fire(userId: number, emote:string) {
-        this._stream.next({userId, emote});
->>>>>>> 7285122f
+    fire(userId: number, emote: string) {
+        this._stream.next({ userId, emote });
     }
 }
 
