<<<<<<< HEAD
import {ConnectedUser, LocalUser} from "./LocalUser";
=======
import {areCharacterLayersValid, isUserNameValid, LocalUser} from "./LocalUser";
>>>>>>> d2bab4e7

const playerNameKey =           'playerName';
const selectedPlayerKey =       'selectedPlayer';
const customCursorPositionKey = 'customCursorPosition';
const characterLayersKey =      'characterLayers';
const companionKey =            'companion';
const gameQualityKey =          'gameQuality';
const videoQualityKey =         'videoQuality';
const audioPlayerVolumeKey =    'audioVolume';
const audioPlayerMuteKey =      'audioMute';
const helpCameraSettingsShown = 'helpCameraSettingsShown';
const fullscreenKey =           'fullscreen';

class LocalUserStore {
<<<<<<< HEAD

=======
>>>>>>> d2bab4e7
    saveUser(localUser: LocalUser) {
        localStorage.setItem('localUser', JSON.stringify(localUser));
    }
    getLocalUser(): LocalUser|null {
        const data = localStorage.getItem('localUser');
        return data ? JSON.parse(data) : null;
    }

    setName(name:string): void {
        localStorage.setItem(playerNameKey, name);
    }
    getName(): string|null {
        const value = localStorage.getItem(playerNameKey) || '';
        return isUserNameValid(value) ? value : null;
    }

    setPlayerCharacterIndex(playerCharacterIndex: number): void {
        localStorage.setItem(selectedPlayerKey, ''+playerCharacterIndex);
    }
    getPlayerCharacterIndex(): number {
        return parseInt(localStorage.getItem(selectedPlayerKey) || '');
    }

    setCustomCursorPosition(activeRow:number, selectedLayers: number[]): void {
        localStorage.setItem(customCursorPositionKey, JSON.stringify({activeRow, selectedLayers}));
    }
    getCustomCursorPosition(): {activeRow:number, selectedLayers:number[]}|null  {
        return JSON.parse(localStorage.getItem(customCursorPositionKey) || "null");
    }

    setCharacterLayers(layers: string[]): void {
        localStorage.setItem(characterLayersKey, JSON.stringify(layers));
    }
    getCharacterLayers(): string[]|null {
        const value = JSON.parse(localStorage.getItem(characterLayersKey) || "null");
        return areCharacterLayersValid(value) ? value : null;
    }

    setCompanion(companion: string|null): void {
        return localStorage.setItem(companionKey, JSON.stringify(companion));
    }
    getCompanion(): string|null {
        const companion = JSON.parse(localStorage.getItem(companionKey) || "null");

        if (typeof companion !== "string" || companion === "") {
            return null;
        }

        return companion;
    }
    wasCompanionSet(): boolean {
        return localStorage.getItem(companionKey) ? true : false;
    }

    setGameQualityValue(value: number): void {
        localStorage.setItem(gameQualityKey, '' + value);
    }
    getGameQualityValue(): number {
        return parseInt(localStorage.getItem(gameQualityKey) || '60');
    }

    setVideoQualityValue(value: number): void {
        localStorage.setItem(videoQualityKey, '' + value);
    }
<<<<<<< HEAD

    clearUserConnected(){
        localStorage.removeItem('connectedUser');
    }
    saveUserConnected(connectedUser: ConnectedUser) {
        localStorage.setItem('connectedUser', JSON.stringify(connectedUser));
    }
    getUserConnected(): ConnectedUser|null {
        const data = localStorage.getItem('connectedUser');
        return data ? JSON.parse(data) : null;
=======
    getVideoQualityValue(): number {
        return parseInt(localStorage.getItem(videoQualityKey) || '20');
    }

    setAudioPlayerVolume(value: number): void {
        localStorage.setItem(audioPlayerVolumeKey, '' + value);
    }
    getAudioPlayerVolume(): number {
        return parseFloat(localStorage.getItem(audioPlayerVolumeKey) || '1');
    }

    setAudioPlayerMuted(value: boolean): void {
        localStorage.setItem(audioPlayerMuteKey, value.toString());
    }
    getAudioPlayerMuted(): boolean {
        return localStorage.getItem(audioPlayerMuteKey) === 'true';
    }

    setHelpCameraSettingsShown(): void {
        localStorage.setItem(helpCameraSettingsShown, '1');
    }
    getHelpCameraSettingsShown(): boolean {
        return localStorage.getItem(helpCameraSettingsShown) === '1';
    }

    setFullscreen(value: boolean): void {
        localStorage.setItem(fullscreenKey, value.toString());
    }
    getFullscreen(): boolean {
        return localStorage.getItem(fullscreenKey) === 'true';
>>>>>>> d2bab4e7
    }
}

export const localUserStore = new LocalUserStore();<|MERGE_RESOLUTION|>--- conflicted
+++ resolved
@@ -1,8 +1,4 @@
-<<<<<<< HEAD
-import {ConnectedUser, LocalUser} from "./LocalUser";
-=======
 import {areCharacterLayersValid, isUserNameValid, LocalUser} from "./LocalUser";
->>>>>>> d2bab4e7
 
 const playerNameKey =           'playerName';
 const selectedPlayerKey =       'selectedPlayer';
@@ -17,10 +13,6 @@
 const fullscreenKey =           'fullscreen';
 
 class LocalUserStore {
-<<<<<<< HEAD
-
-=======
->>>>>>> d2bab4e7
     saveUser(localUser: LocalUser) {
         localStorage.setItem('localUser', JSON.stringify(localUser));
     }
@@ -85,18 +77,6 @@
     setVideoQualityValue(value: number): void {
         localStorage.setItem(videoQualityKey, '' + value);
     }
-<<<<<<< HEAD
-
-    clearUserConnected(){
-        localStorage.removeItem('connectedUser');
-    }
-    saveUserConnected(connectedUser: ConnectedUser) {
-        localStorage.setItem('connectedUser', JSON.stringify(connectedUser));
-    }
-    getUserConnected(): ConnectedUser|null {
-        const data = localStorage.getItem('connectedUser');
-        return data ? JSON.parse(data) : null;
-=======
     getVideoQualityValue(): number {
         return parseInt(localStorage.getItem(videoQualityKey) || '20');
     }
@@ -127,7 +107,6 @@
     }
     getFullscreen(): boolean {
         return localStorage.getItem(fullscreenKey) === 'true';
->>>>>>> d2bab4e7
     }
 }
 
