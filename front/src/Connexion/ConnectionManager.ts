--- conflicted
+++ resolved
@@ -185,12 +185,8 @@
                 await this.anonymousLogin();
             } else {
                 try {
-<<<<<<< HEAD
                     await this.checkAuthUserConnexion();
                     analyticsClient.loggedWithSso();
-=======
-                    await this.checkAuthUserConnexion(this._currentRoom.key);
->>>>>>> 578fa215
                 } catch (err) {
                     console.error(err);
                     this.loadOpenIDScreen();
@@ -308,7 +304,6 @@
         const state = localUserStore.getState();
         const code = localUserStore.getCode();
         const nonce = localUserStore.getNonce();
-<<<<<<< HEAD
 
         if (!token) {
             if (!state || !localUserStore.verifyState(state)) {
@@ -318,15 +313,9 @@
                 throw "No Auth code provided";
             }
         }
-        const { authToken } = await Axios.get(`${PUSHER_URL}/login-callback`, { params: { code, nonce, token } }).then(
+        const { authToken, userUuid, textures, email } = await Axios.get(`${PUSHER_URL}/login-callback`, { params: { code, nonce, token } }).then(
             (res) => res.data
         );
-=======
-        const token = localUserStore.getAuthToken();
-        const { authToken, userUuid, textures, email } = await Axios.get(`${PUSHER_URL}/login-callback`, {
-            params: { code, nonce, token, playUri },
-        }).then((res) => res.data);
->>>>>>> 578fa215
         localUserStore.setAuthToken(authToken);
         this.localUser = new LocalUser(userUuid, textures, email);
         localUserStore.saveUser(this.localUser);
