import {GameScene} from "./GameScene";
import {ROOM} from "../../Enum/EnvironmentVariable"
import {Connexion, ConnexionInterface, ListMessageUserPositionInterface} from "../../Connexion";
import {SimplePeerInterface, SimplePeer} from "../../WebRtc/SimplePeer";
import {LogincScene} from "../Login/LogincScene";

export enum StatusGameManagerEnum {
    IN_PROGRESS = 1,
    CURRENT_USER_CREATED = 2
}

export interface HasMovedEvent {
    direction: string;
    x: number;
    y: number;
}

export class GameManager {
    status: number;
    private ConnexionInstance: Connexion;
    private currentGameScene: GameScene;
    private playerName: string;
    SimplePeer : SimplePeerInterface;

    constructor() {
        this.status = StatusGameManagerEnum.IN_PROGRESS;
    }
<<<<<<< HEAD

    connect(name:string) {
        this.playerName = name;
        this.ConnexionInstance = new Connexion(name, this);
        ConnexionInstance = this.ConnexionInstance;
=======
    
    connect(email:string) {
        this.ConnexionInstance = new Connexion(email, this);
>>>>>>> dcaf9a8e
        return this.ConnexionInstance.createConnexion().then(() => {
            this.SimplePeer = new SimplePeer(this.ConnexionInstance);
        });
    }

    setCurrentGameScene(gameScene: GameScene) {
        this.currentGameScene = gameScene;
    }


    /**
     * Permit to create player in started room
     */
    createCurrentPlayer(): void {
        //Get started room send by the backend
        this.currentGameScene.createCurrentPlayer(this.ConnexionInstance.userId);
        this.status = StatusGameManagerEnum.CURRENT_USER_CREATED;
    }

    /**
     * Share position in game
     * @param ListMessageUserPosition
     */
    shareUserPosition(ListMessageUserPosition: ListMessageUserPositionInterface): void {
        if (this.status === StatusGameManagerEnum.IN_PROGRESS) {
            return;
        }
        try {
            this.currentGameScene.shareUserPosition(ListMessageUserPosition.listUsersPosition)
        } catch (e) {
            console.error(e);
        }
    }

<<<<<<< HEAD
    getPlayerName(): string {
        return this.playerName;
=======
    pushPlayerPosition(event: HasMovedEvent) {
        this.ConnexionInstance.sharePosition(event.x, event.y, event.direction);
>>>>>>> dcaf9a8e
    }
}

export const gameManager = new GameManager();<|MERGE_RESOLUTION|>--- conflicted
+++ resolved
@@ -25,17 +25,10 @@
     constructor() {
         this.status = StatusGameManagerEnum.IN_PROGRESS;
     }
-<<<<<<< HEAD
 
     connect(name:string) {
         this.playerName = name;
         this.ConnexionInstance = new Connexion(name, this);
-        ConnexionInstance = this.ConnexionInstance;
-=======
-    
-    connect(email:string) {
-        this.ConnexionInstance = new Connexion(email, this);
->>>>>>> dcaf9a8e
         return this.ConnexionInstance.createConnexion().then(() => {
             this.SimplePeer = new SimplePeer(this.ConnexionInstance);
         });
@@ -70,13 +63,12 @@
         }
     }
 
-<<<<<<< HEAD
     getPlayerName(): string {
         return this.playerName;
-=======
+    }
+
     pushPlayerPosition(event: HasMovedEvent) {
         this.ConnexionInstance.sharePosition(event.x, event.y, event.direction);
->>>>>>> dcaf9a8e
     }
 }
 
