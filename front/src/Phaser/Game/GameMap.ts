<<<<<<< HEAD
import type { ITiledMap, ITiledMapLayer } from "../Map/ITiledMap";
import { flattenGroupLayersMap } from "../Map/LayersFlattener";
import TilemapLayer = Phaser.Tilemaps.TilemapLayer;
import { DEPTH_OVERLAY_INDEX } from "./DepthIndexes";
=======
import type { ITiledMap, ITiledMapLayerProperty } from "../Map/ITiledMap";
import { LayersIterator } from "../Map/LayersIterator";
>>>>>>> 633fa9f8

export type PropertyChangeCallback = (newValue: string | number | boolean | undefined, oldValue: string | number | boolean | undefined, allProps: Map<string, string | boolean | number>) => void;

/**
 * A wrapper around a ITiledMap interface to provide additional capabilities.
 * It is used to handle layer properties.
 */
export class GameMap {
    private key: number | undefined;
    private lastProperties = new Map<string, string | boolean | number>();
    private callbacks = new Map<string, Array<PropertyChangeCallback>>();
<<<<<<< HEAD
    public readonly flatLayers: ITiledMapLayer[];
    public readonly phaserLayers: TilemapLayer[] = [];

    public constructor(private map: ITiledMap, phaserMap: Phaser.Tilemaps.Tilemap, terrains: Array<Phaser.Tilemaps.Tileset>) {
        this.flatLayers = flattenGroupLayersMap(map);
        let depth = -2;
        for (const layer of this.flatLayers) {
            if(layer.type === 'tilelayer'){
                this.phaserLayers.push(phaserMap.createLayer(layer.name, terrains, 0, 0).setDepth(depth));
            }
            if (layer.type === 'objectgroup' && layer.name === 'floorLayer') {
                depth = DEPTH_OVERLAY_INDEX;
            }
=======

    private tileSetPropertyMap: { [tile_index: number]: Array<ITiledMapLayerProperty> } = {}
    public readonly layersIterator: LayersIterator;

    public exitUrls: Array<string> = []

    public constructor(private map: ITiledMap) {
        this.layersIterator = new LayersIterator(map);

        for (const tileset of map.tilesets) {
            tileset?.tiles?.forEach(tile => {
                if (tile.properties) {
                    this.tileSetPropertyMap[tileset.firstgid + tile.id] = tile.properties
                    tile.properties.forEach(prop => {
                        if (prop.name == "exitUrl" && typeof prop.value == "string") {
                            this.exitUrls.push(prop.value);
                        }
                    })
                }
            })
>>>>>>> 633fa9f8
        }
    }



    /**
     * Sets the position of the current player (in pixels)
     * This will trigger events if properties are changing.
     */
    public setPosition(x: number, y: number) {
        const xMap = Math.floor(x / this.map.tilewidth);
        const yMap = Math.floor(y / this.map.tileheight);
        const key = xMap + yMap * this.map.width;
        if (key === this.key) {
            return;
        }
        this.key = key;

        const newProps = this.getProperties(key);
        const oldProps = this.lastProperties;
        this.lastProperties = newProps;

        // Let's compare the 2 maps:
        // First new properties vs oldProperties
        for (const [newPropName, newPropValue] of newProps.entries()) {
            const oldPropValue = oldProps.get(newPropName);
            if (oldPropValue !== newPropValue) {
                this.trigger(newPropName, oldPropValue, newPropValue, newProps);
            }
        }

        for (const [oldPropName, oldPropValue] of oldProps.entries()) {
            if (!newProps.has(oldPropName)) {
                // We found a property that disappeared
                this.trigger(oldPropName, oldPropValue, undefined, newProps);
            }
        }
    }

    public getCurrentProperties(): Map<string, string | boolean | number> {
        return this.lastProperties;
    }

    private getProperties(key: number): Map<string, string | boolean | number> {
        const properties = new Map<string, string | boolean | number>();

        for (const layer of this.flatLayers) {
            if (layer.type !== 'tilelayer') {
                continue;
            }

            let tileIndex: number | undefined = undefined;
            if (layer.data) {
                const tiles = layer.data as number[];
                if (tiles[key] == 0) {
                    continue;
                }
                tileIndex = tiles[key]
            }

            // There is a tile in this layer, let's embed the properties
            if (layer.properties !== undefined) {
                for (const layerProperty of layer.properties) {
                    if (layerProperty.value === undefined) {
                        continue;
                    }
                    properties.set(layerProperty.name, layerProperty.value);
                }
            }

            if (tileIndex) {
                this.tileSetPropertyMap[tileIndex]?.forEach(property => {
                    if (property.value) {
                        properties.set(property.name, property.value)
                    } else if (properties.has(property.name)) {
                        properties.delete(property.name)
                    }
                })
            }
        }

        return properties;
    }

    public getMap(): ITiledMap{
        return this.map;
    }

    private trigger(propName: string, oldValue: string | number | boolean | undefined, newValue: string | number | boolean | undefined, allProps: Map<string, string | boolean | number>) {
        const callbacksArray = this.callbacks.get(propName);
        if (callbacksArray !== undefined) {
            for (const callback of callbacksArray) {
                callback(newValue, oldValue, allProps);
            }
        }
    }

    /**
     * Registers a callback called when the user moves to a tile where the property propName is different from the last tile the user was on.
     */
    public onPropertyChange(propName: string, callback: PropertyChangeCallback) {
        let callbacksArray = this.callbacks.get(propName);
        if (callbacksArray === undefined) {
            callbacksArray = new Array<PropertyChangeCallback>();
            this.callbacks.set(propName, callbacksArray);
        }
        callbacksArray.push(callback);
    }

    public findLayer(layerName: string): ITiledMapLayer | undefined {
        return this.flatLayers.find((layer) => layer.name === layerName);
    }

    public findPhaserLayer(layerName: string): TilemapLayer | undefined {
        return this.phaserLayers.find((layer) => layer.layer.name === layerName);
    }

    public addTerrain(terrain : Phaser.Tilemaps.Tileset): void {
        for (const phaserLayer of this.phaserLayers) {
            phaserLayer.tileset.push(terrain);
        }
    }

}<|MERGE_RESOLUTION|>--- conflicted
+++ resolved
@@ -1,12 +1,7 @@
-<<<<<<< HEAD
-import type { ITiledMap, ITiledMapLayer } from "../Map/ITiledMap";
+import type {ITiledMap, ITiledMapLayer, ITiledMapLayerProperty} from "../Map/ITiledMap";
 import { flattenGroupLayersMap } from "../Map/LayersFlattener";
 import TilemapLayer = Phaser.Tilemaps.TilemapLayer;
 import { DEPTH_OVERLAY_INDEX } from "./DepthIndexes";
-=======
-import type { ITiledMap, ITiledMapLayerProperty } from "../Map/ITiledMap";
-import { LayersIterator } from "../Map/LayersIterator";
->>>>>>> 633fa9f8
 
 export type PropertyChangeCallback = (newValue: string | number | boolean | undefined, oldValue: string | number | boolean | undefined, allProps: Map<string, string | boolean | number>) => void;
 
@@ -18,9 +13,12 @@
     private key: number | undefined;
     private lastProperties = new Map<string, string | boolean | number>();
     private callbacks = new Map<string, Array<PropertyChangeCallback>>();
-<<<<<<< HEAD
+
+    private tileSetPropertyMap: { [tile_index: number]: Array<ITiledMapLayerProperty> } = {}
     public readonly flatLayers: ITiledMapLayer[];
     public readonly phaserLayers: TilemapLayer[] = [];
+
+    public exitUrls: Array<string> = []
 
     public constructor(private map: ITiledMap, phaserMap: Phaser.Tilemaps.Tilemap, terrains: Array<Phaser.Tilemaps.Tileset>) {
         this.flatLayers = flattenGroupLayersMap(map);
@@ -32,16 +30,7 @@
             if (layer.type === 'objectgroup' && layer.name === 'floorLayer') {
                 depth = DEPTH_OVERLAY_INDEX;
             }
-=======
-
-    private tileSetPropertyMap: { [tile_index: number]: Array<ITiledMapLayerProperty> } = {}
-    public readonly layersIterator: LayersIterator;
-
-    public exitUrls: Array<string> = []
-
-    public constructor(private map: ITiledMap) {
-        this.layersIterator = new LayersIterator(map);
-
+        }
         for (const tileset of map.tilesets) {
             tileset?.tiles?.forEach(tile => {
                 if (tile.properties) {
@@ -53,7 +42,6 @@
                     })
                 }
             })
->>>>>>> 633fa9f8
         }
     }
 
