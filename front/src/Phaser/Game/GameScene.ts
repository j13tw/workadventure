--- conflicted
+++ resolved
@@ -41,7 +41,7 @@
 import {UserInputManager} from "../UserInput/UserInputManager";
 import {UserMovedMessage} from "../../Messages/generated/messages_pb";
 import {ProtobufClientUtils} from "../../Network/ProtobufClientUtils";
-import {connectionManager} from "../../Connexion/ConnectionManager";
+import {connectionManager, ConnexionMessageEvent, ConnexionMessageEventTypes} from "../../Connexion/ConnectionManager";
 import {RoomConnection} from "../../Connexion/RoomConnection";
 import {GlobalMessageManager} from "../../Administration/GlobalMessageManager";
 import {userMessageManager} from "../../Administration/UserMessageManager";
@@ -317,13 +317,8 @@
         gameManager.gameSceneIsCreated(this);
         urlManager.pushRoomIdToUrl(this.room);
         this.startLayerName = urlManager.getStartLayerNameFromUrl();
-<<<<<<< HEAD
-
-        this.messageSubscription = connectionManager._connexionMessageStream.subscribe((event) => this.onConnexionMessage(event))
-=======
-        
+
         this.messageSubscription = worldFullMessageStream.stream.subscribe((message) => this.showWorldFullError())
->>>>>>> 4b8a2aca
 
         const playerName = gameManager.getPlayerName();
         if (!playerName) {
@@ -689,7 +684,6 @@
         this.gameMap.onPropertyChange('playAudioLoop', (newValue, oldValue) => {
             newValue === undefined ? audioManager.unloadAudio() : audioManager.playAudio(newValue, this.getMapDirUrl(), undefined, true);
         });
-<<<<<<< HEAD
 
         this.gameMap.onPropertyChange('zone', (newValue, oldValue) => {
             if (newValue === undefined || newValue === false || newValue === '') {
@@ -787,8 +781,6 @@
             scriptedBubbleSprite.destroy();
         })
 
-=======
->>>>>>> 4b8a2aca
     }
 
     private getMapDirUrl(): string {
@@ -1388,7 +1380,6 @@
         });
     }
 
-<<<<<<< HEAD
     private onConnexionMessage(event: ConnexionMessageEvent) {
         if (event.type === ConnexionMessageEventTypes.worldFull) {
             this.cleanupClosingScene();
@@ -1400,17 +1391,17 @@
                 message: 'If you want more information, you may contact us at: workadventure@thecodingmachine.com'
             });
         }
-=======
+    }
+
     //todo: put this into an 'orchestrator' scene (EntryScene?)
     private showWorldFullError(): void {
         this.cleanupClosingScene();
         this.scene.stop(ReconnectingSceneName);
-        this.userInputManager.clearAllKeys();
+        this.userInputManager.disableControls();
         this.scene.start(ErrorSceneName, {
             title: 'Connection rejected',
             subTitle: 'The world you are trying to join is full. Try again later.',
             message: 'If you want more information, you may contact us at: workadventure@thecodingmachine.com'
         });
->>>>>>> 4b8a2aca
     }
 }