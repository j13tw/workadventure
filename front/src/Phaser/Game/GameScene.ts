import {GameManager, gameManager, HasMovedEvent} from "./GameManager";
import {
    GroupCreatedUpdatedMessageInterface,
    MessageUserJoined,
    MessageUserMovedInterface,
    MessageUserPositionInterface,
    PointInterface,
    PositionInterface,
    RoomJoinedMessageInterface
} from "../../Connexion/ConnexionModels";
import {CurrentGamerInterface, hasMovedEventName, Player} from "../Player/Player";
import {DEBUG_MODE, JITSI_URL, POSITION_DELAY, RESOLUTION, ZOOM_LEVEL} from "../../Enum/EnvironmentVariable";
import {
    ITiledMap,
    ITiledMapLayer,
    ITiledMapLayerProperty, ITiledMapObject,
    ITiledTileSet
} from "../Map/ITiledMap";
import {PLAYER_RESOURCES, PlayerResourceDescriptionInterface} from "../Entity/Character";
import {AddPlayerInterface} from "./AddPlayerInterface";
import {PlayerAnimationNames} from "../Player/Animation";
import {PlayerMovement} from "./PlayerMovement";
import {PlayersPositionInterpolator} from "./PlayersPositionInterpolator";
import {RemotePlayer} from "../Entity/RemotePlayer";
import {Queue} from 'queue-typescript';
import {SimplePeer, UserSimplePeerInterface} from "../../WebRtc/SimplePeer";
import {ReconnectingSceneName} from "../Reconnecting/ReconnectingScene";
import {loadAllLayers, loadObject, loadPlayerCharacters} from "../Entity/body_character";
import {CenterListener, layoutManager, LayoutMode} from "../../WebRtc/LayoutManager";
import Texture = Phaser.Textures.Texture;
import Sprite = Phaser.GameObjects.Sprite;
import CanvasTexture = Phaser.Textures.CanvasTexture;
import GameObject = Phaser.GameObjects.GameObject;
import FILE_LOAD_ERROR = Phaser.Loader.Events.FILE_LOAD_ERROR;
import {GameMap} from "./GameMap";
import {CoWebsiteManager} from "../../WebRtc/CoWebsiteManager";
import {mediaManager} from "../../WebRtc/MediaManager";
import {FourOFourSceneName} from "../Reconnecting/FourOFourScene";
import {ItemFactoryInterface} from "../Items/ItemFactoryInterface";
import {ActionableItem} from "../Items/ActionableItem";
import {UserInputManager} from "../UserInput/UserInputManager";
import {UserMovedMessage} from "../../Messages/generated/messages_pb";
import {ProtobufClientUtils} from "../../Network/ProtobufClientUtils";
import {connectionManager} from "../../Connexion/ConnectionManager";
import {RoomConnection} from "../../Connexion/RoomConnection";
import {GlobalMessageManager} from "../../Administration/GlobalMessageManager";
import {ConsoleGlobalMessageManager} from "../../Administration/ConsoleGlobalMessageManager";
import {ResizableScene} from "../Login/ResizableScene";
import {Room} from "../../Connexion/Room";


export enum Textures {
    Player = "male1"
}

export interface GameSceneInitInterface {
    initPosition: PointInterface|null,
    startLayerName: string|undefined
}

interface InitUserPositionEventInterface {
    type: 'InitUserPositionEvent'
    event: MessageUserPositionInterface[]
}

interface AddPlayerEventInterface {
    type: 'AddPlayerEvent'
    event: AddPlayerInterface
}

interface RemovePlayerEventInterface {
    type: 'RemovePlayerEvent'
    userId: number
}

interface UserMovedEventInterface {
    type: 'UserMovedEvent'
    event: MessageUserMovedInterface
}

interface GroupCreatedUpdatedEventInterface {
    type: 'GroupCreatedUpdatedEvent'
    event: GroupCreatedUpdatedMessageInterface
}

interface DeleteGroupEventInterface {
    type: 'DeleteGroupEvent'
    groupId: number
}

export class GameScene extends ResizableScene implements CenterListener {
    GameManager : GameManager;
    Terrains : Array<Phaser.Tilemaps.Tileset>;
    CurrentPlayer!: CurrentGamerInterface;
    MapPlayers!: Phaser.Physics.Arcade.Group;
    MapPlayersByKey : Map<number, RemotePlayer> = new Map<number, RemotePlayer>();
    Map!: Phaser.Tilemaps.Tilemap;
    Layers!: Array<Phaser.Tilemaps.StaticTilemapLayer>;
    Objects!: Array<Phaser.Physics.Arcade.Sprite>;
    mapFile!: ITiledMap;
    groups: Map<number, Sprite>;
    startX!: number;
    startY!: number;
    circleTexture!: CanvasTexture;
    pendingEvents: Queue<InitUserPositionEventInterface|AddPlayerEventInterface|RemovePlayerEventInterface|UserMovedEventInterface|GroupCreatedUpdatedEventInterface|DeleteGroupEventInterface> = new Queue<InitUserPositionEventInterface|AddPlayerEventInterface|RemovePlayerEventInterface|UserMovedEventInterface|GroupCreatedUpdatedEventInterface|DeleteGroupEventInterface>();
    private initPosition: PositionInterface|null = null;
    private playersPositionInterpolator = new PlayersPositionInterpolator();
    private connection!: RoomConnection;
    private simplePeer!: SimplePeer;
    private GlobalMessageManager!: GlobalMessageManager;
    private ConsoleGlobalMessageManager!: ConsoleGlobalMessageManager;
    private connectionAnswerPromise: Promise<RoomJoinedMessageInterface>;
    private connectionAnswerPromiseResolve!: (value?: RoomJoinedMessageInterface | PromiseLike<RoomJoinedMessageInterface>) => void;
    // A promise that will resolve when the "create" method is called (signaling loading is ended)
    private createPromise: Promise<void>;
    private createPromiseResolve!: (value?: void | PromiseLike<void>) => void;

    MapKey: string;
    MapUrlFile: string;
    RoomId: string;
    instance: string;

    currentTick!: number;
    lastSentTick!: number; // The last tick at which a position was sent.
    lastMoveEventSent: HasMovedEvent = {
        direction: '',
        moving: false,
        x: -1000,
        y: -1000
    }

    private PositionNextScene: Array<Array<{ key: string, hash: string }>> = new Array<Array<{ key: string, hash: string }>>();
    private startLayerName: string|undefined;
    private presentationModeSprite!: Sprite;
    private chatModeSprite!: Sprite;
    private gameMap!: GameMap;
    private actionableItems: Map<number, ActionableItem> = new Map<number, ActionableItem>();
    // The item that can be selected by pressing the space key.
    private outlinedItem: ActionableItem|null = null;
    private userInputManager!: UserInputManager;

    static createFromUrl(room: Room, mapUrlFile: string, gameSceneKey: string|null = null): GameScene {
        // We use the map URL as a key
        if (gameSceneKey === null) {
            gameSceneKey = mapUrlFile;
        }
        return new GameScene(room, mapUrlFile, gameSceneKey);
    }

    constructor(private room: Room, MapUrlFile: string, gameSceneKey: string) {
        super({
            key: gameSceneKey
        });

        this.GameManager = gameManager;
        this.Terrains = [];
        this.groups = new Map<number, Sprite>();
        this.instance = room.getInstance();

        this.MapKey = MapUrlFile;
        this.MapUrlFile = MapUrlFile;
        this.RoomId = room.id;

        this.createPromise = new Promise<void>((resolve, reject): void => {
            this.createPromiseResolve = resolve;
        })
        this.connectionAnswerPromise = new Promise<RoomJoinedMessageInterface>((resolve, reject): void => {
            this.connectionAnswerPromiseResolve = resolve;
        })
    }

    //hook preload scene
    preload(): void {
        this.load.on(FILE_LOAD_ERROR, (file: {src: string}) => {
            this.scene.start(FourOFourSceneName, {
                file: file.src
            });
        });
        this.load.on('filecomplete-tilemapJSON-'+this.MapKey, (key: string, type: string, data: unknown) => {
            this.onMapLoad(data);
        });
        //TODO strategy to add access token
        this.load.tilemapTiledJSON(this.MapKey, this.MapUrlFile);
        // If the map has already been loaded as part of another GameScene, the "on load" event will not be triggered.
        // In this case, we check in the cache to see if the map is here and trigger the event manually.
        if (this.cache.tilemap.exists(this.MapKey)) {
            const data = this.cache.tilemap.get(this.MapKey);
            this.onMapLoad(data);
        }

        //add player png
        loadPlayerCharacters(this.load);
        loadAllLayers(this.load);
        loadObject(this.load);

        this.load.bitmapFont('main_font', 'resources/fonts/arcade.png', 'resources/fonts/arcade.xml');
    }

    // FIXME: we need to put a "unknown" instead of a "any" and validate the structure of the JSON we are receiving.
    // eslint-disable-next-line @typescript-eslint/no-explicit-any
    private async onMapLoad(data: any): Promise<void> {
        // Triggered when the map is loaded
        // Load tiles attached to the map recursively
        this.mapFile = data.data;
        const url = this.MapUrlFile.substr(0, this.MapUrlFile.lastIndexOf('/'));
        this.mapFile.tilesets.forEach((tileset) => {
            if (typeof tileset.name === 'undefined' || typeof tileset.image === 'undefined') {
                console.warn("Don't know how to handle tileset ", tileset)
                return;
            }
            //TODO strategy to add access token
            this.load.image(`${url}/${tileset.image}`, `${url}/${tileset.image}`);
        })

        // Scan the object layers for objects to load and load them.
        const objects = new Map<string, ITiledMapObject[]>();

        for (const layer of this.mapFile.layers) {
            if (layer.type === 'objectgroup') {
                for (const object of layer.objects) {
                    let objectsOfType: ITiledMapObject[]|undefined;
                    if (!objects.has(object.type)) {
                        objectsOfType = new Array<ITiledMapObject>();
                    } else {
                        objectsOfType = objects.get(object.type);
                        if (objectsOfType === undefined) {
                            throw new Error('Unexpected object type not found');
                        }
                    }
                    objectsOfType.push(object);
                    objects.set(object.type, objectsOfType);
                }
            }
        }

        for (const [itemType, objectsOfType] of objects) {
            // FIXME: we would ideally need for the loader to WAIT for the import to be performed, which means writing our own loader plugin.

            let itemFactory: ItemFactoryInterface;

            switch (itemType) {
                case 'computer': {
                    const module = await import('../Items/Computer/computer');
                    itemFactory = module.default;
                    break;
                }
                default:
                    throw new Error('Unsupported object type: "'+ itemType +'"');
            }

            itemFactory.preload(this.load);
            this.load.start(); // Let's manually start the loader because the import might be over AFTER the loading ends.

            this.load.on('complete', () => {
                // FIXME: the factory might fail because the resources might not be loaded yet...
                // We would need to add a loader ended event in addition to the createPromise
                this.createPromise.then(async () => {
                    itemFactory.create(this);

                    const roomJoinedAnswer = await this.connectionAnswerPromise;

                    for (const object of objectsOfType) {
                        // TODO: we should pass here a factory to create sprites (maybe?)

                        // Do we have a state for this object?
                        const state = roomJoinedAnswer.items[object.id];

                        const actionableItem = itemFactory.factory(this, object, state);
                        this.actionableItems.set(actionableItem.getId(), actionableItem);
                    }
                });
            });

            // import(/* webpackIgnore: true */ scriptUrl).then(result => {
            //
            //     result.default.preload(this.load);
            //
            //     this.load.start(); // Let's manually start the loader because the import might be over AFTER the loading ends.
            //     this.load.on('complete', () => {
            //         // FIXME: the factory might fail because the resources might not be loaded yet...
            //         // We would need to add a loader ended event in addition to the createPromise
            //         this.createPromise.then(() => {
            //             result.default.create(this);
            //
            //             for (let object of objectsOfType) {
            //                 // TODO: we should pass here a factory to create sprites (maybe?)
            //                 let objectSprite = result.default.factory(this, object);
            //             }
            //         });
            //     });
            // });
        }

        // TEST: let's load a module dynamically!
        /*let foo = "http://maps.workadventure.localhost/computer.js";
        import(/* webpackIgnore: true * / foo).then(result => {
            console.log(result);

        });*/
    }

    //hook initialisation
    init(initData : GameSceneInitInterface) {
        if (initData.initPosition !== undefined) {
            this.initPosition = initData.initPosition;
        } else if (initData.startLayerName !== undefined) {
            this.startLayerName = initData.startLayerName;
        }
    }

    //hook create scene
    create(): void {
        //initalise map
        this.Map = this.add.tilemap(this.MapKey);
        this.gameMap = new GameMap(this.mapFile);
        const mapDirUrl = this.MapUrlFile.substr(0, this.MapUrlFile.lastIndexOf('/'));
        this.mapFile.tilesets.forEach((tileset: ITiledTileSet) => {
            this.Terrains.push(this.Map.addTilesetImage(tileset.name, `${mapDirUrl}/${tileset.image}`, tileset.tilewidth, tileset.tileheight, tileset.margin, tileset.spacing/*, tileset.firstgid*/));
        });

        //permit to set bound collision
        this.physics.world.setBounds(0, 0, this.Map.widthInPixels, this.Map.heightInPixels);

        //add layer on map
        this.Layers = new Array<Phaser.Tilemaps.StaticTilemapLayer>();
        let depth = -2;
        for (const layer of this.mapFile.layers) {
            if (layer.type === 'tilelayer') {
                this.addLayer(this.Map.createStaticLayer(layer.name, this.Terrains, 0, 0).setDepth(depth));
            }
            if (layer.type === 'tilelayer' && this.getExitSceneUrl(layer) !== undefined) {
                this.loadNextGame(layer, this.mapFile.width, this.mapFile.tilewidth, this.mapFile.tileheight);
            }
            if (layer.type === 'objectgroup' && layer.name === 'floorLayer') {
                depth = 10000;
            }
        }
        if (depth === -2) {
            throw new Error('Your map MUST contain a layer of type "objectgroup" whose name is "floorLayer" that represents the layer characters are drawn at.');
        }

        // If there is an init position passed
        if (this.initPosition !== null) {
            this.startX = this.initPosition.x;
            this.startY = this.initPosition.y;
        } else {
            // Now, let's find the start layer
            if (this.startLayerName) {
                for (const layer of this.mapFile.layers) {
                    if (this.startLayerName === layer.name && layer.type === 'tilelayer' && this.isStartLayer(layer)) {
                        const startPosition = this.startUser(layer);
                        this.startX = startPosition.x;
                        this.startY = startPosition.y;
                    }
                }
            }
            if (this.startX === undefined) {
                // If we have no start layer specified or if the hash passed does not exist, let's go with the default start position.
                for (const layer of this.mapFile.layers) {
                    if (layer.type === 'tilelayer' && layer.name === "start") {
                        const startPosition = this.startUser(layer);
                        this.startX = startPosition.x;
                        this.startY = startPosition.y;
                    }
                }
            }
        }
        // Still no start position? Something is wrong with the map, we need a "start" layer.
        if (this.startX === undefined) {
            console.warn('This map is missing a layer named "start" that contains the available default start positions.');
            // Let's start in the middle of the map
            this.startX = this.mapFile.width * 16;
            this.startY = this.mapFile.height * 16;
        }

        //add entities
        this.Objects = new Array<Phaser.Physics.Arcade.Sprite>();

        //init event click
        this.EventToClickOnTile();

        //initialise list of other player
        this.MapPlayers = this.physics.add.group({immovable: true});

        //create input to move
        this.userInputManager = new UserInputManager(this);

        //TODO check right of user
        this.ConsoleGlobalMessageManager = new ConsoleGlobalMessageManager(this.connection, this.userInputManager);

        //notify game manager can to create currentUser in map
        this.createCurrentPlayer();

        //initialise camera
        this.initCamera();

        // Let's generate the circle for the group delimiter
        const circleElement = Object.values(this.textures.list).find((object: Texture) => object.key === 'circleSprite');
        if (circleElement) {
            this.textures.remove('circleSprite');
        }
        this.circleTexture = this.textures.createCanvas('circleSprite', 96, 96);
        const context = this.circleTexture.context;
        context.beginPath();
        context.arc(48, 48, 48, 0, 2 * Math.PI, false);
        // context.lineWidth = 5;
        context.strokeStyle = '#ffffff';
        context.stroke();
        this.circleTexture.refresh();

        // Let's pause the scene if the connection is not established yet
        if (this.connection === undefined) {
            // Let's wait 0.5 seconds before printing the "connecting" screen to avoid blinking
            setTimeout(() => {
                if (this.connection === undefined) {
                    this.scene.sleep();
                    this.scene.launch(ReconnectingSceneName);
                }
            }, 500);
        }

        this.createPromiseResolve();

        this.userInputManager.spaceEvent(() => {
            this.outlinedItem?.activate();
        });

        this.presentationModeSprite = this.add.sprite(2, this.game.renderer.height - 2, 'layout_modes', 0);
        this.presentationModeSprite.setScrollFactor(0, 0);
        this.presentationModeSprite.setOrigin(0, 1);
        this.presentationModeSprite.setInteractive();
        this.presentationModeSprite.setVisible(false);
        this.presentationModeSprite.setDepth(99999);
        this.presentationModeSprite.on('pointerup', this.switchLayoutMode.bind(this));
        this.chatModeSprite = this.add.sprite(36, this.game.renderer.height - 2, 'layout_modes', 3);
        this.chatModeSprite.setScrollFactor(0, 0);
        this.chatModeSprite.setOrigin(0, 1);
        this.chatModeSprite.setInteractive();
        this.chatModeSprite.setVisible(false);
        this.chatModeSprite.setDepth(99999);
        this.chatModeSprite.on('pointerup', this.switchLayoutMode.bind(this));

        // FIXME: change this to use the UserInputManager class for input
        this.input.keyboard.on('keyup-' + 'M', () => {
            this.switchLayoutMode();
        });

        this.reposition();

        // From now, this game scene will be notified of reposition events
        layoutManager.setListener(this);

        this.gameMap.onPropertyChange('openWebsite', (newValue, oldValue) => {
            if (newValue === undefined) {
                CoWebsiteManager.closeCoWebsite();
            } else {
                CoWebsiteManager.loadCoWebsite(newValue as string);
            }
        });
        let jitsiApi: any; // eslint-disable-line @typescript-eslint/no-explicit-any
        this.gameMap.onPropertyChange('jitsiRoom', (newValue, oldValue) => {
            if (newValue === undefined) {
                this.connection.setSilent(false);
                jitsiApi?.dispose();
                CoWebsiteManager.closeCoWebsite();
                mediaManager.showGameOverlay();
            } else {
                CoWebsiteManager.insertCoWebsite((cowebsiteDiv => {
                    const domain = JITSI_URL;
                    const options = {
                        roomName: this.instance + "-" + newValue,
                        width: "100%",
                        height: "100%",
                        parentNode: cowebsiteDiv,
                        configOverwrite: {
                            prejoinPageEnabled: false
                        },
                        interfaceConfigOverwrite: {
                            SHOW_CHROME_EXTENSION_BANNER: false,
                            MOBILE_APP_PROMO: false
                        }
                    };
                    jitsiApi = new (window as any).JitsiMeetExternalAPI(domain, options); // eslint-disable-line @typescript-eslint/no-explicit-any
                    jitsiApi.executeCommand('displayName', gameManager.getPlayerName());
                }));
                this.connection.setSilent(true);
                mediaManager.hideGameOverlay();
            }
        })

        this.gameMap.onPropertyChange('silent', (newValue, oldValue) => {
            if (newValue === undefined || newValue === false || newValue === '') {
                this.connection.setSilent(false);
            } else {
                this.connection.setSilent(true);
            }
        });

        const camera = this.cameras.main;

        connectionManager.connectToRoomSocket(
            this.RoomId,
            gameManager.getPlayerName(),
            gameManager.getCharacterSelected(),
            {
                x: this.startX,
                y: this.startY
            },
            {
                left: camera.scrollX,
                top: camera.scrollY,
                right: camera.scrollX + camera.width,
                bottom: camera.scrollY + camera.height,
<<<<<<< HEAD
            }).then((connection: RoomConnection) => {
=======
            }).then((connection : RoomConnection) => {
>>>>>>> 9c44d370
            this.connection = connection;

            //this.connection.emitPlayerDetailsMessage(gameManager.getPlayerName(), gameManager.getCharacterSelected())
            connection.onStartRoom((roomJoinedMessage: RoomJoinedMessageInterface) => {
                this.initUsersPosition(roomJoinedMessage.users);
                this.connectionAnswerPromiseResolve(roomJoinedMessage);
            });

            connection.onUserJoins((message: MessageUserJoined) => {
                const userMessage: AddPlayerInterface = {
                    userId: message.userId,
                    characterLayers: message.characterLayers,
                    name: message.name,
                    position: message.position
                }
                this.addPlayer(userMessage);
            });

            connection.onUserMoved((message: UserMovedMessage) => {
                const position = message.getPosition();
                if (position === undefined) {
                    throw new Error('Position missing from UserMovedMessage');
                }
                //console.log('Received position ', position.getX(), position.getY(), "from user", message.getUserid());

                const messageUserMoved: MessageUserMovedInterface = {
                    userId: message.getUserid(),
                    position: ProtobufClientUtils.toPointInterface(position)
                }

                this.updatePlayerPosition(messageUserMoved);
            });

            connection.onUserLeft((userId: number) => {
                this.removePlayer(userId);
            });

            connection.onGroupUpdatedOrCreated((groupPositionMessage: GroupCreatedUpdatedMessageInterface) => {
                this.shareGroupPosition(groupPositionMessage);
            })

            connection.onGroupDeleted((groupId: number) => {
                try {
                    this.deleteGroup(groupId);
                } catch (e) {
                    console.error(e);
                }
            })

            connection.onServerDisconnected(() => {
                console.log('Player disconnected from server. Reloading scene.');

                this.simplePeer.closeAllConnections();
                this.simplePeer.unregister();

<<<<<<< HEAD
                const gameSceneKey = 'somekey' + Math.round(Math.random() * 10000);
                const game: Phaser.Scene = GameScene.createFromUrl(this.room, this.MapUrlFile, gameSceneKey);
=======
                const gameSceneKey = 'somekey'+Math.round(Math.random()*10000);
                const game : Phaser.Scene = GameScene.createFromUrl(this.room, this.MapUrlFile, gameSceneKey);
>>>>>>> 9c44d370
                this.scene.add(gameSceneKey, game, true,
                    {
                        initPosition: {
                            x: this.CurrentPlayer.x,
                            y: this.CurrentPlayer.y
                        }
                    });

                this.scene.stop(this.scene.key);
                this.scene.remove(this.scene.key);
            })

            connection.onActionableEvent((message => {
                const item = this.actionableItems.get(message.itemId);
                if (item === undefined) {
<<<<<<< HEAD
                    console.warn('Received an event about object "' + message.itemId + '" but cannot find this item on the map.');
=======
                    console.warn('Received an event about object "'+message.itemId+'" but cannot find this item on the map.');
>>>>>>> 9c44d370
                    return;
                }
                item.fire(message.event, message.state, message.parameters);
            }));

            // When connection is performed, let's connect SimplePeer
            this.simplePeer = new SimplePeer(this.connection);
            this.GlobalMessageManager = new GlobalMessageManager(this.connection);

            const self = this;
            this.simplePeer.registerPeerConnectionListener({
                onConnect(user: UserSimplePeerInterface) {
                    self.presentationModeSprite.setVisible(true);
                    self.chatModeSprite.setVisible(true);
                },
                onDisconnect(userId: number) {
                    if (self.simplePeer.getNbConnections() === 0) {
                        self.presentationModeSprite.setVisible(false);
                        self.chatModeSprite.setVisible(false);
                    }
                }
            })

            //listen event to share position of user
            this.CurrentPlayer.on(hasMovedEventName, this.pushPlayerPosition.bind(this))
            this.CurrentPlayer.on(hasMovedEventName, this.outlineItem.bind(this))
            this.CurrentPlayer.on(hasMovedEventName, (event: HasMovedEvent) => {
                this.gameMap.setPosition(event.x, event.y);
            })


            this.scene.wake();
            this.scene.sleep(ReconnectingSceneName);

            return connection;
        });
    }

    private switchLayoutMode(): void {
        const mode = layoutManager.getLayoutMode();
        if (mode === LayoutMode.Presentation) {
            layoutManager.switchLayoutMode(LayoutMode.VideoChat);
            this.presentationModeSprite.setFrame(1);
            this.chatModeSprite.setFrame(2);
        } else {
            layoutManager.switchLayoutMode(LayoutMode.Presentation);
            this.presentationModeSprite.setFrame(0);
            this.chatModeSprite.setFrame(3);
        }
    }

    private getExitSceneUrl(layer: ITiledMapLayer): string|undefined {
        return this.getProperty(layer, "exitSceneUrl") as string|undefined;
    }

    private getExitSceneInstance(layer: ITiledMapLayer): string|undefined {
        return this.getProperty(layer, "exitInstance") as string|undefined;
    }

    private isStartLayer(layer: ITiledMapLayer): boolean {
        return this.getProperty(layer, "startLayer") == true;
    }

    private getProperty(layer: ITiledMapLayer, name: string): string|boolean|number|undefined {
        const properties = layer.properties;
        if (!properties) {
            return undefined;
        }
        const obj = properties.find((property: ITiledMapLayerProperty) => property.name === name);
        if (obj === undefined) {
            return undefined;
        }
        return obj.value;
    }

    /**
     *
     * @param layer
     * @param mapWidth
     * @param tileWidth
     * @param tileHeight
     */
    //todo: push that into the gameManager
    private loadNextGame(layer: ITiledMapLayer, mapWidth: number, tileWidth: number, tileHeight: number){
        const exitSceneUrl = this.getExitSceneUrl(layer);
        if (exitSceneUrl === undefined) {
            throw new Error('Layer is not an exit scene layer.');
        }
        let instance = this.getExitSceneInstance(layer);
        if (instance === undefined) {
            instance = this.instance;
        }

        console.log('existSceneUrl', exitSceneUrl);
        console.log('existSceneInstance', instance);

        // TODO: eventually compute a relative URL

        // TODO: handle /@/ URL CASES!

        const absoluteExitSceneUrl = new URL(exitSceneUrl, this.MapUrlFile).href;
        const absoluteExitSceneUrlWithoutProtocol = absoluteExitSceneUrl.toString().substr(absoluteExitSceneUrl.toString().indexOf('://')+3);
        const roomId = '_/'+instance+'/'+absoluteExitSceneUrlWithoutProtocol;
        console.log("Foo", instance, absoluteExitSceneUrlWithoutProtocol);
        const room = new Room(roomId);
        gameManager.loadMap(room, this.scene);
        const exitSceneKey = roomId;

        const tiles : number[] = layer.data as number[];
        for (let key=0; key < tiles.length; key++) {
            const objectKey = tiles[key];
            if(objectKey === 0){
                continue;
            }
            //key + 1 because the start x = 0;
            const y : number = parseInt(((key + 1) / mapWidth).toString());
            const x : number = key - (y * mapWidth);

            let hash = new URL(exitSceneUrl, this.MapUrlFile).hash;
            if (hash) {
                hash = hash.substr(1);
            }

            //push and save switching case
            if (this.PositionNextScene[y] === undefined) {
                this.PositionNextScene[y] = new Array<{key: string, hash: string}>();
            }
            room.getMapUrl().then((url: string) => {
                this.PositionNextScene[y][x] = {
                    key: url,
                    hash
                }
            })
        }
    }

    /**
     * @param layer
     */
    private startUser(layer: ITiledMapLayer): PositionInterface {
        const tiles = layer.data;
        if (typeof(tiles) === 'string') {
            throw new Error('The content of a JSON map must be filled as a JSON array, not as a string');
        }
        const possibleStartPositions : PositionInterface[]  = [];
        tiles.forEach((objectKey : number, key: number) => {
            if(objectKey === 0){
                return;
            }
            const y = Math.floor(key / layer.width);
            const x = key % layer.width;

            possibleStartPositions.push({x: x*32, y: y*32});
        });
        // Get a value at random amongst allowed values
        if (possibleStartPositions.length === 0) {
            console.warn('The start layer "'+layer.name+'" for this map is empty.');
            return {
                x: 0,
                y: 0
            };
        }
        // Choose one of the available start positions at random amongst the list of available start positions.
        return possibleStartPositions[Math.floor(Math.random() * possibleStartPositions.length)];
    }

    //todo: in a dedicated class/function?
    initCamera() {
        this.cameras.main.setBounds(0,0, this.Map.widthInPixels, this.Map.heightInPixels);
        this.updateCameraOffset();
        this.cameras.main.setZoom(ZOOM_LEVEL);
    }

    addLayer(Layer : Phaser.Tilemaps.StaticTilemapLayer){
        this.Layers.push(Layer);
    }

    createCollisionWithPlayer() {
        //add collision layer
        this.Layers.forEach((Layer: Phaser.Tilemaps.StaticTilemapLayer) => {
            this.physics.add.collider(this.CurrentPlayer, Layer, (object1: GameObject, object2: GameObject) => {
                //this.CurrentPlayer.say("Collision with layer : "+ (object2 as Tile).layer.name)
            });
            Layer.setCollisionByProperty({collides: true});
            if (DEBUG_MODE) {
                //debug code to see the collision hitbox of the object in the top layer
                Layer.renderDebug(this.add.graphics(), {
                    tileColor: null, //non-colliding tiles
                    collidingTileColor: new Phaser.Display.Color(243, 134, 48, 200), // Colliding tiles,
                    faceColor: new Phaser.Display.Color(40, 39, 37, 255) // Colliding face edges
                });
            }
        });
    }

    createCurrentPlayer(){
        //initialise player
        //TODO create animation moving between exit and start
        this.CurrentPlayer = new Player(
            this,
            this.startX,
            this.startY,
            this.GameManager.getPlayerName(),
            this.GameManager.getCharacterSelected(),
            PlayerAnimationNames.WalkDown,
            false,
            this.userInputManager
        );

        //create collision
        this.createCollisionWithPlayer();
    }

    pushPlayerPosition(event: HasMovedEvent) {
        if (this.lastMoveEventSent === event) {
            return;
        }

        // If the player is not moving, let's send the info right now.
        if (event.moving === false) {
            this.doPushPlayerPosition(event);
            return;
        }

        // If the player is moving, and if it changed direction, let's send an event
        if (event.direction !== this.lastMoveEventSent.direction) {
            this.doPushPlayerPosition(event);
            return;
        }

        // If more than 200ms happened since last event sent
        if (this.currentTick - this.lastSentTick >= POSITION_DELAY) {
            this.doPushPlayerPosition(event);
            return;
        }

        // Otherwise, do nothing.
    }

    /**
     * Finds the correct item to outline and outline it (if there is an item to be outlined)
     * @param event
     */
    private outlineItem(event: HasMovedEvent): void {
        let x = event.x;
        let y = event.y;
        switch (event.direction) {
            case PlayerAnimationNames.WalkUp:
                y -= 32;
                break;
            case PlayerAnimationNames.WalkDown:
                y += 32;
                break;
            case PlayerAnimationNames.WalkLeft:
                x -= 32;
                break;
            case PlayerAnimationNames.WalkRight:
                x += 32;
                break;
            default:
                throw new Error('Unexpected direction "' + event.direction + '"');
        }

        let shortestDistance: number = Infinity;
        let selectedItem: ActionableItem|null = null;
        for (const item of this.actionableItems.values()) {
            const distance = item.actionableDistance(x, y);
            if (distance !== null && distance < shortestDistance) {
                shortestDistance = distance;
                selectedItem = item;
            }
        }

        if (this.outlinedItem === selectedItem) {
            return;
        }

        this.outlinedItem?.notSelectable();
        this.outlinedItem = selectedItem;
        this.outlinedItem?.selectable();
    }

    private doPushPlayerPosition(event: HasMovedEvent): void {
        this.lastMoveEventSent = event;
        this.lastSentTick = this.currentTick;
        const camera = this.cameras.main;
        this.connection.sharePosition(event.x, event.y, event.direction, event.moving, {
            left: camera.scrollX,
            top: camera.scrollY,
            right: camera.scrollX + camera.width,
            bottom: camera.scrollY + camera.height,
        });
    }

    EventToClickOnTile(){
        // debug code to get a tile properties by clicking on it
        /*this.input.on("pointerdown", (pointer: Phaser.Input.Pointer)=>{
            //pixel position toz tile position
            const tile = this.Map.getTileAt(this.Map.worldToTileX(pointer.worldX), this.Map.worldToTileY(pointer.worldY));
            if(tile){
                this.CurrentPlayer.say("Your touch " + tile.layer.name);
            }
        });*/
    }

    /**
     * @param time
     * @param delta The delta time in ms since the last frame. This is a smoothed and capped value based on the FPS rate.
     */
    update(time: number, delta: number) : void {
        this.currentTick = time;
        this.CurrentPlayer.moveUser(delta);

        // Let's handle all events
        while (this.pendingEvents.length !== 0) {
            const event = this.pendingEvents.dequeue();
            switch (event.type) {
                case "InitUserPositionEvent":
                    this.doInitUsersPosition(event.event);
                    break;
                case "AddPlayerEvent":
                    this.doAddPlayer(event.event);
                    break;
                case "RemovePlayerEvent":
                    this.doRemovePlayer(event.userId);
                    break;
                case "UserMovedEvent":
                    this.doUpdatePlayerPosition(event.event);
                    break;
                case "GroupCreatedUpdatedEvent":
                    this.doShareGroupPosition(event.event);
                    break;
                case "DeleteGroupEvent":
                    this.doDeleteGroup(event.groupId);
                    break;
            }
        }

        // Let's move all users
        const updatedPlayersPositions = this.playersPositionInterpolator.getUpdatedPositions(time);
        updatedPlayersPositions.forEach((moveEvent: HasMovedEvent, userId: number) => {
            const player : RemotePlayer | undefined = this.MapPlayersByKey.get(userId);
            if (player === undefined) {
                throw new Error('Cannot find player with ID "' + userId +'"');
            }
            player.updatePosition(moveEvent);
        });

        const nextSceneKey = this.checkToExit();
        if (nextSceneKey) {
            // We are completely destroying the current scene to avoid using a half-backed instance when coming back to the same map.
            this.connection.closeConnection();
            this.simplePeer.unregister();
            this.scene.stop();
            this.scene.remove(this.scene.key);
            this.scene.start(nextSceneKey.key, {
                startLayerName: nextSceneKey.hash
            });
        }
    }

    private checkToExit(): {key: string, hash: string} | null  {
        const x = Math.floor(this.CurrentPlayer.x / 32);
        const y = Math.floor(this.CurrentPlayer.y / 32);

        if (this.PositionNextScene[y] !== undefined && this.PositionNextScene[y][x] !== undefined) {
            return this.PositionNextScene[y][x];
        } else {
            return null;
        }
    }

    /**
     * Called by the connexion when the full list of user position is received.
     */
    private initUsersPosition(usersPosition: MessageUserPositionInterface[]): void {
        this.pendingEvents.enqueue({
            type: "InitUserPositionEvent",
            event: usersPosition
        });
    }

    /**
     * Put all the players on the map on map load.
     */
    private doInitUsersPosition(usersPosition: MessageUserPositionInterface[]): void {
        const currentPlayerId = this.connection.getUserId();

        // clean map
        this.MapPlayersByKey.forEach((player: RemotePlayer) => {
            player.destroy();
            this.MapPlayers.remove(player);
        });
        this.MapPlayersByKey = new Map<number, RemotePlayer>();

        // load map
        usersPosition.forEach((userPosition : MessageUserPositionInterface) => {
            if(userPosition.userId === currentPlayerId){
                return;
            }
            this.addPlayer(userPosition);
        });
    }

    /**
     * Called by the connexion when a new player arrives on a map
     */
    public addPlayer(addPlayerData : AddPlayerInterface) : void {
        this.pendingEvents.enqueue({
            type: "AddPlayerEvent",
            event: addPlayerData
        });
    }

    /**
     * Create new player
     */
    private doAddPlayer(addPlayerData : AddPlayerInterface) : void {
        //check if exist player, if exist, move position
        if(this.MapPlayersByKey.has(addPlayerData.userId)){
            this.updatePlayerPosition({
                userId: addPlayerData.userId,
                position: addPlayerData.position
            });
            return;
        }
        //initialise player
        const player = new RemotePlayer(
            addPlayerData.userId,
            this,
            addPlayerData.position.x,
            addPlayerData.position.y,
            addPlayerData.name,
            addPlayerData.characterLayers,
            addPlayerData.position.direction,
            addPlayerData.position.moving
        );
        this.MapPlayers.add(player);
        this.MapPlayersByKey.set(player.userId, player);
        player.updatePosition(addPlayerData.position);

        //init collision
        /*this.physics.add.collider(this.CurrentPlayer, player, (CurrentPlayer: CurrentGamerInterface, MapPlayer: GamerInterface) => {
            CurrentPlayer.say("Hello, how are you ? ");
        });*/
    }

    /**
     * Called by the connexion when a player is removed from the map
     */
    public removePlayer(userId: number) {
        this.pendingEvents.enqueue({
            type: "RemovePlayerEvent",
            userId
        });
    }

    private doRemovePlayer(userId: number) {
        const player = this.MapPlayersByKey.get(userId);
        if (player === undefined) {
            console.error('Cannot find user with id ', userId);
        } else {
            player.destroy();
            this.MapPlayers.remove(player);
        }
        this.MapPlayersByKey.delete(userId);
        this.playersPositionInterpolator.removePlayer(userId);
    }

    public updatePlayerPosition(message: MessageUserMovedInterface): void {
        this.pendingEvents.enqueue({
            type: "UserMovedEvent",
            event: message
        });
    }

    private doUpdatePlayerPosition(message: MessageUserMovedInterface): void {
        const player : RemotePlayer | undefined = this.MapPlayersByKey.get(message.userId);
        if (player === undefined) {
            //throw new Error('Cannot find player with ID "' + message.userId +'"');
            console.error('Cannot update position of player with ID "' + message.userId +'": player not found');
            return;
        }

        // We do not update the player position directly (because it is sent only every 200ms).
        // Instead we use the PlayersPositionInterpolator that will do a smooth animation over the next 200ms.
        const playerMovement = new PlayerMovement({ x: player.x, y: player.y }, this.currentTick, message.position, this.currentTick + POSITION_DELAY);
        //console.log('Target position: ', player.x, player.y);
        this.playersPositionInterpolator.updatePlayerPosition(player.userId, playerMovement);
    }

    public shareGroupPosition(groupPositionMessage: GroupCreatedUpdatedMessageInterface) {
        this.pendingEvents.enqueue({
            type: "GroupCreatedUpdatedEvent",
            event: groupPositionMessage
        });
    }

    private doShareGroupPosition(groupPositionMessage: GroupCreatedUpdatedMessageInterface) {
        const groupId = groupPositionMessage.groupId;

        const group = this.groups.get(groupId);
        if (group !== undefined) {
            group.setPosition(Math.round(groupPositionMessage.position.x), Math.round(groupPositionMessage.position.y));
        } else {
            // TODO: circle radius should not be hard stored
            const sprite = new Sprite(
                this,
                Math.round(groupPositionMessage.position.x),
                Math.round(groupPositionMessage.position.y),
                'circleSprite');
            sprite.setDisplayOrigin(48, 48);
            this.add.existing(sprite);
            this.groups.set(groupId, sprite);
        }
    }

    deleteGroup(groupId: number): void {
        this.pendingEvents.enqueue({
            type: "DeleteGroupEvent",
            groupId
        });
    }

    doDeleteGroup(groupId: number): void {
        const group = this.groups.get(groupId);
        if(!group){
            return;
        }
        group.destroy();
        this.groups.delete(groupId);
    }



    /**
     * Sends to the server an event emitted by one of the ActionableItems.
     *
     * @param itemId
     * @param eventName
     * @param state
     * @param parameters
     */
    emitActionableEvent(itemId: number, eventName: string, state: unknown, parameters: unknown) {
        this.connection.emitActionableEvent(itemId, eventName, state, parameters);
    }

    public onResize(): void {
        this.reposition();

        // Send new viewport to server
        const camera = this.cameras.main;
        this.connection.setViewport({
            left: camera.scrollX,
            top: camera.scrollY,
            right: camera.scrollX + camera.width,
            bottom: camera.scrollY + camera.height,
        });
    }

    private reposition(): void {
        this.presentationModeSprite.setY(this.game.renderer.height - 2);
        this.chatModeSprite.setY(this.game.renderer.height - 2);

        // Recompute camera offset if needed
        this.updateCameraOffset();
    }

    /**
     * Updates the offset of the character compared to the center of the screen according to the layout mananger
     * (tries to put the character in the center of the reamining space if there is a discussion going on.
     */
    private updateCameraOffset(): void {
        const array = layoutManager.findBiggestAvailableArray();
        let xCenter = (array.xEnd - array.xStart) / 2 + array.xStart;
        let yCenter = (array.yEnd - array.yStart) / 2 + array.yStart;

        // Let's put this in Game coordinates by applying the zoom level:
        xCenter /= ZOOM_LEVEL * RESOLUTION;
        yCenter /= ZOOM_LEVEL * RESOLUTION;

        //console.log("updateCameraOffset", array, xCenter, yCenter, this.game.renderer.width, this.game.renderer.height);

        this.cameras.main.startFollow(this.CurrentPlayer, true, 1, 1,  xCenter - this.game.renderer.width / 2, yCenter - this.game.renderer.height / 2);
    }

    public onCenterChange(): void {
        this.updateCameraOffset();
    }
}<|MERGE_RESOLUTION|>--- conflicted
+++ resolved
@@ -511,11 +511,7 @@
                 top: camera.scrollY,
                 right: camera.scrollX + camera.width,
                 bottom: camera.scrollY + camera.height,
-<<<<<<< HEAD
             }).then((connection: RoomConnection) => {
-=======
-            }).then((connection : RoomConnection) => {
->>>>>>> 9c44d370
             this.connection = connection;
 
             //this.connection.emitPlayerDetailsMessage(gameManager.getPlayerName(), gameManager.getCharacterSelected())
@@ -571,13 +567,8 @@
                 this.simplePeer.closeAllConnections();
                 this.simplePeer.unregister();
 
-<<<<<<< HEAD
                 const gameSceneKey = 'somekey' + Math.round(Math.random() * 10000);
                 const game: Phaser.Scene = GameScene.createFromUrl(this.room, this.MapUrlFile, gameSceneKey);
-=======
-                const gameSceneKey = 'somekey'+Math.round(Math.random()*10000);
-                const game : Phaser.Scene = GameScene.createFromUrl(this.room, this.MapUrlFile, gameSceneKey);
->>>>>>> 9c44d370
                 this.scene.add(gameSceneKey, game, true,
                     {
                         initPosition: {
@@ -593,11 +584,7 @@
             connection.onActionableEvent((message => {
                 const item = this.actionableItems.get(message.itemId);
                 if (item === undefined) {
-<<<<<<< HEAD
                     console.warn('Received an event about object "' + message.itemId + '" but cannot find this item on the map.');
-=======
-                    console.warn('Received an event about object "'+message.itemId+'" but cannot find this item on the map.');
->>>>>>> 9c44d370
                     return;
                 }
                 item.fire(message.event, message.state, message.parameters);
