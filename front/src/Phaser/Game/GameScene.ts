--- conflicted
+++ resolved
@@ -1106,13 +1106,8 @@
     }
 
     //todo: push that into the gameManager
-<<<<<<< HEAD
-    private async loadNextGame(exitSceneIdentifier: string) {
+    private loadNextGame(exitSceneIdentifier: string) : void{
         const { roomId, hash } = Room.getIdFromIdentifier(exitSceneIdentifier, this.MapUrlFile, this.instance);
-=======
-    private loadNextGame(exitSceneIdentifier: string): void {
-        const {roomId, hash} = Room.getIdFromIdentifier(exitSceneIdentifier, this.MapUrlFile, this.instance);
->>>>>>> b57a9957
         const room = new Room(roomId);
         gameManager.loadMap(room, this.scene).catch(() => {});
     }
