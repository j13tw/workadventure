import {gameManager} from "./GameManager";
import type {
    GroupCreatedUpdatedMessageInterface,
    MessageUserJoined,
    MessageUserMovedInterface,
    MessageUserPositionInterface,
    OnConnectInterface,
    PointInterface,
    PositionInterface,
    RoomJoinedMessageInterface
} from "../../Connexion/ConnexionModels";
import {  hasMovedEventName, Player , requestEmoteEventName} from "../Player/Player";
import {
    DEBUG_MODE,
    JITSI_PRIVATE_MODE,
    MAX_PER_GROUP,
    POSITION_DELAY,
} from "../../Enum/EnvironmentVariable";
import type {
    ITiledMap,
    ITiledMapLayer,
    ITiledMapLayerProperty,
    ITiledMapObject,
    ITiledMapTileLayer,
    ITiledTileSet
} from "../Map/ITiledMap";
import type { AddPlayerInterface } from "./AddPlayerInterface";
import { PlayerAnimationDirections } from "../Player/Animation";
import { PlayerMovement } from "./PlayerMovement";
import { PlayersPositionInterpolator } from "./PlayersPositionInterpolator";
import { RemotePlayer } from "../Entity/RemotePlayer";
import { Queue } from 'queue-typescript';
import { SimplePeer, UserSimplePeerInterface } from "../../WebRtc/SimplePeer";
import { ReconnectingSceneName } from "../Reconnecting/ReconnectingScene";
import { lazyLoadPlayerCharacterTextures, loadCustomTexture } from "../Entity/PlayerTexturesLoadingManager";
import {
    CenterListener,
    JITSI_MESSAGE_PROPERTIES,
    layoutManager,
    LayoutMode,
    ON_ACTION_TRIGGER_BUTTON,
    TRIGGER_JITSI_PROPERTIES,
    TRIGGER_WEBSITE_PROPERTIES,
    WEBSITE_MESSAGE_PROPERTIES,
    AUDIO_VOLUME_PROPERTY,
    AUDIO_LOOP_PROPERTY
} from "../../WebRtc/LayoutManager";
import { GameMap } from "./GameMap";
import { coWebsiteManager } from "../../WebRtc/CoWebsiteManager";
import { mediaManager } from "../../WebRtc/MediaManager";
import type { ItemFactoryInterface } from "../Items/ItemFactoryInterface";
import type { ActionableItem } from "../Items/ActionableItem";
import { UserInputManager } from "../UserInput/UserInputManager";
import {soundManager} from "./SoundManager";
import type { UserMovedMessage } from "../../Messages/generated/messages_pb";
import { ProtobufClientUtils } from "../../Network/ProtobufClientUtils";
import { connectionManager } from "../../Connexion/ConnectionManager";
import type { RoomConnection } from "../../Connexion/RoomConnection";
import { GlobalMessageManager } from "../../Administration/GlobalMessageManager";
import { userMessageManager } from "../../Administration/UserMessageManager";
import { ConsoleGlobalMessageManager } from "../../Administration/ConsoleGlobalMessageManager";
import { ResizableScene } from "../Login/ResizableScene";
import { Room } from "../../Connexion/Room";
import { jitsiFactory } from "../../WebRtc/JitsiFactory";
import { urlManager } from "../../Url/UrlManager";
import { audioManager } from "../../WebRtc/AudioManager";
import { PresentationModeIcon } from "../Components/PresentationModeIcon";
import { ChatModeIcon } from "../Components/ChatModeIcon";
import { OpenChatIcon, openChatIconName } from "../Components/OpenChatIcon";
import { SelectCharacterScene, SelectCharacterSceneName } from "../Login/SelectCharacterScene";
import { TextureError } from "../../Exception/TextureError";
import { addLoader } from "../Components/Loader";
import { ErrorSceneName } from "../Reconnecting/ErrorScene";
import { localUserStore } from "../../Connexion/LocalUserStore";
import { iframeListener } from "../../Api/IframeListener";
import { HtmlUtils } from "../../WebRtc/HtmlUtils";
import Texture = Phaser.Textures.Texture;
import Sprite = Phaser.GameObjects.Sprite;
import CanvasTexture = Phaser.Textures.CanvasTexture;
import GameObject = Phaser.GameObjects.GameObject;
import FILE_LOAD_ERROR = Phaser.Loader.Events.FILE_LOAD_ERROR;
import DOMElement = Phaser.GameObjects.DOMElement;
<<<<<<< HEAD
import type { Subscription } from "rxjs";
import { worldFullMessageStream } from "../../Connexion/WorldFullMessageStream";
=======
import EVENT_TYPE =Phaser.Scenes.Events
import type {Subscription} from "rxjs";
import {worldFullMessageStream} from "../../Connexion/WorldFullMessageStream";
>>>>>>> 5f944d8e
import { lazyLoadCompanionResource } from "../Companion/CompanionTexturesLoadingManager";
import RenderTexture = Phaser.GameObjects.RenderTexture;
import Tilemap = Phaser.Tilemaps.Tilemap;
import { DirtyScene } from "./DirtyScene";
import { TextUtils } from "../Components/TextUtils";
import { touchScreenManager } from "../../Touch/TouchScreenManager";
import { PinchManager } from "../UserInput/PinchManager";
import { joystickBaseImg, joystickBaseKey, joystickThumbImg, joystickThumbKey } from "../Components/MobileJoystick";
import { DEPTH_OVERLAY_INDEX } from "./DepthIndexes";
import { waScaleManager } from "../Services/WaScaleManager";
import { peerStore} from "../../Stores/PeerStore";
import {EmoteManager } from "./EmoteManager";
import type { HasPlayerMovedEvent } from '../../Api/Events/HasPlayerMovedEvent';
import { MenuScene, MenuSceneName } from '../Menu/MenuScene';

export interface GameSceneInitInterface {
    initPosition: PointInterface | null,
    reconnecting: boolean
}

interface InitUserPositionEventInterface {
    type: 'InitUserPositionEvent'
    event: MessageUserPositionInterface[]
}

interface AddPlayerEventInterface {
    type: 'AddPlayerEvent'
    event: AddPlayerInterface
}

interface RemovePlayerEventInterface {
    type: 'RemovePlayerEvent'
    userId: number
}

interface UserMovedEventInterface {
    type: 'UserMovedEvent'
    event: MessageUserMovedInterface
}

interface GroupCreatedUpdatedEventInterface {
    type: 'GroupCreatedUpdatedEvent'
    event: GroupCreatedUpdatedMessageInterface
}

interface DeleteGroupEventInterface {
    type: 'DeleteGroupEvent'
    groupId: number
}

const defaultStartLayerName = 'start';

export class GameScene extends DirtyScene implements CenterListener {
    Terrains: Array<Phaser.Tilemaps.Tileset>;
    CurrentPlayer!: Player;
    MapPlayers!: Phaser.Physics.Arcade.Group;
    MapPlayersByKey: Map<number, RemotePlayer> = new Map<number, RemotePlayer>();
    Map!: Phaser.Tilemaps.Tilemap;
    Objects!: Array<Phaser.Physics.Arcade.Sprite>;
    mapFile!: ITiledMap;
    groups: Map<number, Sprite>;
    startX!: number;
    startY!: number;
    circleTexture!: CanvasTexture;
    circleRedTexture!: CanvasTexture;
    pendingEvents: Queue<InitUserPositionEventInterface | AddPlayerEventInterface | RemovePlayerEventInterface | UserMovedEventInterface | GroupCreatedUpdatedEventInterface | DeleteGroupEventInterface> = new Queue<InitUserPositionEventInterface | AddPlayerEventInterface | RemovePlayerEventInterface | UserMovedEventInterface | GroupCreatedUpdatedEventInterface | DeleteGroupEventInterface>();
    private initPosition: PositionInterface | null = null;
    private playersPositionInterpolator = new PlayersPositionInterpolator();
    public connection: RoomConnection | undefined;
    private simplePeer!: SimplePeer;
    private GlobalMessageManager!: GlobalMessageManager;
    public ConsoleGlobalMessageManager!: ConsoleGlobalMessageManager;
    private connectionAnswerPromise: Promise<RoomJoinedMessageInterface>;
    private connectionAnswerPromiseResolve!: (value: RoomJoinedMessageInterface | PromiseLike<RoomJoinedMessageInterface>) => void;
    // A promise that will resolve when the "create" method is called (signaling loading is ended)
    private createPromise: Promise<void>;
    private createPromiseResolve!: (value?: void | PromiseLike<void>) => void;
<<<<<<< HEAD
    private iframeSubscriptionList!: Array<Subscription>;
=======
    private iframeSubscriptionList! : Array<Subscription>;
    private peerStoreUnsubscribe!: () => void;
>>>>>>> 5f944d8e
    MapUrlFile: string;
    RoomId: string;
    instance: string;

    currentTick!: number;
    lastSentTick!: number; // The last tick at which a position was sent.
    lastMoveEventSent: HasPlayerMovedEvent = {
        direction: '',
        moving: false,
        x: -1000,
        y: -1000
    }

    private presentationModeSprite!: Sprite;
    private chatModeSprite!: Sprite;
    private gameMap!: GameMap;
    private actionableItems: Map<number, ActionableItem> = new Map<number, ActionableItem>();
    // The item that can be selected by pressing the space key.
    private outlinedItem: ActionableItem | null = null;
    public userInputManager!: UserInputManager;
    private isReconnecting: boolean | undefined = undefined;
    private startLayerName!: string | null;
    private openChatIcon!: OpenChatIcon;
    private playerName!: string;
    private characterLayers!: string[];
    private companion!: string | null;
    private messageSubscription: Subscription | null = null;
    private popUpElements : Map<number, DOMElement> = new Map<number, Phaser.GameObjects.DOMElement>();
    private originalMapUrl: string | undefined;
    private pinchManager: PinchManager | undefined;
    private mapTransitioning: boolean = false; //used to prevent transitions happenning at the same time.
    private emoteManager!: EmoteManager;

    constructor(private room: Room, MapUrlFile: string, customKey?: string | undefined) {
        super({
            key: customKey ?? room.id
        });
        this.Terrains = [];
        this.groups = new Map<number, Sprite>();
        this.instance = room.getInstance();


        this.MapUrlFile = MapUrlFile;
        this.RoomId = room.id;

        this.createPromise = new Promise<void>((resolve, reject): void => {
            this.createPromiseResolve = resolve;
        });
        this.connectionAnswerPromise = new Promise<RoomJoinedMessageInterface>((resolve, reject): void => {
            this.connectionAnswerPromiseResolve = resolve;
        });
    }

    //hook preload scene
    preload(): void {
        const localUser = localUserStore.getLocalUser();
        const textures = localUser?.textures;
        if (textures) {
            for (const texture of textures) {
                loadCustomTexture(this.load, texture);
            }
        }

        this.load.image(openChatIconName, 'resources/objects/talk.png');
        if (touchScreenManager.supportTouchScreen) {
            this.load.image(joystickBaseKey, joystickBaseImg);
            this.load.image(joystickThumbKey, joystickThumbImg);
        }
<<<<<<< HEAD
        //todo: in an emote manager.
        this.load.spritesheet('emote-music', 'resources/emotes/pipo-popupemotes005.png', {
            frameHeight: 32,
            frameWidth: 32,
        });
        this.load.on(FILE_LOAD_ERROR, (file: { src: string }) => {
=======
        this.load.audio('audio-webrtc-in', '/resources/objects/webrtc-in.mp3');
        this.load.audio('audio-webrtc-out', '/resources/objects/webrtc-out.mp3');
        //this.load.audio('audio-report-message', '/resources/objects/report-message.mp3');
        this.sound.pauseOnBlur = false;

        this.load.on(FILE_LOAD_ERROR, (file: {src: string}) => {
>>>>>>> 5f944d8e
            // If we happen to be in HTTP and we are trying to load a URL in HTTPS only... (this happens only in dev environments)
            if (window.location.protocol === 'http:' && file.src === this.MapUrlFile && file.src.startsWith('http:') && this.originalMapUrl === undefined) {
                this.originalMapUrl = this.MapUrlFile;
                this.MapUrlFile = this.MapUrlFile.replace('http://', 'https://');
                this.load.tilemapTiledJSON(this.MapUrlFile, this.MapUrlFile);
                this.load.on('filecomplete-tilemapJSON-' + this.MapUrlFile, (key: string, type: string, data: unknown) => {
                    this.onMapLoad(data);
                });
                return;
            }
            // 127.0.0.1, localhost and *.localhost are considered secure, even on HTTP.
            // So if we are in https, we can still try to load a HTTP local resource (can be useful for testing purposes)
            // See https://developer.mozilla.org/en-US/docs/Web/Security/Secure_Contexts#when_is_a_context_considered_secure
            const url = new URL(file.src);
            const host = url.host.split(':')[0];
            if (window.location.protocol === 'https:' && file.src === this.MapUrlFile && (host === '127.0.0.1' || host === 'localhost' || host.endsWith('.localhost')) && this.originalMapUrl === undefined) {
                this.originalMapUrl = this.MapUrlFile;
                this.MapUrlFile = this.MapUrlFile.replace('https://', 'http://');
                this.load.tilemapTiledJSON(this.MapUrlFile, this.MapUrlFile);
                this.load.on('filecomplete-tilemapJSON-' + this.MapUrlFile, (key: string, type: string, data: unknown) => {
                    this.onMapLoad(data);
                });
                return;
            }

            this.scene.start(ErrorSceneName, {
                title: 'Network error',
                subTitle: 'An error occurred while loading resource:',
                message: this.originalMapUrl ?? file.src
            });
        });
        this.load.on('filecomplete-tilemapJSON-' + this.MapUrlFile, (key: string, type: string, data: unknown) => {
            this.onMapLoad(data);
        });
        //TODO strategy to add access token
        this.load.tilemapTiledJSON(this.MapUrlFile, this.MapUrlFile);
        // If the map has already been loaded as part of another GameScene, the "on load" event will not be triggered.
        // In this case, we check in the cache to see if the map is here and trigger the event manually.
        if (this.cache.tilemap.exists(this.MapUrlFile)) {
            const data = this.cache.tilemap.get(this.MapUrlFile);
            this.onMapLoad(data);
        }

        this.load.spritesheet('layout_modes', 'resources/objects/layout_modes.png', { frameWidth: 32, frameHeight: 32 });
        this.load.bitmapFont('main_font', 'resources/fonts/arcade.png', 'resources/fonts/arcade.xml');
        //eslint-disable-next-line @typescript-eslint/no-explicit-any
        (this.load as any).rexWebFont({
            custom: {
                families: ['Press Start 2P'],
                urls: ['/resources/fonts/fonts.css'],
                testString: 'abcdefg'
            },
        });

        //this function must stay at the end of preload function
        addLoader(this);
    }

    // FIXME: we need to put a "unknown" instead of a "any" and validate the structure of the JSON we are receiving.
    // eslint-disable-next-line @typescript-eslint/no-explicit-any
    private async onMapLoad(data: any): Promise<void> {
        // Triggered when the map is loaded
        // Load tiles attached to the map recursively
        this.mapFile = data.data;
        const url = this.MapUrlFile.substr(0, this.MapUrlFile.lastIndexOf('/'));
        this.mapFile.tilesets.forEach((tileset) => {
            if (typeof tileset.name === 'undefined' || typeof tileset.image === 'undefined') {
                console.warn("Don't know how to handle tileset ", tileset)
                return;
            }
            //TODO strategy to add access token
            this.load.image(`${url}/${tileset.image}`, `${url}/${tileset.image}`);
        })

        // Scan the object layers for objects to load and load them.
        const objects = new Map<string, ITiledMapObject[]>();

        for (const layer of this.mapFile.layers) {
            if (layer.type === 'objectgroup') {
                for (const object of layer.objects) {
                    let objectsOfType: ITiledMapObject[] | undefined;
                    if (!objects.has(object.type)) {
                        objectsOfType = new Array<ITiledMapObject>();
                    } else {
                        objectsOfType = objects.get(object.type);
                        if (objectsOfType === undefined) {
                            throw new Error('Unexpected object type not found');
                        }
                    }
                    objectsOfType.push(object);
                    objects.set(object.type, objectsOfType);
                }
            }
        }

        for (const [itemType, objectsOfType] of objects) {
            // FIXME: we would ideally need for the loader to WAIT for the import to be performed, which means writing our own loader plugin.

            let itemFactory: ItemFactoryInterface;

            switch (itemType) {
                case 'computer': {
                    const module = await import('../Items/Computer/computer');
                    itemFactory = module.default;
                    break;
                }
                default:
                    continue;
                //throw new Error('Unsupported object type: "'+ itemType +'"');
            }

            itemFactory.preload(this.load);
            this.load.start(); // Let's manually start the loader because the import might be over AFTER the loading ends.

            this.load.on('complete', () => {
                // FIXME: the factory might fail because the resources might not be loaded yet...
                // We would need to add a loader ended event in addition to the createPromise
                this.createPromise.then(async () => {
                    itemFactory.create(this);

                    const roomJoinedAnswer = await this.connectionAnswerPromise;

                    for (const object of objectsOfType) {
                        // TODO: we should pass here a factory to create sprites (maybe?)

                        // Do we have a state for this object?
                        const state = roomJoinedAnswer.items[object.id];

                        const actionableItem = itemFactory.factory(this, object, state);
                        this.actionableItems.set(actionableItem.getId(), actionableItem);
                    }
                });
            });
        }

        // Now, let's load the script, if any
        const scripts = this.getScriptUrls(this.mapFile);
        for (const script of scripts) {
            iframeListener.registerScript(script);
        }
    }

    //hook initialisation
    init(initData: GameSceneInitInterface) {
        if (initData.initPosition !== undefined) {
            this.initPosition = initData.initPosition; //todo: still used?
        }
        if (initData.initPosition !== undefined) {
            this.isReconnecting = initData.reconnecting;
        }
    }

    //hook create scene
    create(): void {
        this.trackDirtyAnims();

        gameManager.gameSceneIsCreated(this);
        urlManager.pushRoomIdToUrl(this.room);
        this.startLayerName = urlManager.getStartLayerNameFromUrl();

        if (touchScreenManager.supportTouchScreen) {
            this.pinchManager = new PinchManager(this);
        }

        this.messageSubscription = worldFullMessageStream.stream.subscribe((message) => this.showWorldFullError(message))

        const playerName = gameManager.getPlayerName();
        if (!playerName) {
            throw 'playerName is not set';
        }
        this.playerName = playerName;
        this.characterLayers = gameManager.getCharacterLayers();
        this.companion = gameManager.getCompanion();

        //initalise map
        this.Map = this.add.tilemap(this.MapUrlFile);
        const mapDirUrl = this.MapUrlFile.substr(0, this.MapUrlFile.lastIndexOf('/'));
        this.mapFile.tilesets.forEach((tileset: ITiledTileSet) => {
            this.Terrains.push(this.Map.addTilesetImage(tileset.name, `${mapDirUrl}/${tileset.image}`, tileset.tilewidth, tileset.tileheight, tileset.margin, tileset.spacing/*, tileset.firstgid*/));
        });

        //permit to set bound collision
        this.physics.world.setBounds(0, 0, this.Map.widthInPixels, this.Map.heightInPixels);

        //add layer on map
        this.gameMap = new GameMap(this.mapFile, this.Map, this.Terrains);
        for (const layer of this.gameMap.flatLayers) {
            if (layer.type === 'tilelayer') {

                const exitSceneUrl = this.getExitSceneUrl(layer);
                if (exitSceneUrl !== undefined) {
                    this.loadNextGame(exitSceneUrl);
                }
                const exitUrl = this.getExitUrl(layer);
                if (exitUrl !== undefined) {
                    this.loadNextGame(exitUrl);
                }
            }
            if (layer.type === 'objectgroup') {
                for (const object of layer.objects) {
                    if (object.text) {
                        TextUtils.createTextFromITiledMapObject(this, object);
                    }
                }
            }
        }

        this.initStartXAndStartY();

        //add entities
        this.Objects = new Array<Phaser.Physics.Arcade.Sprite>();

        //initialise list of other player
        this.MapPlayers = this.physics.add.group({ immovable: true });


        //create input to move
        this.userInputManager = new UserInputManager(this);
        mediaManager.setUserInputManager(this.userInputManager);

        if (localUserStore.getFullscreen()) {
            document.querySelector('body')?.requestFullscreen();
        }

        //notify game manager can to create currentUser in map
        this.createCurrentPlayer();
        this.removeAllRemotePlayers(); //cleanup the list  of remote players in case the scene was rebooted

        this.initCamera();

        this.initCirclesCanvas();

        // Let's pause the scene if the connection is not established yet
        if (!this.room.isDisconnected()) {
            if (this.isReconnecting) {
                setTimeout(() => {
                    this.scene.sleep();
                    this.scene.launch(ReconnectingSceneName);
                }, 0);
            } else if (this.connection === undefined) {
                // Let's wait 1 second before printing the "connecting" screen to avoid blinking
                setTimeout(() => {
                    if (this.connection === undefined) {
                        this.scene.sleep();
                        this.scene.launch(ReconnectingSceneName);
                    }
                }, 1000);
            }
        }

        this.createPromiseResolve();

        this.userInputManager.spaceEvent(() => {
            this.outlinedItem?.activate();
        });

        this.presentationModeSprite = new PresentationModeIcon(this, 36, this.game.renderer.height - 2);
        this.presentationModeSprite.on('pointerup', this.switchLayoutMode.bind(this));
        this.chatModeSprite = new ChatModeIcon(this, 70, this.game.renderer.height - 2);
        this.chatModeSprite.on('pointerup', this.switchLayoutMode.bind(this));
        this.openChatIcon = new OpenChatIcon(this, 2, this.game.renderer.height - 2)

        // FIXME: change this to use the UserInputManager class for input
        // FIXME: Comment this feature because when user write M key in report input, the layout change.
        /*this.input.keyboard.on('keyup-M', () => {
            this.switchLayoutMode();
        });*/

        this.reposition();

        // From now, this game scene will be notified of reposition events
        layoutManager.setListener(this);
        this.triggerOnMapLayerPropertyChange();
        this.listenToIframeEvents();


        if (!this.room.isDisconnected()) {
            this.connect();
        }

        this.emoteManager = new EmoteManager(this);

        let oldPeerNumber = 0;
        this.peerStoreUnsubscribe = peerStore.subscribe((peers) => {
            const newPeerNumber = peers.size;
            if (newPeerNumber > oldPeerNumber) {
                this.sound.play('audio-webrtc-in', {
                    volume: 0.2
                });
            } else if (newPeerNumber < oldPeerNumber) {
                this.sound.play('audio-webrtc-out', {
                    volume: 0.2
                });
            }
            oldPeerNumber = newPeerNumber;
        });
    }

    /**
     * Initializes the connection to Pusher.
     */
    private connect(): void {
        const camera = this.cameras.main;

        connectionManager.connectToRoomSocket(
            this.RoomId,
            this.playerName,
            this.characterLayers,
            {
                x: this.startX,
                y: this.startY
            },
            {
                left: camera.scrollX,
                top: camera.scrollY,
                right: camera.scrollX + camera.width,
                bottom: camera.scrollY + camera.height,
            },
            this.companion
        ).then((onConnect: OnConnectInterface) => {
            this.connection = onConnect.connection;

            this.connection.onUserJoins((message: MessageUserJoined) => {
                const userMessage: AddPlayerInterface = {
                    userId: message.userId,
                    characterLayers: message.characterLayers,
                    name: message.name,
                    position: message.position,
                    visitCardUrl: message.visitCardUrl,
                    companion: message.companion
                }
                this.addPlayer(userMessage);
            });

            this.connection.onUserMoved((message: UserMovedMessage) => {
                const position = message.getPosition();
                if (position === undefined) {
                    throw new Error('Position missing from UserMovedMessage');
                }

                const messageUserMoved: MessageUserMovedInterface = {
                    userId: message.getUserid(),
                    position: ProtobufClientUtils.toPointInterface(position)
                }

                this.updatePlayerPosition(messageUserMoved);
            });

            this.connection.onUserLeft((userId: number) => {
                this.removePlayer(userId);
            });

            this.connection.onGroupUpdatedOrCreated((groupPositionMessage: GroupCreatedUpdatedMessageInterface) => {
                this.shareGroupPosition(groupPositionMessage);
            })

            this.connection.onGroupDeleted((groupId: number) => {
                try {
                    this.deleteGroup(groupId);
                } catch (e) {
                    console.error(e);
                }
            })

            this.connection.onServerDisconnected(() => {
                console.log('Player disconnected from server. Reloading scene.');
                this.cleanupClosingScene();

                const gameSceneKey = 'somekey' + Math.round(Math.random() * 10000);
                const game: Phaser.Scene = new GameScene(this.room, this.MapUrlFile, gameSceneKey);
                this.scene.add(gameSceneKey, game, true,
                    {
                        initPosition: {
                            x: this.CurrentPlayer.x,
                            y: this.CurrentPlayer.y
                        },
                        reconnecting: true
                    });

                this.scene.stop(this.scene.key);
                this.scene.remove(this.scene.key);
            })

            this.connection.onActionableEvent((message => {
                const item = this.actionableItems.get(message.itemId);
                if (item === undefined) {
                    console.warn('Received an event about object "' + message.itemId + '" but cannot find this item on the map.');
                    return;
                }
                item.fire(message.event, message.state, message.parameters);
            }));

            /**
             * Triggered when we receive the JWT token to connect to Jitsi
             */
            this.connection.onStartJitsiRoom((jwt, room) => {
                this.startJitsi(room, jwt);
            });

            // When connection is performed, let's connect SimplePeer
            this.simplePeer = new SimplePeer(this.connection, !this.room.isPublic, this.playerName);
            peerStore.connectToSimplePeer(this.simplePeer);
            this.GlobalMessageManager = new GlobalMessageManager(this.connection);
            userMessageManager.setReceiveBanListener(this.bannedUser.bind(this));

            const self = this;
            this.simplePeer.registerPeerConnectionListener({
                onConnect(user: UserSimplePeerInterface) {
                    self.presentationModeSprite.setVisible(true);
                    self.chatModeSprite.setVisible(true);
                    self.openChatIcon.setVisible(true);
                    audioManager.decreaseVolume();
                },
                onDisconnect(userId: number) {
                    if (self.simplePeer.getNbConnections() === 0) {
                        self.presentationModeSprite.setVisible(false);
                        self.chatModeSprite.setVisible(false);
                        self.openChatIcon.setVisible(false);
                        audioManager.restoreVolume();
                    }
                }
            })

            //listen event to share position of user
            this.CurrentPlayer.on(hasMovedEventName, this.pushPlayerPosition.bind(this))
            this.CurrentPlayer.on(hasMovedEventName, this.outlineItem.bind(this))
            this.CurrentPlayer.on(hasMovedEventName, (event: HasPlayerMovedEvent) => {
                this.gameMap.setPosition(event.x, event.y);
            })

            //this.initUsersPosition(roomJoinedMessage.users);
            this.connectionAnswerPromiseResolve(onConnect.room);
            // Analyze tags to find if we are admin. If yes, show console.
            this.ConsoleGlobalMessageManager = new ConsoleGlobalMessageManager(this.connection, this.userInputManager, this.connection.isAdmin());


            this.scene.wake();
            this.scene.stop(ReconnectingSceneName);

            //init user position and play trigger to check layers properties
            this.gameMap.setPosition(this.CurrentPlayer.x, this.CurrentPlayer.y);
        });
    }

    //todo: into dedicated classes
    private initCirclesCanvas(): void {
        // Let's generate the circle for the group delimiter
        let circleElement = Object.values(this.textures.list).find((object: Texture) => object.key === 'circleSprite-white');
        if (circleElement) {
            this.textures.remove('circleSprite-white');
        }

        circleElement = Object.values(this.textures.list).find((object: Texture) => object.key === 'circleSprite-red');
        if (circleElement) {
            this.textures.remove('circleSprite-red');
        }

        //create white circle canvas use to create sprite
        this.circleTexture = this.textures.createCanvas('circleSprite-white', 96, 96);
        const context = this.circleTexture.context;
        context.beginPath();
        context.arc(48, 48, 48, 0, 2 * Math.PI, false);
        // context.lineWidth = 5;
        context.strokeStyle = '#ffffff';
        context.stroke();
        this.circleTexture.refresh();

        //create red circle canvas use to create sprite
        this.circleRedTexture = this.textures.createCanvas('circleSprite-red', 96, 96);
        const contextRed = this.circleRedTexture.context;
        contextRed.beginPath();
        contextRed.arc(48, 48, 48, 0, 2 * Math.PI, false);
        //context.lineWidth = 5;
        contextRed.strokeStyle = '#ff0000';
        contextRed.stroke();
        this.circleRedTexture.refresh();
    }


    private safeParseJSONstring(jsonString: string | undefined, propertyName: string) {
        try {
            return jsonString ? JSON.parse(jsonString) : {};
        } catch (e) {
            console.warn('Invalid JSON found in property "' + propertyName + '" of the map:' + jsonString, e);
            return {}
        }
    }

    private triggerOnMapLayerPropertyChange() {
        this.gameMap.onPropertyChange('exitSceneUrl', (newValue, oldValue) => {
            if (newValue) this.onMapExit(newValue as string);
        });
        this.gameMap.onPropertyChange('exitUrl', (newValue, oldValue) => {
            if (newValue) this.onMapExit(newValue as string);
        });
        this.gameMap.onPropertyChange('openWebsite', (newValue, oldValue, allProps) => {
            if (newValue === undefined) {
                layoutManager.removeActionButton('openWebsite', this.userInputManager);
                coWebsiteManager.closeCoWebsite();
            } else {
                const openWebsiteFunction = () => {
                    coWebsiteManager.loadCoWebsite(newValue as string, this.MapUrlFile, allProps.get('openWebsiteAllowApi') as boolean | undefined, allProps.get('openWebsitePolicy') as string | undefined);
                    layoutManager.removeActionButton('openWebsite', this.userInputManager);
                };

                const openWebsiteTriggerValue = allProps.get(TRIGGER_WEBSITE_PROPERTIES);
                if (openWebsiteTriggerValue && openWebsiteTriggerValue === ON_ACTION_TRIGGER_BUTTON) {
                    let message = allProps.get(WEBSITE_MESSAGE_PROPERTIES);
                    if (message === undefined) {
                        message = 'Press SPACE or touch here to open web site';
                    }
                    layoutManager.addActionButton('openWebsite', message.toString(), () => {
                        openWebsiteFunction();
                    }, this.userInputManager);
                } else {
                    openWebsiteFunction();
                }
            }
        });
        this.gameMap.onPropertyChange('jitsiRoom', (newValue, oldValue, allProps) => {
            if (newValue === undefined) {
                layoutManager.removeActionButton('jitsiRoom', this.userInputManager);
                this.stopJitsi();
            } else {
                const openJitsiRoomFunction = () => {
                    const roomName = jitsiFactory.getRoomName(newValue.toString(), this.instance);
                    const jitsiUrl = allProps.get("jitsiUrl") as string | undefined;
                    if (JITSI_PRIVATE_MODE && !jitsiUrl) {
                        const adminTag = allProps.get("jitsiRoomAdminTag") as string | undefined;

                        this.connection?.emitQueryJitsiJwtMessage(roomName, adminTag);
                    } else {
                        this.startJitsi(roomName, undefined);
                    }
                    layoutManager.removeActionButton('jitsiRoom', this.userInputManager);
                }

                const jitsiTriggerValue = allProps.get(TRIGGER_JITSI_PROPERTIES);
                if (jitsiTriggerValue && jitsiTriggerValue === ON_ACTION_TRIGGER_BUTTON) {
                    let message = allProps.get(JITSI_MESSAGE_PROPERTIES);
                    if (message === undefined) {
                        message = 'Press SPACE or touch here to enter Jitsi Meet room';
                    }
                    layoutManager.addActionButton('jitsiRoom', message.toString(), () => {
                        openJitsiRoomFunction();
                    }, this.userInputManager);
                } else {
                    openJitsiRoomFunction();
                }
            }
        });
        this.gameMap.onPropertyChange('silent', (newValue, oldValue) => {
            if (newValue === undefined || newValue === false || newValue === '') {
                this.connection?.setSilent(false);
            } else {
                this.connection?.setSilent(true);
            }
        });
        this.gameMap.onPropertyChange('playAudio', (newValue, oldValue, allProps) => {
            const volume = allProps.get(AUDIO_VOLUME_PROPERTY) as number | undefined;
            const loop = allProps.get(AUDIO_LOOP_PROPERTY) as boolean | undefined;
            newValue === undefined ? audioManager.unloadAudio() : audioManager.playAudio(newValue, this.getMapDirUrl(), volume, loop);
        });
        // TODO: This legacy property should be removed at some point
        this.gameMap.onPropertyChange('playAudioLoop', (newValue, oldValue) => {
            newValue === undefined ? audioManager.unloadAudio() : audioManager.playAudio(newValue, this.getMapDirUrl(), undefined, true);
        });

        this.gameMap.onPropertyChange('zone', (newValue, oldValue) => {
            if (newValue === undefined || newValue === false || newValue === '') {
                iframeListener.sendLeaveEvent(oldValue as string);

            } else {
                iframeListener.sendEnterEvent(newValue as string);
            }
        });
    }

    private listenToIframeEvents(): void {
        this.iframeSubscriptionList = [];
        this.iframeSubscriptionList.push(iframeListener.openPopupStream.subscribe((openPopupEvent) => {

            let objectLayerSquare: ITiledMapObject;
            const targetObjectData = this.getObjectLayerData(openPopupEvent.targetObject);
            if (targetObjectData !== undefined) {
                objectLayerSquare = targetObjectData;
            } else {
                console.error("Error while opening a popup. Cannot find an object on the map with name '" + openPopupEvent.targetObject + "'. The first parameter of WA.openPopup() must be the name of a rectangle object in your map.");
                return;
            }
            const escapedMessage = HtmlUtils.escapeHtml(openPopupEvent.message);
            let html = `<div id="container" hidden><div class="nes-container with-title is-centered">
${escapedMessage}
 </div> `;
            const buttonContainer = `<div class="buttonContainer"</div>`;
            html += buttonContainer;
            let id = 0;
            for (const button of openPopupEvent.buttons) {
                html += `<button type="button" class="nes-btn is-${HtmlUtils.escapeHtml(button.className ?? '')}" id="popup-${openPopupEvent.popupId}-${id}">${HtmlUtils.escapeHtml(button.label)}</button>`;
                id++;
            }
            html += '</div>';
            const domElement = this.add.dom(objectLayerSquare.x,
                objectLayerSquare.y).createFromHTML(html);

            const container: HTMLDivElement = domElement.getChildByID("container") as HTMLDivElement;
            container.style.width = objectLayerSquare.width + "px";
            domElement.scale = 0;
            domElement.setClassName('popUpElement');

            setTimeout(() => {
                (container).hidden = false;
            }, 100);

            id = 0;
            for (const button of openPopupEvent.buttons) {
                const button = HtmlUtils.getElementByIdOrFail<HTMLButtonElement>(`popup-${openPopupEvent.popupId}-${id}`);
                const btnId = id;
                button.onclick = () => {
                    iframeListener.sendButtonClickedEvent(openPopupEvent.popupId, btnId);
                    button.disabled = true;
                }
                id++;
            }
            this.tweens.add({
                targets: domElement,
                scale: 1,
                ease: "EaseOut",
                duration: 400,
            });

            this.popUpElements.set(openPopupEvent.popupId, domElement);
        }));

        this.iframeSubscriptionList.push(iframeListener.closePopupStream.subscribe((closePopupEvent) => {
            const popUpElement = this.popUpElements.get(closePopupEvent.popupId);
            if (popUpElement === undefined) {
                console.error('Could not close popup with ID ', closePopupEvent.popupId, '. Maybe it has already been closed?');
            }

            this.tweens.add({
                targets: popUpElement,
                scale: 0,
                ease: "EaseOut",
                duration: 400,
                onComplete: () => {
                    popUpElement?.destroy();
                    this.popUpElements.delete(closePopupEvent.popupId);
                },
            });
        }));

        this.iframeSubscriptionList.push(iframeListener.disablePlayerControlStream.subscribe(() => {
            this.userInputManager.disableControls();
        }));

        this.iframeSubscriptionList.push(iframeListener.playSoundStream.subscribe((playSoundEvent)=>
       {
           const url = new URL(playSoundEvent.url, this.MapUrlFile);
           soundManager.playSound(this.load,this.sound,url.toString(),playSoundEvent.config);
       }))

        this.iframeSubscriptionList.push(iframeListener.stopSoundStream.subscribe((stopSoundEvent)=>
        {
            const url = new URL(stopSoundEvent.url, this.MapUrlFile);
            soundManager.stopSound(this.sound,url.toString());
        }))

        this.iframeSubscriptionList.push(iframeListener.loadSoundStream.subscribe((loadSoundEvent)=>
        {
            const url = new URL(loadSoundEvent.url, this.MapUrlFile);
            soundManager.loadSound(this.load,this.sound,url.toString());
        }))

        this.iframeSubscriptionList.push(iframeListener.enablePlayerControlStream.subscribe(() => {
            this.userInputManager.restoreControls();
        }));
<<<<<<< HEAD

        let scriptedBubbleSprite: Sprite;
        this.iframeSubscriptionList.push(iframeListener.displayBubbleStream.subscribe(() => {
            scriptedBubbleSprite = new Sprite(this, this.CurrentPlayer.x + 25, this.CurrentPlayer.y, 'circleSprite-white');
=======
        this.iframeSubscriptionList.push(iframeListener.loadPageStream.subscribe((url:string)=>{
            this.loadNextGame(url).then(()=>{
                this.events.once(EVENT_TYPE.POST_UPDATE,()=>{
                    this.onMapExit(url);
                })
            })
        }));
        let scriptedBubbleSprite : Sprite;
       this.iframeSubscriptionList.push(iframeListener.displayBubbleStream.subscribe(()=>{
            scriptedBubbleSprite = new Sprite(this,this.CurrentPlayer.x + 25,this.CurrentPlayer.y,'circleSprite-white');
>>>>>>> 5f944d8e
            scriptedBubbleSprite.setDisplayOrigin(48, 48);
            this.add.existing(scriptedBubbleSprite);
        }));

        this.iframeSubscriptionList.push(iframeListener.removeBubbleStream.subscribe(() => {
            scriptedBubbleSprite.destroy();
        }));

        this.iframeSubscriptionList.push(iframeListener.showLayerStream.subscribe((layerEvent)=>{
            this.setLayerVisibility(layerEvent.name, true);
        }));

        this.iframeSubscriptionList.push(iframeListener.hideLayerStream.subscribe((layerEvent)=>{
            this.setLayerVisibility(layerEvent.name, false);
        }));

        this.iframeSubscriptionList.push(iframeListener.setPropertyStream.subscribe((setProperty) => {
            this.setPropertyLayer(setProperty.layerName, setProperty.propertyName, setProperty.propertyValue);
        }));

        this.iframeSubscriptionList.push(iframeListener.dataLayerChangeStream.subscribe(() => {
            iframeListener.sendDataLayerEvent({data: this.gameMap.getMap()});
        }))

        this.iframeSubscriptionList.push(iframeListener.gameStateStream.subscribe(() => {
            iframeListener.sendFrozenGameStateEvent({
                mapUrl: this.MapUrlFile,
                startLayerName: this.startLayerName,
                uuid: localUserStore.getLocalUser()?.uuid,
                nickname: localUserStore.getName(),
                roomId: this.RoomId,
                tags: this.connection ? this.connection.getAllTags() : []
            })
        }));

    }

    private setPropertyLayer(layerName: string, propertyName: string, propertyValue: string | number | boolean | undefined): void {
        const layer = this.gameMap.findLayer(layerName);
       if (layer === undefined) {
            console.warn('Could not find layer "' + layerName + '" when calling setProperty');
            return;
        }
       const property = (layer.properties as ITiledMapLayerProperty[])?.find((property) => property.name === propertyName);
       if (property === undefined) {
           layer.properties = [];
           layer.properties.push({name : propertyName, type : typeof propertyValue, value : propertyValue});
           return;
       }
       property.value = propertyValue;
    }

    private setLayerVisibility(layerName: string, visible: boolean): void {
        const phaserLayer = this.gameMap.findPhaserLayer(layerName);
        if (phaserLayer === undefined) {
            console.warn('Could not find layer "' + layerName + '" when calling WA.hideLayer / WA.showLayer');
            return;
        }
        phaserLayer.setVisible(visible);
        this.dirty = true;
    }


    private getMapDirUrl(): string {
        return this.MapUrlFile.substr(0, this.MapUrlFile.lastIndexOf('/'));
    }

    private onMapExit(exitKey: string) {
        if (this.mapTransitioning) return;
        this.mapTransitioning = true;
        const {roomId, hash} = Room.getIdFromIdentifier(exitKey, this.MapUrlFile, this.instance);
        if (!roomId) throw new Error('Could not find the room from its exit key: '+exitKey);
        urlManager.pushStartLayerNameToUrl(hash);
        const menuScene: MenuScene = this.scene.get(MenuSceneName) as MenuScene
        menuScene.reset()
        if (roomId !== this.scene.key) {
            if (this.scene.get(roomId) === null) {
                console.error("next room not loaded", exitKey);
                return;
            }
            this.cleanupClosingScene();
            this.scene.stop();
            this.scene.remove(this.scene.key);
            this.scene.start(roomId);
        } else {
            //if the exit points to the current map, we simply teleport the user back to the startLayer
            this.initPositionFromLayerName(hash || defaultStartLayerName);
            this.CurrentPlayer.x = this.startX;
            this.CurrentPlayer.y = this.startY;
            setTimeout(() => this.mapTransitioning = false, 500);
        }
    }

    public cleanupClosingScene(): void {
        // stop playing audio, close any open website, stop any open Jitsi
        coWebsiteManager.closeCoWebsite();
        // Stop the script, if any
        const scripts = this.getScriptUrls(this.mapFile);
        for (const script of scripts) {
            iframeListener.unregisterScript(script);
        }

        this.stopJitsi();
        audioManager.unloadAudio();
        // We are completely destroying the current scene to avoid using a half-backed instance when coming back to the same map.
        this.connection?.closeConnection();
        this.simplePeer?.closeAllConnections();
        this.simplePeer?.unregister();
        this.messageSubscription?.unsubscribe();
        this.userInputManager.destroy();
        this.pinchManager?.destroy();
        this.emoteManager.destroy();
        this.peerStoreUnsubscribe();

        mediaManager.hideGameOverlay();

        for (const iframeEvents of this.iframeSubscriptionList) {
            iframeEvents.unsubscribe();
        }
    }

    private removeAllRemotePlayers(): void {
        this.MapPlayersByKey.forEach((player: RemotePlayer) => {
            player.destroy();

            if (player.companion) {
                player.companion.destroy();
            }

            this.MapPlayers.remove(player);
        });
        this.MapPlayersByKey = new Map<number, RemotePlayer>();
    }

    private switchLayoutMode(): void {
        //if discussion is activated, this layout cannot be activated
        if (mediaManager.activatedDiscussion) {
            return;
        }
        const mode = layoutManager.getLayoutMode();
        if (mode === LayoutMode.Presentation) {
            layoutManager.switchLayoutMode(LayoutMode.VideoChat);
            this.presentationModeSprite.setFrame(1);
            this.chatModeSprite.setFrame(2);
        } else {
            layoutManager.switchLayoutMode(LayoutMode.Presentation);
            this.presentationModeSprite.setFrame(0);
            this.chatModeSprite.setFrame(3);
        }
    }

    private initStartXAndStartY() {
        // If there is an init position passed
        if (this.initPosition !== null) {
            this.startX = this.initPosition.x;
            this.startY = this.initPosition.y;
        } else {
            // Now, let's find the start layer
            if (this.startLayerName) {
                this.initPositionFromLayerName(this.startLayerName);
            }
            if (this.startX === undefined) {
                // If we have no start layer specified or if the hash passed does not exist, let's go with the default start position.
                this.initPositionFromLayerName(defaultStartLayerName);
            }
        }
        // Still no start position? Something is wrong with the map, we need a "start" layer.
        if (this.startX === undefined) {
            console.warn('This map is missing a layer named "start" that contains the available default start positions.');
            // Let's start in the middle of the map
            this.startX = this.mapFile.width * 16;
            this.startY = this.mapFile.height * 16;
        }
    }

    private initPositionFromLayerName(layerName: string) {
        for (const layer of this.gameMap.flatLayers) {
            if ((layerName === layer.name || layer.name.endsWith('/' + layerName)) && layer.type === 'tilelayer' && (layerName === defaultStartLayerName || this.isStartLayer(layer))) {
                const startPosition = this.startUser(layer);
                this.startX = startPosition.x + this.mapFile.tilewidth / 2;
                this.startY = startPosition.y + this.mapFile.tileheight / 2;
            }
        }

    }

    private getExitUrl(layer: ITiledMapLayer): string | undefined {
        return this.getProperty(layer, "exitUrl") as string | undefined;
    }

    /**
     * @deprecated the map property exitSceneUrl is deprecated
     */
    private getExitSceneUrl(layer: ITiledMapLayer): string | undefined {
        return this.getProperty(layer, "exitSceneUrl") as string | undefined;
    }

    private isStartLayer(layer: ITiledMapLayer): boolean {
        return this.getProperty(layer, "startLayer") == true;
    }

    private getScriptUrls(map: ITiledMap): string[] {
        return (this.getProperties(map, "script") as string[]).map((script) => (new URL(script, this.MapUrlFile)).toString());
    }

    private getProperty(layer: ITiledMapLayer | ITiledMap, name: string): string | boolean | number | undefined {
        const properties: ITiledMapLayerProperty[] | undefined = layer.properties;
        if (!properties) {
            return undefined;
        }
        const obj = properties.find((property: ITiledMapLayerProperty) => property.name.toLowerCase() === name.toLowerCase());
        if (obj === undefined) {
            return undefined;
        }
        return obj.value;
    }

    private getProperties(layer: ITiledMapLayer | ITiledMap, name: string): (string | number | boolean | undefined)[] {
        const properties: ITiledMapLayerProperty[] | undefined = layer.properties;
        if (!properties) {
            return [];
        }
        return properties.filter((property: ITiledMapLayerProperty) => property.name.toLowerCase() === name.toLowerCase()).map((property) => property.value);
    }

    //todo: push that into the gameManager
<<<<<<< HEAD
    private loadNextGame(exitSceneIdentifier: string) : void{
        const { roomId, hash } = Room.getIdFromIdentifier(exitSceneIdentifier, this.MapUrlFile, this.instance);
=======
    private loadNextGame(exitSceneIdentifier: string): Promise<void> {
        const {roomId, hash} = Room.getIdFromIdentifier(exitSceneIdentifier, this.MapUrlFile, this.instance);
>>>>>>> 5f944d8e
        const room = new Room(roomId);
        return gameManager.loadMap(room, this.scene).catch(() => {});
    }

    private startUser(layer: ITiledMapTileLayer): PositionInterface {
        const tiles = layer.data;
        if (typeof (tiles) === 'string') {
            throw new Error('The content of a JSON map must be filled as a JSON array, not as a string');
        }
        const possibleStartPositions: PositionInterface[] = [];
        tiles.forEach((objectKey: number, key: number) => {
            if (objectKey === 0) {
                return;
            }
            const y = Math.floor(key / layer.width);
            const x = key % layer.width;

            possibleStartPositions.push({ x: x * this.mapFile.tilewidth, y: y * this.mapFile.tilewidth });
        });
        // Get a value at random amongst allowed values
        if (possibleStartPositions.length === 0) {
            console.warn('The start layer "' + layer.name + '" for this map is empty.');
            return {
                x: 0,
                y: 0
            };
        }
        // Choose one of the available start positions at random amongst the list of available start positions.
        return possibleStartPositions[Math.floor(Math.random() * possibleStartPositions.length)];
    }

    //todo: in a dedicated class/function?
    initCamera() {
        this.cameras.main.setBounds(0, 0, this.Map.widthInPixels, this.Map.heightInPixels);
        this.cameras.main.startFollow(this.CurrentPlayer, true);
        this.updateCameraOffset();
    }

    createCollisionWithPlayer() {
        //add collision layer
        for (const phaserLayer of this.gameMap.phaserLayers) {
            if (phaserLayer.type == "tilelayer") {
                this.physics.add.collider(this.CurrentPlayer, phaserLayer, (object1: GameObject, object2: GameObject) => {
                    //this.CurrentPlayer.say("Collision with layer : "+ (object2 as Tile).layer.name)
                });
                phaserLayer.setCollisionByProperty({collides: true});
                if (DEBUG_MODE) {
                    //debug code to see the collision hitbox of the object in the top layer
                    phaserLayer.renderDebug(this.add.graphics(), {
                        tileColor: null, //non-colliding tiles
                        collidingTileColor: new Phaser.Display.Color(243, 134, 48, 200), // Colliding tiles,
                        faceColor: new Phaser.Display.Color(40, 39, 37, 255) // Colliding face edges
                    });
                }
            //});
            }
        }
    }

    createCurrentPlayer() {
        //TODO create animation moving between exit and start
        const texturesPromise = lazyLoadPlayerCharacterTextures(this.load, this.characterLayers);
        try {
            this.CurrentPlayer = new Player(
                this,
                this.startX,
                this.startY,
                this.playerName,
                texturesPromise,
                PlayerAnimationDirections.Down,
                false,
                this.userInputManager,
                this.companion,
                this.companion !== null ? lazyLoadCompanionResource(this.load, this.companion) : undefined
            );
            this.CurrentPlayer.on('pointerdown', (pointer: Phaser.Input.Pointer) => {
                if (pointer.wasTouch && (pointer.event as TouchEvent).touches.length > 1) {
                    return; //we don't want the menu to open when pinching on a touch screen.
                }
                this.emoteManager.getMenuImages().then((emoteMenuElements) => this.CurrentPlayer.openOrCloseEmoteMenu(emoteMenuElements))
            })
            this.CurrentPlayer.on(requestEmoteEventName, (emoteKey: string) => {
                this.connection?.emitEmoteEvent(emoteKey);
            })
        } catch (err) {
            if (err instanceof TextureError) {
                gameManager.leaveGame(this, SelectCharacterSceneName, new SelectCharacterScene());
            }
            throw err;
        }

        //create collision
        this.createCollisionWithPlayer();
    }

    pushPlayerPosition(event: HasPlayerMovedEvent) {
        if (this.lastMoveEventSent === event) {
            return;
        }

        // If the player is not moving, let's send the info right now.
        if (event.moving === false) {
            this.doPushPlayerPosition(event);
            return;
        }

        // If the player is moving, and if it changed direction, let's send an event
        if (event.direction !== this.lastMoveEventSent.direction) {
            this.doPushPlayerPosition(event);
            return;
        }

        // If more than 200ms happened since last event sent
        if (this.currentTick - this.lastSentTick >= POSITION_DELAY) {
            this.doPushPlayerPosition(event);
            return;
        }

        // Otherwise, do nothing.
    }

    /**
     * Finds the correct item to outline and outline it (if there is an item to be outlined)
     * @param event
     */
    private outlineItem(event: HasPlayerMovedEvent): void {
        let x = event.x;
        let y = event.y;
        switch (event.direction) {
            case PlayerAnimationDirections.Up:
                y -= 32;
                break;
            case PlayerAnimationDirections.Down:
                y += 32;
                break;
            case PlayerAnimationDirections.Left:
                x -= 32;
                break;
            case PlayerAnimationDirections.Right:
                x += 32;
                break;
            default:
                throw new Error('Unexpected direction "' + event.direction + '"');
        }

        let shortestDistance: number = Infinity;
        let selectedItem: ActionableItem | null = null;
        for (const item of this.actionableItems.values()) {
            const distance = item.actionableDistance(x, y);
            if (distance !== null && distance < shortestDistance) {
                shortestDistance = distance;
                selectedItem = item;
            }
        }

        if (this.outlinedItem === selectedItem) {
            return;
        }

        this.outlinedItem?.notSelectable();
        this.outlinedItem = selectedItem;
        this.outlinedItem?.selectable();
    }

    private doPushPlayerPosition(event: HasPlayerMovedEvent): void {
        this.lastMoveEventSent = event;
        this.lastSentTick = this.currentTick;
        const camera = this.cameras.main;
        this.connection?.sharePosition(event.x, event.y, event.direction, event.moving, {
            left: camera.scrollX,
            top: camera.scrollY,
            right: camera.scrollX + camera.width,
            bottom: camera.scrollY + camera.height,
        });
        iframeListener.hasPlayerMoved(event);
    }

    /**
     * @param time
     * @param delta The delta time in ms since the last frame. This is a smoothed and capped value based on the FPS rate.
     */
    update(time: number, delta: number): void {
        mediaManager.updateScene();
        this.currentTick = time;
        this.CurrentPlayer.moveUser(delta);

        // Let's handle all events
        while (this.pendingEvents.length !== 0) {
            this.dirty = true;
            const event = this.pendingEvents.dequeue();
            switch (event.type) {
                case "InitUserPositionEvent":
                    this.doInitUsersPosition(event.event);
                    break;
                case "AddPlayerEvent":
                    this.doAddPlayer(event.event);
                    break;
                case "RemovePlayerEvent":
                    this.doRemovePlayer(event.userId);
                    break;
                case "UserMovedEvent":
                    this.doUpdatePlayerPosition(event.event);
                    break;
                case "GroupCreatedUpdatedEvent":
                    this.doShareGroupPosition(event.event);
                    break;
                case "DeleteGroupEvent":
                    this.doDeleteGroup(event.groupId);
                    break;
            }
        }
        // Let's move all users
        const updatedPlayersPositions = this.playersPositionInterpolator.getUpdatedPositions(time);
        updatedPlayersPositions.forEach((moveEvent: HasPlayerMovedEvent, userId: number) => {
            this.dirty = true;
            const player: RemotePlayer | undefined = this.MapPlayersByKey.get(userId);
            if (player === undefined) {
                throw new Error('Cannot find player with ID "' + userId + '"');
            }
            player.updatePosition(moveEvent);
        });
    }

    /**
     * Called by the connexion when the full list of user position is received.
     */
    private initUsersPosition(usersPosition: MessageUserPositionInterface[]): void {
        this.pendingEvents.enqueue({
            type: "InitUserPositionEvent",
            event: usersPosition
        });
    }

    /**
     * Put all the players on the map on map load.
     */
    private doInitUsersPosition(usersPosition: MessageUserPositionInterface[]): void {
        const currentPlayerId = this.connection?.getUserId();
        this.removeAllRemotePlayers();
        // load map
        usersPosition.forEach((userPosition: MessageUserPositionInterface) => {
            if (userPosition.userId === currentPlayerId) {
                return;
            }
            this.addPlayer(userPosition);
        });
    }

    /**
     * Called by the connexion when a new player arrives on a map
     */
    public addPlayer(addPlayerData: AddPlayerInterface): void {
        this.pendingEvents.enqueue({
            type: "AddPlayerEvent",
            event: addPlayerData
        });
    }

    private doAddPlayer(addPlayerData: AddPlayerInterface): void {
        //check if exist player, if exist, move position
        if (this.MapPlayersByKey.has(addPlayerData.userId)) {
            this.updatePlayerPosition({
                userId: addPlayerData.userId,
                position: addPlayerData.position
            });
            return;
        }

        const texturesPromise = lazyLoadPlayerCharacterTextures(this.load, addPlayerData.characterLayers);
        const player = new RemotePlayer(
            addPlayerData.userId,
            this,
            addPlayerData.position.x,
            addPlayerData.position.y,
            addPlayerData.name,
            texturesPromise,
            addPlayerData.position.direction as PlayerAnimationDirections,
            addPlayerData.position.moving,
            addPlayerData.visitCardUrl,
            addPlayerData.companion,
            addPlayerData.companion !== null ? lazyLoadCompanionResource(this.load, addPlayerData.companion) : undefined
        );
        this.MapPlayers.add(player);
        this.MapPlayersByKey.set(player.userId, player);
        player.updatePosition(addPlayerData.position);
    }

    /**
     * Called by the connexion when a player is removed from the map
     */
    public removePlayer(userId: number) {
        this.pendingEvents.enqueue({
            type: "RemovePlayerEvent",
            userId
        });
    }

    private doRemovePlayer(userId: number) {
        const player = this.MapPlayersByKey.get(userId);
        if (player === undefined) {
            console.error('Cannot find user with id ', userId);
        } else {
            player.destroy();

            if (player.companion) {
                player.companion.destroy();
            }

            this.MapPlayers.remove(player);
        }
        this.MapPlayersByKey.delete(userId);
        this.playersPositionInterpolator.removePlayer(userId);
    }

    public updatePlayerPosition(message: MessageUserMovedInterface): void {
        this.pendingEvents.enqueue({
            type: "UserMovedEvent",
            event: message
        });
    }

    private doUpdatePlayerPosition(message: MessageUserMovedInterface): void {
        const player: RemotePlayer | undefined = this.MapPlayersByKey.get(message.userId);
        if (player === undefined) {
            //throw new Error('Cannot find player with ID "' + message.userId +'"');
            console.error('Cannot update position of player with ID "' + message.userId + '": player not found');
            return;
        }

        // We do not update the player position directly (because it is sent only every 200ms).
        // Instead we use the PlayersPositionInterpolator that will do a smooth animation over the next 200ms.
        const playerMovement = new PlayerMovement({ x: player.x, y: player.y }, this.currentTick, message.position, this.currentTick + POSITION_DELAY);
        this.playersPositionInterpolator.updatePlayerPosition(player.userId, playerMovement);
    }

    public shareGroupPosition(groupPositionMessage: GroupCreatedUpdatedMessageInterface) {
        this.pendingEvents.enqueue({
            type: "GroupCreatedUpdatedEvent",
            event: groupPositionMessage
        });
    }

    private doShareGroupPosition(groupPositionMessage: GroupCreatedUpdatedMessageInterface) {
        //delete previous group
        this.doDeleteGroup(groupPositionMessage.groupId);

        // TODO: circle radius should not be hard stored
        //create new group
        const sprite = new Sprite(
            this,
            Math.round(groupPositionMessage.position.x),
            Math.round(groupPositionMessage.position.y),
            groupPositionMessage.groupSize === MAX_PER_GROUP ? 'circleSprite-red' : 'circleSprite-white'
        );
        sprite.setDisplayOrigin(48, 48);
        this.add.existing(sprite);
        this.groups.set(groupPositionMessage.groupId, sprite);
        return sprite;
    }

    deleteGroup(groupId: number): void {
        this.pendingEvents.enqueue({
            type: "DeleteGroupEvent",
            groupId
        });
    }

    doDeleteGroup(groupId: number): void {
        const group = this.groups.get(groupId);
        if (!group) {
            return;
        }
        group.destroy();
        this.groups.delete(groupId);
    }



    /**
     * Sends to the server an event emitted by one of the ActionableItems.
     */
    emitActionableEvent(itemId: number, eventName: string, state: unknown, parameters: unknown) {
        this.connection?.emitActionableEvent(itemId, eventName, state, parameters);
    }

    public onResize(): void {
        super.onResize();
        this.reposition();

        // Send new viewport to server
        const camera = this.cameras.main;
        this.connection?.setViewport({
            left: camera.scrollX,
            top: camera.scrollY,
            right: camera.scrollX + camera.width,
            bottom: camera.scrollY + camera.height,
        });
    }
    private getObjectLayerData(objectName: string): ITiledMapObject | undefined {
        for (const layer of this.mapFile.layers) {
            if (layer.type === 'objectgroup' && layer.name === 'floorLayer') {
                for (const object of layer.objects) {
                    if (object.name === objectName) {
                        return object;
                    }
                }
            }
        }
        return undefined;

    }
    private reposition(): void {
        this.presentationModeSprite.setY(this.game.renderer.height - 2);
        this.chatModeSprite.setY(this.game.renderer.height - 2);
        this.openChatIcon.setY(this.game.renderer.height - 2);

        // Recompute camera offset if needed
        this.updateCameraOffset();
    }

    /**
     * Updates the offset of the character compared to the center of the screen according to the layout manager
     * (tries to put the character in the center of the remaining space if there is a discussion going on.
     */
    private updateCameraOffset(): void {
        const array = layoutManager.findBiggestAvailableArray();
        const xCenter = (array.xEnd - array.xStart) / 2 + array.xStart;
        const yCenter = (array.yEnd - array.yStart) / 2 + array.yStart;

        const game = HtmlUtils.querySelectorOrFail<HTMLCanvasElement>('#game canvas');
        // Let's put this in Game coordinates by applying the zoom level:

        this.cameras.main.setFollowOffset((xCenter - game.offsetWidth / 2) * window.devicePixelRatio / this.scale.zoom, (yCenter - game.offsetHeight / 2) * window.devicePixelRatio / this.scale.zoom);
    }

    public onCenterChange(): void {
        this.updateCameraOffset();
    }

    public startJitsi(roomName: string, jwt?: string): void {
        const allProps = this.gameMap.getCurrentProperties();
        const jitsiConfig = this.safeParseJSONstring(allProps.get("jitsiConfig") as string | undefined, 'jitsiConfig');
        const jitsiInterfaceConfig = this.safeParseJSONstring(allProps.get("jitsiInterfaceConfig") as string | undefined, 'jitsiInterfaceConfig');
        const jitsiUrl = allProps.get("jitsiUrl") as string | undefined;

        jitsiFactory.start(roomName, this.playerName, jwt, jitsiConfig, jitsiInterfaceConfig, jitsiUrl);
        this.connection?.setSilent(true);
        mediaManager.hideGameOverlay();

        //permit to stop jitsi when user close iframe
        mediaManager.addTriggerCloseJitsiFrameButton('close-jisi', () => {
            this.stopJitsi();
        });
    }

    public stopJitsi(): void {
        this.connection?.setSilent(false);
        jitsiFactory.stop();
        mediaManager.showGameOverlay();

        mediaManager.removeTriggerCloseJitsiFrameButton('close-jisi');
    }

    //todo: put this into an 'orchestrator' scene (EntryScene?)
    private bannedUser() {
        this.cleanupClosingScene();
        this.userInputManager.disableControls();
        this.scene.start(ErrorSceneName, {
            title: 'Banned',
            subTitle: 'You were banned from WorkAdventure',
            message: 'If you want more information, you may contact us at: workadventure@thecodingmachine.com'
        });
    }

    //todo: put this into an 'orchestrator' scene (EntryScene?)
    private showWorldFullError(message: string | null): void {
        this.cleanupClosingScene();
        this.scene.stop(ReconnectingSceneName);
        this.scene.remove(ReconnectingSceneName);
        this.userInputManager.disableControls();
        //FIX ME to use status code
        if (message == undefined) {
            this.scene.start(ErrorSceneName, {
                title: 'Connection rejected',
                subTitle: 'The world you are trying to join is full. Try again later.',
                message: 'If you want more information, you may contact us at: workadventure@thecodingmachine.com'
            });
        } else {
            this.scene.start(ErrorSceneName, {
                title: 'Connection rejected',
                subTitle: 'You cannot join the World. Try again later. \n\r \n\r Error: ' + message + '.',
                message: 'If you want more information, you may contact administrator or contact us at: workadventure@thecodingmachine.com'
            });
        }
    }

    zoomByFactor(zoomFactor: number) {
        waScaleManager.zoomModifier *= zoomFactor;
        this.updateCameraOffset();
    }
}<|MERGE_RESOLUTION|>--- conflicted
+++ resolved
@@ -1,4 +1,4 @@
-import {gameManager} from "./GameManager";
+import {gameManager, HasMovedEvent} from "./GameManager";
 import type {
     GroupCreatedUpdatedMessageInterface,
     MessageUserJoined,
@@ -9,7 +9,7 @@
     PositionInterface,
     RoomJoinedMessageInterface
 } from "../../Connexion/ConnexionModels";
-import {  hasMovedEventName, Player , requestEmoteEventName} from "../Player/Player";
+import {hasMovedEventName, Player, requestEmoteEventName} from "../Player/Player";
 import {
     DEBUG_MODE,
     JITSI_PRIVATE_MODE,
@@ -80,14 +80,9 @@
 import GameObject = Phaser.GameObjects.GameObject;
 import FILE_LOAD_ERROR = Phaser.Loader.Events.FILE_LOAD_ERROR;
 import DOMElement = Phaser.GameObjects.DOMElement;
-<<<<<<< HEAD
-import type { Subscription } from "rxjs";
-import { worldFullMessageStream } from "../../Connexion/WorldFullMessageStream";
-=======
 import EVENT_TYPE =Phaser.Scenes.Events
 import type {Subscription} from "rxjs";
 import {worldFullMessageStream} from "../../Connexion/WorldFullMessageStream";
->>>>>>> 5f944d8e
 import { lazyLoadCompanionResource } from "../Companion/CompanionTexturesLoadingManager";
 import RenderTexture = Phaser.GameObjects.RenderTexture;
 import Tilemap = Phaser.Tilemaps.Tilemap;
@@ -165,12 +160,8 @@
     // A promise that will resolve when the "create" method is called (signaling loading is ended)
     private createPromise: Promise<void>;
     private createPromiseResolve!: (value?: void | PromiseLike<void>) => void;
-<<<<<<< HEAD
     private iframeSubscriptionList!: Array<Subscription>;
-=======
-    private iframeSubscriptionList! : Array<Subscription>;
     private peerStoreUnsubscribe!: () => void;
->>>>>>> 5f944d8e
     MapUrlFile: string;
     RoomId: string;
     instance: string;
@@ -239,21 +230,12 @@
             this.load.image(joystickBaseKey, joystickBaseImg);
             this.load.image(joystickThumbKey, joystickThumbImg);
         }
-<<<<<<< HEAD
-        //todo: in an emote manager.
-        this.load.spritesheet('emote-music', 'resources/emotes/pipo-popupemotes005.png', {
-            frameHeight: 32,
-            frameWidth: 32,
-        });
-        this.load.on(FILE_LOAD_ERROR, (file: { src: string }) => {
-=======
         this.load.audio('audio-webrtc-in', '/resources/objects/webrtc-in.mp3');
         this.load.audio('audio-webrtc-out', '/resources/objects/webrtc-out.mp3');
         //this.load.audio('audio-report-message', '/resources/objects/report-message.mp3');
         this.sound.pauseOnBlur = false;
 
-        this.load.on(FILE_LOAD_ERROR, (file: {src: string}) => {
->>>>>>> 5f944d8e
+        this.load.on(FILE_LOAD_ERROR, (file: { src: string }) => {
             // If we happen to be in HTTP and we are trying to load a URL in HTTPS only... (this happens only in dev environments)
             if (window.location.protocol === 'http:' && file.src === this.MapUrlFile && file.src.startsWith('http:') && this.originalMapUrl === undefined) {
                 this.originalMapUrl = this.MapUrlFile;
@@ -931,12 +913,6 @@
         this.iframeSubscriptionList.push(iframeListener.enablePlayerControlStream.subscribe(() => {
             this.userInputManager.restoreControls();
         }));
-<<<<<<< HEAD
-
-        let scriptedBubbleSprite: Sprite;
-        this.iframeSubscriptionList.push(iframeListener.displayBubbleStream.subscribe(() => {
-            scriptedBubbleSprite = new Sprite(this, this.CurrentPlayer.x + 25, this.CurrentPlayer.y, 'circleSprite-white');
-=======
         this.iframeSubscriptionList.push(iframeListener.loadPageStream.subscribe((url:string)=>{
             this.loadNextGame(url).then(()=>{
                 this.events.once(EVENT_TYPE.POST_UPDATE,()=>{
@@ -947,7 +923,6 @@
         let scriptedBubbleSprite : Sprite;
        this.iframeSubscriptionList.push(iframeListener.displayBubbleStream.subscribe(()=>{
             scriptedBubbleSprite = new Sprite(this,this.CurrentPlayer.x + 25,this.CurrentPlayer.y,'circleSprite-white');
->>>>>>> 5f944d8e
             scriptedBubbleSprite.setDisplayOrigin(48, 48);
             this.add.existing(scriptedBubbleSprite);
         }));
@@ -1174,13 +1149,8 @@
     }
 
     //todo: push that into the gameManager
-<<<<<<< HEAD
-    private loadNextGame(exitSceneIdentifier: string) : void{
+    private loadNextGame(exitSceneIdentifier: string) : Promise<void>{
         const { roomId, hash } = Room.getIdFromIdentifier(exitSceneIdentifier, this.MapUrlFile, this.instance);
-=======
-    private loadNextGame(exitSceneIdentifier: string): Promise<void> {
-        const {roomId, hash} = Room.getIdFromIdentifier(exitSceneIdentifier, this.MapUrlFile, this.instance);
->>>>>>> 5f944d8e
         const room = new Room(roomId);
         return gameManager.loadMap(room, this.scene).catch(() => {});
     }
