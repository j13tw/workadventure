--- conflicted
+++ resolved
@@ -1,10 +1,5 @@
-<<<<<<< HEAD
-import {gameManager} from "./GameManager";
+import { gameManager } from "./GameManager";
 import type {
-=======
-import { gameManager, HasMovedEvent } from "./GameManager";
-import {
->>>>>>> 46996f70
     GroupCreatedUpdatedMessageInterface,
     MessageUserJoined,
     MessageUserMovedInterface,
@@ -30,11 +25,7 @@
     ITiledMapTileLayer,
     ITiledTileSet
 } from "../Map/ITiledMap";
-<<<<<<< HEAD
 import type { AddPlayerInterface } from "./AddPlayerInterface";
-=======
-import { AddPlayerInterface } from "./AddPlayerInterface";
->>>>>>> 46996f70
 import { PlayerAnimationDirections } from "../Player/Animation";
 import { PlayerMovement } from "./PlayerMovement";
 import { PlayersPositionInterpolator } from "./PlayersPositionInterpolator";
@@ -58,7 +49,6 @@
 import { GameMap } from "./GameMap";
 import { coWebsiteManager } from "../../WebRtc/CoWebsiteManager";
 import { mediaManager } from "../../WebRtc/MediaManager";
-<<<<<<< HEAD
 import type { ItemFactoryInterface } from "../Items/ItemFactoryInterface";
 import type { ActionableItem } from "../Items/ActionableItem";
 import { UserInputManager } from "../UserInput/UserInputManager";
@@ -66,15 +56,6 @@
 import { ProtobufClientUtils } from "../../Network/ProtobufClientUtils";
 import { connectionManager } from "../../Connexion/ConnectionManager";
 import type { RoomConnection } from "../../Connexion/RoomConnection";
-=======
-import { ItemFactoryInterface } from "../Items/ItemFactoryInterface";
-import { ActionableItem } from "../Items/ActionableItem";
-import { UserInputManager } from "../UserInput/UserInputManager";
-import { UserMovedMessage } from "../../Messages/generated/messages_pb";
-import { ProtobufClientUtils } from "../../Network/ProtobufClientUtils";
-import { connectionManager } from "../../Connexion/ConnectionManager";
-import { RoomConnection } from "../../Connexion/RoomConnection";
->>>>>>> 46996f70
 import { GlobalMessageManager } from "../../Administration/GlobalMessageManager";
 import { userMessageManager } from "../../Administration/UserMessageManager";
 import { ConsoleGlobalMessageManager } from "../../Administration/ConsoleGlobalMessageManager";
@@ -99,30 +80,21 @@
 import GameObject = Phaser.GameObjects.GameObject;
 import FILE_LOAD_ERROR = Phaser.Loader.Events.FILE_LOAD_ERROR;
 import DOMElement = Phaser.GameObjects.DOMElement;
-<<<<<<< HEAD
+import EVENT_TYPE = Phaser.Scenes.Events
 import type { Subscription } from "rxjs";
 import { worldFullMessageStream } from "../../Connexion/WorldFullMessageStream";
 import { lazyLoadCompanionResource } from "../Companion/CompanionTexturesLoadingManager";
 import RenderTexture = Phaser.GameObjects.RenderTexture;
 import Tilemap = Phaser.Tilemaps.Tilemap;
 import { DirtyScene } from "./DirtyScene";
-=======
-import EVENT_TYPE = Phaser.Scenes.Events
-import { Subscription } from "rxjs";
-import { worldFullMessageStream } from "../../Connexion/WorldFullMessageStream";
-import { lazyLoadCompanionResource } from "../Companion/CompanionTexturesLoadingManager";
->>>>>>> 46996f70
 import { TextUtils } from "../Components/TextUtils";
 import { touchScreenManager } from "../../Touch/TouchScreenManager";
 import { PinchManager } from "../UserInput/PinchManager";
 import { joystickBaseImg, joystickBaseKey, joystickThumbImg, joystickThumbKey } from "../Components/MobileJoystick";
-<<<<<<< HEAD
 import { MenuScene, MenuSceneName } from '../Menu/MenuScene';
 import {waScaleManager } from "../Services/WaScaleManager";
 import type { HasPlayerMovedEvent } from '../../Api/Events/HasPlayerMovedEvent';
 
-=======
->>>>>>> 46996f70
 
 export interface GameSceneInitInterface {
     initPosition: PointInterface | null,
@@ -161,11 +133,7 @@
 
 const defaultStartLayerName = 'start';
 
-<<<<<<< HEAD
 export class GameScene extends DirtyScene implements CenterListener {
-=======
-export class GameScene extends ResizableScene implements CenterListener {
->>>>>>> 46996f70
     Terrains: Array<Phaser.Tilemaps.Tileset>;
     CurrentPlayer!: CurrentGamerInterface;
     MapPlayers!: Phaser.Physics.Arcade.Group;
@@ -218,17 +186,12 @@
     private characterLayers!: string[];
     private companion!: string | null;
     private messageSubscription: Subscription | null = null;
-<<<<<<< HEAD
-    private popUpElements : Map<number, DOMElement> = new Map<number, Phaser.GameObjects.DOMElement>();
+    private popUpElements: Map<number, DOMElement> = new Map<number, Phaser.GameObjects.DOMElement>();
     private originalMapUrl: string | undefined;
     private pinchManager: PinchManager | undefined;
     private physicsEnabled: boolean = true;
     private mapTransitioning: boolean = false; //used to prevent transitions happenning at the same time.
     private onVisibilityChangeCallback: () => void;
-=======
-    private popUpElements: Map<number, DOMElement> = new Map<number, Phaser.GameObjects.DOMElement>();
-    private originalMapUrl: string | undefined;
->>>>>>> 46996f70
 
     constructor(private room: Room, MapUrlFile: string, customKey?: string | undefined) {
         super({
@@ -902,7 +865,6 @@
         this.iframeSubscriptionList.push(iframeListener.enablePlayerControlStream.subscribe(() => {
             this.userInputManager.restoreControls();
         }));
-<<<<<<< HEAD
         this.iframeSubscriptionList.push(iframeListener.gameStateStream.subscribe(() => {
             iframeListener.sendFrozenGameStateEvent({
                 mapUrl: this.MapUrlFile,
@@ -913,18 +875,54 @@
             })
         }));
 
-=======
-        this.iframeSubscriptionList.push(iframeListener.loadPageStream.subscribe((url: string) => {
-            this.loadNextGame(url).then(() => {
-                this.events.once(EVENT_TYPE.POST_UPDATE, () => {
-                    this.onMapExit(url);
-                })
-            })
+        let scriptedBubbleSprite: Sprite;
+        this.iframeSubscriptionList.push(iframeListener.displayBubbleStream.subscribe(() => {
+            scriptedBubbleSprite = new Sprite(this, this.CurrentPlayer.x + 25, this.CurrentPlayer.y, 'circleSprite-white');
+            scriptedBubbleSprite.setDisplayOrigin(48, 48);
+            this.add.existing(scriptedBubbleSprite);
         }));
 
-        this.iframeSubscriptionList.push(iframeListener.updateTileEvent.subscribe(event => {
+        this.iframeSubscriptionList.push(iframeListener.removeBubbleStream.subscribe(() => {
+            scriptedBubbleSprite.destroy();
+        }));
+
+        this.iframeSubscriptionList.push(iframeListener.showLayerStream.subscribe((layerEvent)=>{
+            console.log('show');
+            this.setLayerVisibility(layerEvent.name, true);
+        }));
+
+        this.iframeSubscriptionList.push(iframeListener.hideLayerStream.subscribe((layerEvent)=>{
+            console.log('hide');
+            this.setLayerVisibility(layerEvent.name, false);
+        }));
+
+        this.iframeSubscriptionList.push(iframeListener.setPropertyStream.subscribe((setProperty) => {
+            this.setPropertyLayer(setProperty.layerName, setProperty.propertyName, setProperty.propertyValue);
+        }));
+
+        this.iframeSubscriptionList.push(iframeListener.dataLayerChangeStream.subscribe(() => {
+            iframeListener.sendDataLayerEvent({data: this.gameMap.getMap()});
+        }))
+
+        this.iframeSubscriptionList.push(iframeListener.tagListStream.subscribe(()=> {
+            if (this.connection === undefined) {
+                return;
+            }
+            iframeListener.sendUserTagList({list: this.connection.getAllTag()});
+        }))
+
+/*
+        this.iframeSubscriptionList.push(iframeListener.tilesetLoaderStream.subscribe((tileset) => {
+            //this.load.tilemapTiledJSON('logo', tileset.imgUrl);
+            this.load.image('logo', tileset.imgUrl);
+            this.Terrains.push(this.Map.addTilesetImage(tileset.name, tileset.imgUrl, tileset.tilewidth, tileset.tileheight, tileset.margin, tileset.spacing));
+            this.gameMap.addTerrain(this.Terrains[this.Terrains.length - 1]);
+        }))
+*/
+
+        this.iframeSubscriptionList.push(iframeListener.updateTileStream.subscribe(event => {
             for (const eventTile of event) {
-                const layer = this.Layers.find(layer => layer.layer.name == eventTile.layer)
+                const layer = this.gameMap.findPhaserLayer(eventTile.layer);
                 if (layer) {
                     const tile = layer.getTileAt(eventTile.x, eventTile.y)
                     if (typeof eventTile.tile == "string") {
@@ -939,51 +937,6 @@
                     }
                 }
             }
-            this.scene.scene.sys.game.events.emit("contextrestored")
-        }))
-
->>>>>>> 46996f70
-        let scriptedBubbleSprite: Sprite;
-        this.iframeSubscriptionList.push(iframeListener.displayBubbleStream.subscribe(() => {
-            scriptedBubbleSprite = new Sprite(this, this.CurrentPlayer.x + 25, this.CurrentPlayer.y, 'circleSprite-white');
-            scriptedBubbleSprite.setDisplayOrigin(48, 48);
-            this.add.existing(scriptedBubbleSprite);
-        }));
-
-        this.iframeSubscriptionList.push(iframeListener.removeBubbleStream.subscribe(() => {
-            scriptedBubbleSprite.destroy();
-        }));
-
-        this.iframeSubscriptionList.push(iframeListener.showLayerStream.subscribe((layerEvent)=>{
-            console.log('show');
-            this.setLayerVisibility(layerEvent.name, true);
-        }));
-
-        this.iframeSubscriptionList.push(iframeListener.hideLayerStream.subscribe((layerEvent)=>{
-            console.log('hide');
-            this.setLayerVisibility(layerEvent.name, false);
-        }));
-
-        this.iframeSubscriptionList.push(iframeListener.setPropertyStream.subscribe((setProperty) => {
-            this.setPropertyLayer(setProperty.layerName, setProperty.propertyName, setProperty.propertyValue);
-        }));
-
-        this.iframeSubscriptionList.push(iframeListener.dataLayerChangeStream.subscribe(() => {
-            iframeListener.sendDataLayerEvent({data: this.gameMap.getMap()});
-        }))
-
-        this.iframeSubscriptionList.push(iframeListener.tagListStream.subscribe(()=> {
-            if (this.connection === undefined) {
-                return;
-            }
-            iframeListener.sendUserTagList({list: this.connection.getAllTag()});
-        }))
-
-        this.iframeSubscriptionList.push(iframeListener.tilesetLoaderStream.subscribe((tileset) => {
-            //this.load.tilemapTiledJSON('logo', tileset.imgUrl);
-            this.load.image('logo', tileset.imgUrl);
-            this.Terrains.push(this.Map.addTilesetImage(tileset.name, tileset.imgUrl, tileset.tilewidth, tileset.tileheight, tileset.margin, tileset.spacing));
-            this.gameMap.addTerrain(this.Terrains[this.Terrains.length - 1]);
         }))
 
     }
@@ -1003,7 +956,6 @@
        property.value = propertyValue;
     }
 
-<<<<<<< HEAD
     private setLayerVisibility(layerName: string, visible: boolean): void {
         const phaserLayer = this.gameMap.findPhaserLayer(layerName);
         if (phaserLayer === undefined) {
@@ -1015,7 +967,6 @@
     }
 
 
-=======
     private getIndexForTileType(tileType: string): number | null {
         for (const tileset of this.mapFile.tilesets) {
             if (tileset.tiles) {
@@ -1029,21 +980,15 @@
         return null
     }
 
->>>>>>> 46996f70
     private getMapDirUrl(): string {
         return this.MapUrlFile.substr(0, this.MapUrlFile.lastIndexOf('/'));
     }
 
     private onMapExit(exitKey: string) {
-<<<<<<< HEAD
         if (this.mapTransitioning) return;
         this.mapTransitioning = true;
-        const {roomId, hash} = Room.getIdFromIdentifier(exitKey, this.MapUrlFile, this.instance);
-        if (!roomId) throw new Error('Could not find the room from its exit key: '+exitKey);
-=======
         const { roomId, hash } = Room.getIdFromIdentifier(exitKey, this.MapUrlFile, this.instance);
         if (!roomId) throw new Error('Could not find the room from its exit key: ' + exitKey);
->>>>>>> 46996f70
         urlManager.pushStartLayerNameToUrl(hash);
         const menuScene: MenuScene = this.scene.get(MenuSceneName) as MenuScene
         menuScene.reset()
@@ -1146,11 +1091,7 @@
     }
 
     private initPositionFromLayerName(layerName: string) {
-<<<<<<< HEAD
         for (const layer of this.gameMap.flatLayers) {
-=======
-        for (const layer of this.gameMap.layersIterator) {
->>>>>>> 46996f70
             if ((layerName === layer.name || layer.name.endsWith('/' + layerName)) && layer.type === 'tilelayer' && (layerName === defaultStartLayerName || this.isStartLayer(layer))) {
                 const startPosition = this.startUser(layer);
                 this.startX = startPosition.x + this.mapFile.tilewidth / 2;
@@ -1236,43 +1177,20 @@
     //todo: in a dedicated class/function?
     initCamera() {
         this.cameras.main.setBounds(0, 0, this.Map.widthInPixels, this.Map.heightInPixels);
-<<<<<<< HEAD
         this.cameras.main.startFollow(this.CurrentPlayer, true);
         this.updateCameraOffset();
-=======
-        this.updateCameraOffset();
-        this.cameras.main.setZoom(ZOOM_LEVEL);
-    }
-
-    addLayer(Layer: Phaser.Tilemaps.StaticTilemapLayer) {
-        this.Layers.push(Layer);
->>>>>>> 46996f70
     }
 
     createCollisionWithPlayer() {
         this.physics.disableUpdate();
         this.physicsEnabled = false;
         //add collision layer
-<<<<<<< HEAD
         for (const phaserLayer of this.gameMap.phaserLayers) {
             if (phaserLayer.type == "tilelayer") {
                 this.physics.add.collider(this.CurrentPlayer, phaserLayer, (object1: GameObject, object2: GameObject) => {
                     //this.CurrentPlayer.say("Collision with layer : "+ (object2 as Tile).layer.name)
-=======
-        this.Layers.forEach((Layer: Phaser.Tilemaps.StaticTilemapLayer) => {
-            this.physics.add.collider(this.CurrentPlayer, Layer, (object1: GameObject, object2: GameObject) => {
-                //this.CurrentPlayer.say("Collision with layer : "+ (object2 as Tile).layer.name)
-            });
-            Layer.setCollisionByProperty({ collides: true });
-            if (DEBUG_MODE) {
-                //debug code to see the collision hitbox of the object in the top layer
-                Layer.renderDebug(this.add.graphics(), {
-                    tileColor: null, //non-colliding tiles
-                    collidingTileColor: new Phaser.Display.Color(243, 134, 48, 200), // Colliding tiles,
-                    faceColor: new Phaser.Display.Color(40, 39, 37, 255) // Colliding face edges
->>>>>>> 46996f70
                 });
-                phaserLayer.setCollisionByProperty({collides: true});
+                phaserLayer.setCollisionByProperty({ collides: true });
                 if (DEBUG_MODE) {
                     //debug code to see the collision hitbox of the object in the top layer
                     phaserLayer.renderDebug(this.add.graphics(), {
@@ -1400,11 +1318,7 @@
      * @param delta The delta time in ms since the last frame. This is a smoothed and capped value based on the FPS rate.
      */
     update(time: number, delta: number): void {
-<<<<<<< HEAD
         mediaManager.updateScene();
-=======
-        mediaManager.setLastUpdateScene();
->>>>>>> 46996f70
         this.currentTick = time;
         if (this.CurrentPlayer.isMoving()) {
             this.dirty = true;
@@ -1666,11 +1580,7 @@
         const game = HtmlUtils.querySelectorOrFail<HTMLCanvasElement>('#game canvas');
         // Let's put this in Game coordinates by applying the zoom level:
 
-<<<<<<< HEAD
         this.cameras.main.setFollowOffset((xCenter - game.offsetWidth / 2) * window.devicePixelRatio / this.scale.zoom, (yCenter - game.offsetHeight / 2) * window.devicePixelRatio / this.scale.zoom);
-=======
-        this.cameras.main.startFollow(this.CurrentPlayer, true, 1, 1, xCenter - this.game.renderer.width / 2, yCenter - this.game.renderer.height / 2);
->>>>>>> 46996f70
     }
 
     public onCenterChange(): void {
