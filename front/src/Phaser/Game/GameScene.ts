import {GameManager, gameManager, HasMovedEvent} from "./GameManager";
import {
    GroupCreatedUpdatedMessageInterface,
    MessageUserJoined,
    MessageUserMovedInterface,
    MessageUserPositionInterface, OnConnectInterface,
    PointInterface,
    PositionInterface,
    RoomJoinedMessageInterface
} from "../../Connexion/ConnexionModels";
import {CurrentGamerInterface, hasMovedEventName, Player} from "../Player/Player";
import {
    DEBUG_MODE,
    JITSI_PRIVATE_MODE,
    POSITION_DELAY,
    RESOLUTION,
    ZOOM_LEVEL
} from "../../Enum/EnvironmentVariable";
import {
    ITiledMap,
    ITiledMapLayer,
    ITiledMapLayerProperty, ITiledMapObject,
    ITiledTileSet
} from "../Map/ITiledMap";
import {AddPlayerInterface} from "./AddPlayerInterface";
import {PlayerAnimationNames} from "../Player/Animation";
import {PlayerMovement} from "./PlayerMovement";
import {PlayersPositionInterpolator} from "./PlayersPositionInterpolator";
import {RemotePlayer} from "../Entity/RemotePlayer";
import {Queue} from 'queue-typescript';
import {SimplePeer, UserSimplePeerInterface} from "../../WebRtc/SimplePeer";
import {ReconnectingSceneName} from "../Reconnecting/ReconnectingScene";
import {loadAllLayers, loadObject, loadPlayerCharacters} from "../Entity/body_character";
import {
    CenterListener,
    layoutManager,
    LayoutMode,
    ON_ACTION_TRIGGER_BUTTON, TRIGGER_JITSI_PROPERTIES, TRIGGER_WEBSITE_PROPERTIES
} from "../../WebRtc/LayoutManager";
import Texture = Phaser.Textures.Texture;
import Sprite = Phaser.GameObjects.Sprite;
import CanvasTexture = Phaser.Textures.CanvasTexture;
import GameObject = Phaser.GameObjects.GameObject;
import FILE_LOAD_ERROR = Phaser.Loader.Events.FILE_LOAD_ERROR;
import {GameMap} from "./GameMap";
import {coWebsiteManager} from "../../WebRtc/CoWebsiteManager";
import {mediaManager} from "../../WebRtc/MediaManager";
import {FourOFourSceneName} from "../Reconnecting/FourOFourScene";
import {ItemFactoryInterface} from "../Items/ItemFactoryInterface";
import {ActionableItem} from "../Items/ActionableItem";
import {UserInputManager} from "../UserInput/UserInputManager";
import {UserMovedMessage} from "../../Messages/generated/messages_pb";
import {ProtobufClientUtils} from "../../Network/ProtobufClientUtils";
import {connectionManager} from "../../Connexion/ConnectionManager";
import {RoomConnection} from "../../Connexion/RoomConnection";
import {GlobalMessageManager} from "../../Administration/GlobalMessageManager";
import {UserMessageManager} from "../../Administration/UserMessageManager";
import {ConsoleGlobalMessageManager} from "../../Administration/ConsoleGlobalMessageManager";
import {ResizableScene} from "../Login/ResizableScene";
import {Room} from "../../Connexion/Room";
import {jitsiFactory} from "../../WebRtc/JitsiFactory";
import {urlManager} from "../../Url/UrlManager";

export interface GameSceneInitInterface {
    initPosition: PointInterface|null,
    reconnecting: boolean
}

interface InitUserPositionEventInterface {
    type: 'InitUserPositionEvent'
    event: MessageUserPositionInterface[]
}

interface AddPlayerEventInterface {
    type: 'AddPlayerEvent'
    event: AddPlayerInterface
}

interface RemovePlayerEventInterface {
    type: 'RemovePlayerEvent'
    userId: number
}

interface UserMovedEventInterface {
    type: 'UserMovedEvent'
    event: MessageUserMovedInterface
}

interface GroupCreatedUpdatedEventInterface {
    type: 'GroupCreatedUpdatedEvent'
    event: GroupCreatedUpdatedMessageInterface
}

interface DeleteGroupEventInterface {
    type: 'DeleteGroupEvent'
    groupId: number
}

const defaultStartLayerName = 'start';

export class GameScene extends ResizableScene implements CenterListener {
    GameManager : GameManager;
    Terrains : Array<Phaser.Tilemaps.Tileset>;
    CurrentPlayer!: CurrentGamerInterface;
    MapPlayers!: Phaser.Physics.Arcade.Group;
    MapPlayersByKey : Map<number, RemotePlayer> = new Map<number, RemotePlayer>();
    Map!: Phaser.Tilemaps.Tilemap;
    Layers!: Array<Phaser.Tilemaps.StaticTilemapLayer>;
    Objects!: Array<Phaser.Physics.Arcade.Sprite>;
    mapFile!: ITiledMap;
    groups: Map<number, Sprite>;
    startX!: number;
    startY!: number;
    circleTexture!: CanvasTexture;
    circleRedTexture!: CanvasTexture;
    pendingEvents: Queue<InitUserPositionEventInterface|AddPlayerEventInterface|RemovePlayerEventInterface|UserMovedEventInterface|GroupCreatedUpdatedEventInterface|DeleteGroupEventInterface> = new Queue<InitUserPositionEventInterface|AddPlayerEventInterface|RemovePlayerEventInterface|UserMovedEventInterface|GroupCreatedUpdatedEventInterface|DeleteGroupEventInterface>();
    private initPosition: PositionInterface|null = null;
    private playersPositionInterpolator = new PlayersPositionInterpolator();
    private connection!: RoomConnection;
    private simplePeer!: SimplePeer;
    private GlobalMessageManager!: GlobalMessageManager;
    private UserMessageManager!: UserMessageManager;
    private ConsoleGlobalMessageManager!: ConsoleGlobalMessageManager;
    private connectionAnswerPromise: Promise<RoomJoinedMessageInterface>;
    private connectionAnswerPromiseResolve!: (value?: RoomJoinedMessageInterface | PromiseLike<RoomJoinedMessageInterface>) => void;
    // A promise that will resolve when the "create" method is called (signaling loading is ended)
    private createPromise: Promise<void>;
    private createPromiseResolve!: (value?: void | PromiseLike<void>) => void;

    MapUrlFile: string;
    RoomId: string;
    instance: string;

    currentTick!: number;
    lastSentTick!: number; // The last tick at which a position was sent.
    lastMoveEventSent: HasMovedEvent = {
        direction: '',
        moving: false,
        x: -1000,
        y: -1000
    }

    private presentationModeSprite!: Sprite;
    private chatModeSprite!: Sprite;
    private gameMap!: GameMap;
    private actionableItems: Map<number, ActionableItem> = new Map<number, ActionableItem>();
    // The item that can be selected by pressing the space key.
    private outlinedItem: ActionableItem|null = null;
    private userInputManager!: UserInputManager;
<<<<<<< HEAD
    private isReconnecting: boolean = false;
=======
    private startLayerName!: string | null;
>>>>>>> b1f19428

    constructor(private room: Room, MapUrlFile: string) {
        super({
            key: room.id
        });

        this.GameManager = gameManager;
        this.Terrains = [];
        this.groups = new Map<number, Sprite>();
        this.instance = room.getInstance();

        this.MapUrlFile = MapUrlFile;
        this.RoomId = room.id;

        this.createPromise = new Promise<void>((resolve, reject): void => {
            this.createPromiseResolve = resolve;
        })
        this.connectionAnswerPromise = new Promise<RoomJoinedMessageInterface>((resolve, reject): void => {
            this.connectionAnswerPromiseResolve = resolve;
        })
    }

    //hook preload scene
    preload(): void {
        this.load.on(FILE_LOAD_ERROR, (file: {src: string}) => {
            this.scene.start(FourOFourSceneName, {
                file: file.src
            });
        });
        this.load.on('filecomplete-tilemapJSON-'+this.MapUrlFile, (key: string, type: string, data: unknown) => {
            this.onMapLoad(data);
        });
        //TODO strategy to add access token
        this.load.tilemapTiledJSON(this.MapUrlFile, this.MapUrlFile);
        // If the map has already been loaded as part of another GameScene, the "on load" event will not be triggered.
        // In this case, we check in the cache to see if the map is here and trigger the event manually.
        if (this.cache.tilemap.exists(this.MapUrlFile)) {
            const data = this.cache.tilemap.get(this.MapUrlFile);
            this.onMapLoad(data);
        }

        //add player png
        loadPlayerCharacters(this.load);
        loadAllLayers(this.load);
        loadObject(this.load);

        this.load.bitmapFont('main_font', 'resources/fonts/arcade.png', 'resources/fonts/arcade.xml');
    }

    // FIXME: we need to put a "unknown" instead of a "any" and validate the structure of the JSON we are receiving.
    // eslint-disable-next-line @typescript-eslint/no-explicit-any
    private async onMapLoad(data: any): Promise<void> {
        // Triggered when the map is loaded
        // Load tiles attached to the map recursively
        this.mapFile = data.data;
        const url = this.MapUrlFile.substr(0, this.MapUrlFile.lastIndexOf('/'));
        this.mapFile.tilesets.forEach((tileset) => {
            if (typeof tileset.name === 'undefined' || typeof tileset.image === 'undefined') {
                console.warn("Don't know how to handle tileset ", tileset)
                return;
            }
            //TODO strategy to add access token
            this.load.image(`${url}/${tileset.image}`, `${url}/${tileset.image}`);
        })

        // Scan the object layers for objects to load and load them.
        const objects = new Map<string, ITiledMapObject[]>();

        for (const layer of this.mapFile.layers) {
            if (layer.type === 'objectgroup') {
                for (const object of layer.objects) {
                    let objectsOfType: ITiledMapObject[]|undefined;
                    if (!objects.has(object.type)) {
                        objectsOfType = new Array<ITiledMapObject>();
                    } else {
                        objectsOfType = objects.get(object.type);
                        if (objectsOfType === undefined) {
                            throw new Error('Unexpected object type not found');
                        }
                    }
                    objectsOfType.push(object);
                    objects.set(object.type, objectsOfType);
                }
            }
        }

        for (const [itemType, objectsOfType] of objects) {
            // FIXME: we would ideally need for the loader to WAIT for the import to be performed, which means writing our own loader plugin.

            let itemFactory: ItemFactoryInterface;

            switch (itemType) {
                case 'computer': {
                    const module = await import('../Items/Computer/computer');
                    itemFactory = module.default;
                    break;
                }
                default:
                    throw new Error('Unsupported object type: "'+ itemType +'"');
            }

            itemFactory.preload(this.load);
            this.load.start(); // Let's manually start the loader because the import might be over AFTER the loading ends.

            this.load.on('complete', () => {
                // FIXME: the factory might fail because the resources might not be loaded yet...
                // We would need to add a loader ended event in addition to the createPromise
                this.createPromise.then(async () => {
                    itemFactory.create(this);

                    const roomJoinedAnswer = await this.connectionAnswerPromise;

                    for (const object of objectsOfType) {
                        // TODO: we should pass here a factory to create sprites (maybe?)

                        // Do we have a state for this object?
                        const state = roomJoinedAnswer.items[object.id];

                        const actionableItem = itemFactory.factory(this, object, state);
                        this.actionableItems.set(actionableItem.getId(), actionableItem);
                    }
                });
            });

            // import(/* webpackIgnore: true */ scriptUrl).then(result => {
            //
            //     result.default.preload(this.load);
            //
            //     this.load.start(); // Let's manually start the loader because the import might be over AFTER the loading ends.
            //     this.load.on('complete', () => {
            //         // FIXME: the factory might fail because the resources might not be loaded yet...
            //         // We would need to add a loader ended event in addition to the createPromise
            //         this.createPromise.then(() => {
            //             result.default.create(this);
            //
            //             for (let object of objectsOfType) {
            //                 // TODO: we should pass here a factory to create sprites (maybe?)
            //                 let objectSprite = result.default.factory(this, object);
            //             }
            //         });
            //     });
            // });
        }
    }

    //hook initialisation
    init(initData : GameSceneInitInterface) {
        if (initData.initPosition !== undefined) {
            this.initPosition = initData.initPosition; //todo: still used?
        }
        if (initData.initPosition !== undefined) {
            this.isReconnecting = initData.reconnecting;
        }
    }

    //hook create scene
    create(): void {
        urlManager.pushRoomIdToUrl(this.room);
        this.startLayerName = urlManager.getStartLayerNameFromUrl();
        
        //initalise map
        this.Map = this.add.tilemap(this.MapUrlFile);
        this.gameMap = new GameMap(this.mapFile);
        const mapDirUrl = this.MapUrlFile.substr(0, this.MapUrlFile.lastIndexOf('/'));
        this.mapFile.tilesets.forEach((tileset: ITiledTileSet) => {
            this.Terrains.push(this.Map.addTilesetImage(tileset.name, `${mapDirUrl}/${tileset.image}`, tileset.tilewidth, tileset.tileheight, tileset.margin, tileset.spacing/*, tileset.firstgid*/));
        });

        //permit to set bound collision
        this.physics.world.setBounds(0, 0, this.Map.widthInPixels, this.Map.heightInPixels);

        //add layer on map
        this.Layers = new Array<Phaser.Tilemaps.StaticTilemapLayer>();
        let depth = -2;
        for (const layer of this.mapFile.layers) {
            if (layer.type === 'tilelayer') {
                this.addLayer(this.Map.createStaticLayer(layer.name, this.Terrains, 0, 0).setDepth(depth));
                
                const exitSceneUrl = this.getExitSceneUrl(layer);
                if (exitSceneUrl !== undefined) {
                    this.loadNextGame(exitSceneUrl);
                }
                const exitUrl = this.getExitUrl(layer);
                if (exitUrl !== undefined) {
                    this.loadNextGame(exitUrl);
                }
            }
            if (layer.type === 'objectgroup' && layer.name === 'floorLayer') {
                depth = 10000;
            }
        }
        if (depth === -2) {
            throw new Error('Your map MUST contain a layer of type "objectgroup" whose name is "floorLayer" that represents the layer characters are drawn at.');
        }

        this.initStartXAndStartY();

        //add entities
        this.Objects = new Array<Phaser.Physics.Arcade.Sprite>();

        //initialise list of other player
        this.MapPlayers = this.physics.add.group({immovable: true});

        //create input to move
        this.userInputManager = new UserInputManager(this);
        mediaManager.setUserInputManager(this.userInputManager);

        //notify game manager can to create currentUser in map
        this.createCurrentPlayer();

        //initialise camera
        this.initCamera();

        // Let's generate the circle for the group delimiter
        let circleElement = Object.values(this.textures.list).find((object: Texture) => object.key === 'circleSprite-white');
        if (circleElement) {
            this.textures.remove('circleSprite-white');
        }

        circleElement = Object.values(this.textures.list).find((object: Texture) => object.key === 'circleSprite-red');
        if (circleElement) {
            this.textures.remove('circleSprite-red');
        }

        //create white circle canvas use to create sprite
        this.circleTexture = this.textures.createCanvas('circleSprite-white', 96, 96);
        const context = this.circleTexture.context;
        context.beginPath();
        context.arc(48, 48, 48, 0, 2 * Math.PI, false);
        // context.lineWidth = 5;
        context.strokeStyle = '#ffffff';
        context.stroke();
        this.circleTexture.refresh();

        //create red circle canvas use to create sprite
        this.circleRedTexture = this.textures.createCanvas('circleSprite-red', 96, 96);
        const contextRed = this.circleRedTexture.context;
        contextRed.beginPath();
        contextRed.arc(48, 48, 48, 0, 2 * Math.PI, false);
        // context.lineWidth = 5;
        contextRed.strokeStyle = '#ff0000';
        contextRed.stroke();
        this.circleRedTexture.refresh();

        // Let's pause the scene if the connection is not established yet
        if (this.isReconnecting) {
            setTimeout(() => {
            this.scene.sleep();
            this.scene.launch(ReconnectingSceneName);
            }, 0);
        } else if (this.connection === undefined) {
            // Let's wait 0.5 seconds before printing the "connecting" screen to avoid blinking
            setTimeout(() => {
                if (this.connection === undefined) {
                    this.scene.sleep();
                    this.scene.launch(ReconnectingSceneName);
                }
            }, 500);
        }

        this.createPromiseResolve();

        this.userInputManager.spaceEvent(() => {
            this.outlinedItem?.activate();
        });

        this.presentationModeSprite = this.add.sprite(2, this.game.renderer.height - 2, 'layout_modes', 0);
        this.presentationModeSprite.setScrollFactor(0, 0);
        this.presentationModeSprite.setOrigin(0, 1);
        this.presentationModeSprite.setInteractive();
        this.presentationModeSprite.setVisible(false);
        this.presentationModeSprite.setDepth(99999);
        this.presentationModeSprite.on('pointerup', this.switchLayoutMode.bind(this));
        this.chatModeSprite = this.add.sprite(36, this.game.renderer.height - 2, 'layout_modes', 3);
        this.chatModeSprite.setScrollFactor(0, 0);
        this.chatModeSprite.setOrigin(0, 1);
        this.chatModeSprite.setInteractive();
        this.chatModeSprite.setVisible(false);
        this.chatModeSprite.setDepth(99999);
        this.chatModeSprite.on('pointerup', this.switchLayoutMode.bind(this));

        // FIXME: change this to use the UserInputManager class for input
        this.input.keyboard.on('keyup-' + 'M', () => {
            this.switchLayoutMode();
        });

        this.reposition();

        // From now, this game scene will be notified of reposition events
        layoutManager.setListener(this);
        this.triggerOnMapLayerPropertyChange();

        const camera = this.cameras.main;

        connectionManager.connectToRoomSocket(
            this.RoomId,
            gameManager.getPlayerName(),
            gameManager.getCharacterSelected(),
            {
                x: this.startX,
                y: this.startY
            },
            {
                left: camera.scrollX,
                top: camera.scrollY,
                right: camera.scrollX + camera.width,
                bottom: camera.scrollY + camera.height,
            }).then((onConnect: OnConnectInterface) => {
            this.connection = onConnect.connection;

            //this.connection.emitPlayerDetailsMessage(gameManager.getPlayerName(), gameManager.getCharacterSelected())
            /*this.connection.onStartRoom((roomJoinedMessage: RoomJoinedMessageInterface) => {

            });*/
            this.connection.onUserJoins((message: MessageUserJoined) => {
                const userMessage: AddPlayerInterface = {
                    userId: message.userId,
                    characterLayers: message.characterLayers,
                    name: message.name,
                    position: message.position
                }
                this.addPlayer(userMessage);
            });

            this.connection.onUserMoved((message: UserMovedMessage) => {
                const position = message.getPosition();
                if (position === undefined) {
                    throw new Error('Position missing from UserMovedMessage');
                }

                const messageUserMoved: MessageUserMovedInterface = {
                    userId: message.getUserid(),
                    position: ProtobufClientUtils.toPointInterface(position)
                }

                this.updatePlayerPosition(messageUserMoved);
            });

            this.connection.onUserLeft((userId: number) => {
                this.removePlayer(userId);
            });

            this.connection.onGroupUpdatedOrCreated((groupPositionMessage: GroupCreatedUpdatedMessageInterface) => {
                this.shareGroupPosition(groupPositionMessage);
            })

            this.connection.onGroupDeleted((groupId: number) => {
                try {
                    this.deleteGroup(groupId);
                } catch (e) {
                    console.error(e);
                }
            })

            this.connection.onServerDisconnected(() => {
                console.log('Player disconnected from server. Reloading scene.');

                this.simplePeer.closeAllConnections();
                this.simplePeer.unregister();

                const gameSceneKey = 'somekey' + Math.round(Math.random() * 10000);
                const game: Phaser.Scene = new GameScene(this.room, this.MapUrlFile);
                this.scene.add(gameSceneKey, game, true,
                    {
                        initPosition: {
                            x: this.CurrentPlayer.x,
                            y: this.CurrentPlayer.y
                        },
                        reconnecting: true
                    });

                this.scene.stop(this.scene.key);
                this.scene.remove(this.scene.key);
            })

            this.connection.onActionableEvent((message => {
                const item = this.actionableItems.get(message.itemId);
                if (item === undefined) {
                    console.warn('Received an event about object "' + message.itemId + '" but cannot find this item on the map.');
                    return;
                }
                item.fire(message.event, message.state, message.parameters);
            }));

            /**
             * Triggered when we receive the JWT token to connect to Jitsi
             */
            this.connection.onStartJitsiRoom((jwt, room) => {
                this.startJitsi(room, jwt);
            });

            // When connection is performed, let's connect SimplePeer
            this.simplePeer = new SimplePeer(this.connection, !this.room.isPublic, this.GameManager.getPlayerName());
            this.GlobalMessageManager = new GlobalMessageManager(this.connection);
            this.UserMessageManager = new UserMessageManager(this.connection);

            const self = this;
            this.simplePeer.registerPeerConnectionListener({
                onConnect(user: UserSimplePeerInterface) {
                    self.presentationModeSprite.setVisible(true);
                    self.chatModeSprite.setVisible(true);
                },
                onDisconnect(userId: number) {
                    if (self.simplePeer.getNbConnections() === 0) {
                        self.presentationModeSprite.setVisible(false);
                        self.chatModeSprite.setVisible(false);
                    }
                }
            })

            //listen event to share position of user
            this.CurrentPlayer.on(hasMovedEventName, this.pushPlayerPosition.bind(this))
            this.CurrentPlayer.on(hasMovedEventName, this.outlineItem.bind(this))
            this.CurrentPlayer.on(hasMovedEventName, (event: HasMovedEvent) => {
                this.gameMap.setPosition(event.x, event.y);
            })

<<<<<<< HEAD
            //this.initUsersPosition(roomJoinedMessage.users);
            this.connectionAnswerPromiseResolve(onConnect.room);
            // Analyze tags to find if we are admin. If yes, show console.
            if (this.connection.hasTag('admin')) {
                this.ConsoleGlobalMessageManager = new ConsoleGlobalMessageManager(this.connection, this.userInputManager);
            }
            console.log('wakingup');
            this.scene.wake();
            this.scene.sleep(ReconnectingSceneName);

            return this.connection;
=======
            this.scene.wake();
            this.scene.sleep(ReconnectingSceneName);

            //init user position and play trigger to check layers properties
            this.gameMap.setPosition(this.CurrentPlayer.x, this.CurrentPlayer.y);

            return connection;
>>>>>>> b1f19428
        });
    }

    private triggerOnMapLayerPropertyChange(){
        this.gameMap.onPropertyChange('exitSceneUrl', (newValue, oldValue) => {
            if (newValue) this.onMapExit(newValue as string);
        });
        this.gameMap.onPropertyChange('exitUrl', (newValue, oldValue) => {
            if (newValue) this.onMapExit(newValue as string);
        });
        this.gameMap.onPropertyChange('openWebsite', (newValue, oldValue, allProps) => {
            if (newValue === undefined) {
                layoutManager.removeActionButton('openWebsite', this.userInputManager);
                coWebsiteManager.closeCoWebsite();
            }else{
                const openWebsiteFunction = () => {
                    coWebsiteManager.loadCoWebsite(newValue as string);
                    layoutManager.removeActionButton('openWebsite', this.userInputManager);
                };

                const openWebsiteTriggerValue = allProps.get(TRIGGER_WEBSITE_PROPERTIES);
                if(openWebsiteTriggerValue && openWebsiteTriggerValue === ON_ACTION_TRIGGER_BUTTON) {
                    layoutManager.addActionButton('openWebsite', 'Click on SPACE to open the web site', () => {
                        openWebsiteFunction();
                    }, this.userInputManager);
                }else{
                    openWebsiteFunction();
                }
            }
        });
        this.gameMap.onPropertyChange('jitsiRoom', (newValue, oldValue, allProps) => {
            if (newValue === undefined) {
                layoutManager.removeActionButton('jitsiRoom', this.userInputManager);
                this.stopJitsi();
            }else{
                const openJitsiRoomFunction = () => {
                    if (JITSI_PRIVATE_MODE) {
                        const adminTag = allProps.get("jitsiRoomAdminTag") as string|undefined;

                        this.connection.emitQueryJitsiJwtMessage(this.instance.replace('/', '-') + "-" + newValue, adminTag);
                    } else {
                        this.startJitsi(newValue as string);
                    }
                    layoutManager.removeActionButton('jitsiRoom', this.userInputManager);
                }

                const jitsiTriggerValue = allProps.get(TRIGGER_JITSI_PROPERTIES);
                if(jitsiTriggerValue && jitsiTriggerValue === ON_ACTION_TRIGGER_BUTTON) {
                    layoutManager.addActionButton('jitsiRoom', 'Click on SPACE to enter in jitsi meet room', () => {
                        openJitsiRoomFunction();
                    }, this.userInputManager);
                }else{
                    openJitsiRoomFunction();
                }
            }
        })
        this.gameMap.onPropertyChange('silent', (newValue, oldValue) => {
            if (newValue === undefined || newValue === false || newValue === '') {
                this.connection.setSilent(false);
            } else {
                this.connection.setSilent(true);
            }
        });
    }
    
    private onMapExit(exitKey: string) {
        const {roomId, hash} = Room.getIdFromIdentifier(exitKey, this.MapUrlFile, this.instance);
        if (!roomId) throw new Error('Could not find the room from its exit key: '+exitKey);
        urlManager.pushStartLayerNameToUrl(hash);
        if (roomId !== this.scene.key) {
            // We are completely destroying the current scene to avoid using a half-backed instance when coming back to the same map.
            this.connection.closeConnection();
            this.simplePeer.unregister();
            this.scene.stop();
            this.scene.remove(this.scene.key);
            this.scene.start(roomId);
        } else {
            //if the exit points to the current map, we simply teleport the user back to the startLayer
            this.initPositionFromLayerName(hash || defaultStartLayerName);
            this.CurrentPlayer.x = this.startX;
            this.CurrentPlayer.y = this.startY;
        }
    }

    private switchLayoutMode(): void {
        //if discussion is activated, this layout cannot be activated
        if(mediaManager.activatedDiscussion){
            return;
        }
        const mode = layoutManager.getLayoutMode();
        if (mode === LayoutMode.Presentation) {
            layoutManager.switchLayoutMode(LayoutMode.VideoChat);
            this.presentationModeSprite.setFrame(1);
            this.chatModeSprite.setFrame(2);
        } else {
            layoutManager.switchLayoutMode(LayoutMode.Presentation);
            this.presentationModeSprite.setFrame(0);
            this.chatModeSprite.setFrame(3);
        }
    }

    private initStartXAndStartY() {
        // If there is an init position passed
        if (this.initPosition !== null) {
            this.startX = this.initPosition.x;
            this.startY = this.initPosition.y;
        } else {
            // Now, let's find the start layer
            if (this.startLayerName) {
                this.initPositionFromLayerName(this.startLayerName);
            }
            if (this.startX === undefined) {
                // If we have no start layer specified or if the hash passed does not exist, let's go with the default start position.
                this.initPositionFromLayerName(defaultStartLayerName);
            }
        }
        // Still no start position? Something is wrong with the map, we need a "start" layer.
        if (this.startX === undefined) {
            console.warn('This map is missing a layer named "start" that contains the available default start positions.');
            // Let's start in the middle of the map
            this.startX = this.mapFile.width * 16;
            this.startY = this.mapFile.height * 16;
        }
    }

    private initPositionFromLayerName(layerName: string) {
        for (const layer of this.mapFile.layers) {
            if (layerName === layer.name && layer.type === 'tilelayer' && (layerName === defaultStartLayerName || this.isStartLayer(layer))) {
                const startPosition = this.startUser(layer);
                this.startX = startPosition.x;
                this.startY = startPosition.y;
            }
        }
    }

    private getExitUrl(layer: ITiledMapLayer): string|undefined {
        return this.getProperty(layer, "exitUrl") as string|undefined;
    }

    /**
     * @deprecated the map property exitSceneUrl is deprecated
     */
    private getExitSceneUrl(layer: ITiledMapLayer): string|undefined {
        return this.getProperty(layer, "exitSceneUrl") as string|undefined;
    }

    private isStartLayer(layer: ITiledMapLayer): boolean {
        return this.getProperty(layer, "startLayer") == true;
    }

    private getProperty(layer: ITiledMapLayer, name: string): string|boolean|number|undefined {
        const properties = layer.properties;
        if (!properties) {
            return undefined;
        }
        const obj = properties.find((property: ITiledMapLayerProperty) => property.name.toLowerCase() === name.toLowerCase());
        if (obj === undefined) {
            return undefined;
        }
        return obj.value;
    }

    //todo: push that into the gameManager
    private async loadNextGame(exitSceneIdentifier: string){
        const {roomId, hash} = Room.getIdFromIdentifier(exitSceneIdentifier, this.MapUrlFile, this.instance);
        const room = new Room(roomId);
        await gameManager.loadMap(room, this.scene);
    }

    private startUser(layer: ITiledMapLayer): PositionInterface {
        const tiles = layer.data;
        if (typeof(tiles) === 'string') {
            throw new Error('The content of a JSON map must be filled as a JSON array, not as a string');
        }
        const possibleStartPositions : PositionInterface[]  = [];
        tiles.forEach((objectKey : number, key: number) => {
            if(objectKey === 0){
                return;
            }
            const y = Math.floor(key / layer.width);
            const x = key % layer.width;

            possibleStartPositions.push({x: x*32, y: y*32});
        });
        // Get a value at random amongst allowed values
        if (possibleStartPositions.length === 0) {
            console.warn('The start layer "'+layer.name+'" for this map is empty.');
            return {
                x: 0,
                y: 0
            };
        }
        // Choose one of the available start positions at random amongst the list of available start positions.
        return possibleStartPositions[Math.floor(Math.random() * possibleStartPositions.length)];
    }

    //todo: in a dedicated class/function?
    initCamera() {
        this.cameras.main.setBounds(0,0, this.Map.widthInPixels, this.Map.heightInPixels);
        this.updateCameraOffset();
        this.cameras.main.setZoom(ZOOM_LEVEL);
    }

    addLayer(Layer : Phaser.Tilemaps.StaticTilemapLayer){
        this.Layers.push(Layer);
    }

    createCollisionWithPlayer() {
        //add collision layer
        this.Layers.forEach((Layer: Phaser.Tilemaps.StaticTilemapLayer) => {
            this.physics.add.collider(this.CurrentPlayer, Layer, (object1: GameObject, object2: GameObject) => {
                //this.CurrentPlayer.say("Collision with layer : "+ (object2 as Tile).layer.name)
            });
            Layer.setCollisionByProperty({collides: true});
            if (DEBUG_MODE) {
                //debug code to see the collision hitbox of the object in the top layer
                Layer.renderDebug(this.add.graphics(), {
                    tileColor: null, //non-colliding tiles
                    collidingTileColor: new Phaser.Display.Color(243, 134, 48, 200), // Colliding tiles,
                    faceColor: new Phaser.Display.Color(40, 39, 37, 255) // Colliding face edges
                });
            }
        });
    }

    createCurrentPlayer(){
        //initialise player
        //TODO create animation moving between exit and start
        this.CurrentPlayer = new Player(
            this,
            this.startX,
            this.startY,
            this.GameManager.getPlayerName(),
            this.GameManager.getCharacterSelected(),
            PlayerAnimationNames.WalkDown,
            false,
            this.userInputManager
        );

        //create collision
        this.createCollisionWithPlayer();
    }

    pushPlayerPosition(event: HasMovedEvent) {
        if (this.lastMoveEventSent === event) {
            return;
        }

        // If the player is not moving, let's send the info right now.
        if (event.moving === false) {
            this.doPushPlayerPosition(event);
            return;
        }

        // If the player is moving, and if it changed direction, let's send an event
        if (event.direction !== this.lastMoveEventSent.direction) {
            this.doPushPlayerPosition(event);
            return;
        }

        // If more than 200ms happened since last event sent
        if (this.currentTick - this.lastSentTick >= POSITION_DELAY) {
            this.doPushPlayerPosition(event);
            return;
        }

        // Otherwise, do nothing.
    }

    /**
     * Finds the correct item to outline and outline it (if there is an item to be outlined)
     * @param event
     */
    private outlineItem(event: HasMovedEvent): void {
        let x = event.x;
        let y = event.y;
        switch (event.direction) {
            case PlayerAnimationNames.WalkUp:
                y -= 32;
                break;
            case PlayerAnimationNames.WalkDown:
                y += 32;
                break;
            case PlayerAnimationNames.WalkLeft:
                x -= 32;
                break;
            case PlayerAnimationNames.WalkRight:
                x += 32;
                break;
            default:
                throw new Error('Unexpected direction "' + event.direction + '"');
        }

        let shortestDistance: number = Infinity;
        let selectedItem: ActionableItem|null = null;
        for (const item of this.actionableItems.values()) {
            const distance = item.actionableDistance(x, y);
            if (distance !== null && distance < shortestDistance) {
                shortestDistance = distance;
                selectedItem = item;
            }
        }

        if (this.outlinedItem === selectedItem) {
            return;
        }

        this.outlinedItem?.notSelectable();
        this.outlinedItem = selectedItem;
        this.outlinedItem?.selectable();
    }

    private doPushPlayerPosition(event: HasMovedEvent): void {
        this.lastMoveEventSent = event;
        this.lastSentTick = this.currentTick;
        const camera = this.cameras.main;
        this.connection.sharePosition(event.x, event.y, event.direction, event.moving, {
            left: camera.scrollX,
            top: camera.scrollY,
            right: camera.scrollX + camera.width,
            bottom: camera.scrollY + camera.height,
        });
    }

    /**
     * @param time
     * @param delta The delta time in ms since the last frame. This is a smoothed and capped value based on the FPS rate.
     */
    update(time: number, delta: number) : void {
        mediaManager.setLastUpdateScene();
        this.currentTick = time;
        this.CurrentPlayer.moveUser(delta);

        // Let's handle all events
        while (this.pendingEvents.length !== 0) {
            const event = this.pendingEvents.dequeue();
            switch (event.type) {
                case "InitUserPositionEvent":
                    this.doInitUsersPosition(event.event);
                    break;
                case "AddPlayerEvent":
                    this.doAddPlayer(event.event);
                    break;
                case "RemovePlayerEvent":
                    this.doRemovePlayer(event.userId);
                    break;
                case "UserMovedEvent":
                    this.doUpdatePlayerPosition(event.event);
                    break;
                case "GroupCreatedUpdatedEvent":
                    this.doShareGroupPosition(event.event);
                    break;
                case "DeleteGroupEvent":
                    this.doDeleteGroup(event.groupId);
                    break;
            }
        }

        // Let's move all users
        const updatedPlayersPositions = this.playersPositionInterpolator.getUpdatedPositions(time);
        updatedPlayersPositions.forEach((moveEvent: HasMovedEvent, userId: number) => {
            const player : RemotePlayer | undefined = this.MapPlayersByKey.get(userId);
            if (player === undefined) {
                throw new Error('Cannot find player with ID "' + userId +'"');
            }
            player.updatePosition(moveEvent);
        });
    }

    /**
     * Called by the connexion when the full list of user position is received.
     */
    private initUsersPosition(usersPosition: MessageUserPositionInterface[]): void {
        this.pendingEvents.enqueue({
            type: "InitUserPositionEvent",
            event: usersPosition
        });
    }

    /**
     * Put all the players on the map on map load.
     */
    private doInitUsersPosition(usersPosition: MessageUserPositionInterface[]): void {
        const currentPlayerId = this.connection.getUserId();

        // clean map
        this.MapPlayersByKey.forEach((player: RemotePlayer) => {
            player.destroy();
            this.MapPlayers.remove(player);
        });
        this.MapPlayersByKey = new Map<number, RemotePlayer>();

        // load map
        usersPosition.forEach((userPosition : MessageUserPositionInterface) => {
            if(userPosition.userId === currentPlayerId){
                return;
            }
            this.addPlayer(userPosition);
        });
    }

    /**
     * Called by the connexion when a new player arrives on a map
     */
    public addPlayer(addPlayerData : AddPlayerInterface) : void {
        this.pendingEvents.enqueue({
            type: "AddPlayerEvent",
            event: addPlayerData
        });
    }

    /**
     * Create new player
     */
    private async doAddPlayer(addPlayerData : AddPlayerInterface) : Promise<void> {
        //check if exist player, if exist, move position
        if(this.MapPlayersByKey.has(addPlayerData.userId)){
            this.updatePlayerPosition({
                userId: addPlayerData.userId,
                position: addPlayerData.position
            });
            return;
        }
        // Load textures (in case it is a custom texture)
        const characterLayerList: string[] = [];
        const loadPromises: Promise<void>[] = [];
        for (const characterLayer of addPlayerData.characterLayers) {
            characterLayerList.push(characterLayer.name);
            if (characterLayer.img) {
                console.log('LOADING ', characterLayer.name, characterLayer.img)
                loadPromises.push(this.loadSpritesheet(characterLayer.name, characterLayer.img));
            }
        }
        if (loadPromises.length > 0) {
            this.load.start();
        }

        //initialise player
        const player = new RemotePlayer(
            addPlayerData.userId,
            this,
            addPlayerData.position.x,
            addPlayerData.position.y,
            addPlayerData.name,
            [], // Let's go with no textures and let's load textures when promises have returned.
            addPlayerData.position.direction,
            addPlayerData.position.moving
        );
        this.MapPlayers.add(player);
        this.MapPlayersByKey.set(player.userId, player);
        player.updatePosition(addPlayerData.position);


        await Promise.all(loadPromises);

        player.addTextures(characterLayerList, 1);
    }

    /**
     * Called by the connexion when a player is removed from the map
     */
    public removePlayer(userId: number) {
        this.pendingEvents.enqueue({
            type: "RemovePlayerEvent",
            userId
        });
    }

    private doRemovePlayer(userId: number) {
        const player = this.MapPlayersByKey.get(userId);
        if (player === undefined) {
            console.error('Cannot find user with id ', userId);
        } else {
            player.destroy();
            this.MapPlayers.remove(player);
        }
        this.MapPlayersByKey.delete(userId);
        this.playersPositionInterpolator.removePlayer(userId);
    }

    public updatePlayerPosition(message: MessageUserMovedInterface): void {
        this.pendingEvents.enqueue({
            type: "UserMovedEvent",
            event: message
        });
    }

    private doUpdatePlayerPosition(message: MessageUserMovedInterface): void {
        const player : RemotePlayer | undefined = this.MapPlayersByKey.get(message.userId);
        if (player === undefined) {
            //throw new Error('Cannot find player with ID "' + message.userId +'"');
            console.error('Cannot update position of player with ID "' + message.userId +'": player not found');
            return;
        }

        // We do not update the player position directly (because it is sent only every 200ms).
        // Instead we use the PlayersPositionInterpolator that will do a smooth animation over the next 200ms.
        const playerMovement = new PlayerMovement({ x: player.x, y: player.y }, this.currentTick, message.position, this.currentTick + POSITION_DELAY);
        this.playersPositionInterpolator.updatePlayerPosition(player.userId, playerMovement);
    }

    public shareGroupPosition(groupPositionMessage: GroupCreatedUpdatedMessageInterface) {
        this.pendingEvents.enqueue({
            type: "GroupCreatedUpdatedEvent",
            event: groupPositionMessage
        });
    }

    private doShareGroupPosition(groupPositionMessage: GroupCreatedUpdatedMessageInterface) {
        //delete previous group
        this.doDeleteGroup(groupPositionMessage.groupId);

        // TODO: circle radius should not be hard stored
        //create new group
        const sprite = new Sprite(
            this,
            Math.round(groupPositionMessage.position.x),
            Math.round(groupPositionMessage.position.y),
            groupPositionMessage.groupSize === 4 ? 'circleSprite-red' : 'circleSprite-white'
        );
        sprite.setDisplayOrigin(48, 48);
        this.add.existing(sprite);
        this.groups.set(groupPositionMessage.groupId, sprite);
        return sprite;
    }

    deleteGroup(groupId: number): void {
        this.pendingEvents.enqueue({
            type: "DeleteGroupEvent",
            groupId
        });
    }

    doDeleteGroup(groupId: number): void {
        const group = this.groups.get(groupId);
        if(!group){
            return;
        }
        group.destroy();
        this.groups.delete(groupId);
    }



    /**
     * Sends to the server an event emitted by one of the ActionableItems.
     */
    emitActionableEvent(itemId: number, eventName: string, state: unknown, parameters: unknown) {
        this.connection.emitActionableEvent(itemId, eventName, state, parameters);
    }

    public onResize(): void {
        this.reposition();

        // Send new viewport to server
        const camera = this.cameras.main;
        this.connection.setViewport({
            left: camera.scrollX,
            top: camera.scrollY,
            right: camera.scrollX + camera.width,
            bottom: camera.scrollY + camera.height,
        });
    }

    private reposition(): void {
        this.presentationModeSprite.setY(this.game.renderer.height - 2);
        this.chatModeSprite.setY(this.game.renderer.height - 2);

        // Recompute camera offset if needed
        this.updateCameraOffset();
    }

    /**
     * Updates the offset of the character compared to the center of the screen according to the layout mananger
     * (tries to put the character in the center of the reamining space if there is a discussion going on.
     */
    private updateCameraOffset(): void {
        const array = layoutManager.findBiggestAvailableArray();
        let xCenter = (array.xEnd - array.xStart) / 2 + array.xStart;
        let yCenter = (array.yEnd - array.yStart) / 2 + array.yStart;

        // Let's put this in Game coordinates by applying the zoom level:
        xCenter /= ZOOM_LEVEL * RESOLUTION;
        yCenter /= ZOOM_LEVEL * RESOLUTION;

        //console.log("updateCameraOffset", array, xCenter, yCenter, this.game.renderer.width, this.game.renderer.height);

        this.cameras.main.startFollow(this.CurrentPlayer, true, 1, 1,  xCenter - this.game.renderer.width / 2, yCenter - this.game.renderer.height / 2);
    }

    public onCenterChange(): void {
        this.updateCameraOffset();
    }

    public startJitsi(roomName: string, jwt?: string): void {
        jitsiFactory.start(roomName, gameManager.getPlayerName(), jwt);
        this.connection.setSilent(true);
        mediaManager.hideGameOverlay();

        //permit to stop jitsi when user close iframe
        mediaManager.addTriggerCloseJitsiFrameButton('close-jisi',() => {
            this.stopJitsi();
        });
    }

    public stopJitsi(): void {
        this.connection.setSilent(false);
        jitsiFactory.stop();
        mediaManager.showGameOverlay();

        mediaManager.removeTriggerCloseJitsiFrameButton('close-jisi');
    }

    private loadSpritesheet(name: string, url: string): Promise<void> {
        return new Promise<void>(((resolve, reject) => {
            if (this.textures.exists(name)) {
                resolve();
                return;
            }
            this.load.spritesheet(
                name,
                url,
                {frameWidth: 32, frameHeight: 32}
            );
            this.load.on('filecomplete-spritesheet-'+name, () => {
                console.log('RESOURCE LOADED!');
                resolve();
            });
        }))
    }
}<|MERGE_RESOLUTION|>--- conflicted
+++ resolved
@@ -147,11 +147,8 @@
     // The item that can be selected by pressing the space key.
     private outlinedItem: ActionableItem|null = null;
     private userInputManager!: UserInputManager;
-<<<<<<< HEAD
     private isReconnecting: boolean = false;
-=======
     private startLayerName!: string | null;
->>>>>>> b1f19428
 
     constructor(private room: Room, MapUrlFile: string) {
         super({
@@ -311,7 +308,7 @@
     create(): void {
         urlManager.pushRoomIdToUrl(this.room);
         this.startLayerName = urlManager.getStartLayerNameFromUrl();
-        
+
         //initalise map
         this.Map = this.add.tilemap(this.MapUrlFile);
         this.gameMap = new GameMap(this.mapFile);
@@ -329,7 +326,7 @@
         for (const layer of this.mapFile.layers) {
             if (layer.type === 'tilelayer') {
                 this.addLayer(this.Map.createStaticLayer(layer.name, this.Terrains, 0, 0).setDepth(depth));
-                
+
                 const exitSceneUrl = this.getExitSceneUrl(layer);
                 if (exitSceneUrl !== undefined) {
                     this.loadNextGame(exitSceneUrl);
@@ -569,27 +566,20 @@
                 this.gameMap.setPosition(event.x, event.y);
             })
 
-<<<<<<< HEAD
             //this.initUsersPosition(roomJoinedMessage.users);
             this.connectionAnswerPromiseResolve(onConnect.room);
             // Analyze tags to find if we are admin. If yes, show console.
             if (this.connection.hasTag('admin')) {
                 this.ConsoleGlobalMessageManager = new ConsoleGlobalMessageManager(this.connection, this.userInputManager);
             }
-            console.log('wakingup');
+
             this.scene.wake();
             this.scene.sleep(ReconnectingSceneName);
 
-            return this.connection;
-=======
-            this.scene.wake();
-            this.scene.sleep(ReconnectingSceneName);
-
             //init user position and play trigger to check layers properties
             this.gameMap.setPosition(this.CurrentPlayer.x, this.CurrentPlayer.y);
 
-            return connection;
->>>>>>> b1f19428
+            return this.connection;
         });
     }
 
@@ -654,7 +644,7 @@
             }
         });
     }
-    
+
     private onMapExit(exitKey: string) {
         const {roomId, hash} = Room.getIdFromIdentifier(exitKey, this.MapUrlFile, this.instance);
         if (!roomId) throw new Error('Could not find the room from its exit key: '+exitKey);
