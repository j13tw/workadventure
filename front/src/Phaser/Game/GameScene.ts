--- conflicted
+++ resolved
@@ -82,18 +82,12 @@
 import { peerStore, screenSharingPeerStore } from "../../Stores/PeerStore";
 import { videoFocusStore } from "../../Stores/VideoFocusStore";
 import { biggestAvailableAreaStore } from "../../Stores/BiggestAvailableAreaStore";
-<<<<<<< HEAD
-import { isMessageReferenceEvent, isTriggerMessageEvent } from "../../Api/Events/ui/TriggerMessageEvent";
-import { SharedVariablesManager } from "./SharedVariablesManager";
-import { playersStore } from "../../Stores/PlayersStore";
-import { chatVisibilityStore } from "../../Stores/ChatStore";
-=======
 import { SharedVariablesManager } from "./SharedVariablesManager";
 import { playersStore } from "../../Stores/PlayersStore";
 import { chatVisibilityStore } from "../../Stores/ChatStore";
 import Tileset = Phaser.Tilemaps.Tileset;
 import { userIsAdminStore } from "../../Stores/GameStore";
->>>>>>> 952e58ec
+import { isMessageReferenceEvent, isTriggerMessageEvent } from "../../Api/Events/ui/TriggerMessageEvent";
 
 export interface GameSceneInitInterface {
     initPosition: PointInterface | null;
@@ -611,11 +605,8 @@
 
                 playersStore.connectToRoomConnection(this.connection);
 
-<<<<<<< HEAD
-=======
                 userIsAdminStore.set(this.connection.hasTag("admin"));
 
->>>>>>> 952e58ec
                 this.connection.onUserJoins((message: MessageUserJoined) => {
                     const userMessage: AddPlayerInterface = {
                         userId: message.userId,
@@ -1095,27 +1086,6 @@
                 this.markDirty();
             })
         );
-<<<<<<< HEAD
-
-        iframeListener.registerAnswerer(
-            "triggerMessage",
-            (message) =>
-                new Promise((resolver) => {
-                    layoutManager.addActionButton(
-                        message.uuid,
-                        message.message,
-                        () => {
-                            layoutManager.removeActionButton(message.uuid, this.userInputManager);
-                            resolver();
-                        },
-                        this.userInputManager
-                    );
-                })
-        );
-
-        iframeListener.registerAnswerer("removeTriggerMessage", (message) => {
-            layoutManager.removeActionButton(message.uuid, this.userInputManager);
-=======
         iframeListener.registerAnswerer("loadTileset", (eventTileset) => {
             return this.connectionAnswerPromise.then(() => {
                 const jsonTilesetDir = eventTileset.url.substr(0, eventTileset.url.lastIndexOf("/"));
@@ -1180,7 +1150,26 @@
                     this.load.start();
                 });
             });
->>>>>>> 952e58ec
+        });
+
+        iframeListener.registerAnswerer(
+            "triggerMessage",
+            (message) =>
+                new Promise((resolver) => {
+                    layoutManager.addActionButton(
+                        message.uuid,
+                        message.message,
+                        () => {
+                            layoutManager.removeActionButton(message.uuid, this.userInputManager);
+                            resolver();
+                        },
+                        this.userInputManager
+                    );
+                })
+        );
+
+        iframeListener.registerAnswerer("removeTriggerMessage", (message) => {
+            layoutManager.removeActionButton(message.uuid, this.userInputManager);
         });
     }
 
@@ -1249,11 +1238,7 @@
         let targetRoom: Room;
         try {
             targetRoom = await Room.createRoom(roomUrl);
-<<<<<<< HEAD
-        } catch (e: unknown) {
-=======
         } catch (e) {
->>>>>>> 952e58ec
             console.error('Error while fetching new room "' + roomUrl.toString() + '"', e);
             this.mapTransitioning = false;
             return;
@@ -1306,15 +1291,12 @@
         this.peerStoreUnsubscribe();
         this.chatVisibilityUnsubscribe();
         this.biggestAvailableAreaStoreUnsubscribe();
-<<<<<<< HEAD
+        iframeListener.unregisterAnswerer("getState");
+        iframeListener.unregisterAnswerer("loadTileset");
         iframeListener.unregisterAnswerer("getMapData");
         iframeListener.unregisterAnswerer("getState");
         iframeListener.unregisterAnswerer("triggerMessage");
         iframeListener.unregisterAnswerer("removeTriggerMessage");
-=======
-        iframeListener.unregisterAnswerer("getState");
-        iframeListener.unregisterAnswerer("loadTileset");
->>>>>>> 952e58ec
         this.sharedVariablesManager?.close();
 
         mediaManager.hideGameOverlay();
@@ -1387,11 +1369,7 @@
         try {
             const room = await Room.createRoom(exitRoomPath);
             return gameManager.loadMap(room, this.scene);
-<<<<<<< HEAD
-        } catch (e: unknown) {
-=======
         } catch (e) {
->>>>>>> 952e58ec
             console.warn('Error while pre-loading exit room "' + exitRoomPath.toString() + '"', e);
         }
     }
