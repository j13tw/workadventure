--- conflicted
+++ resolved
@@ -827,24 +827,6 @@
                 }, 2000);
             }
         });
-<<<<<<< HEAD
-=======
-        this.gameMap.onPropertyChange("openWebsite", (newValue, oldValue, allProps) => {
-            if (newValue === undefined) {
-                layoutManagerActionStore.removeAction("openWebsite");
-                coWebsiteManager.closeCoWebsite();
-            } else {
-                const openWebsiteFunction = () => {
-                    coWebsiteManager.loadCoWebsite(
-                        newValue as string,
-                        this.MapUrlFile,
-                        allProps.get("openWebsiteAllowApi") as boolean | undefined,
-                        allProps.get("openWebsitePolicy") as string | undefined,
-                        allProps.get("openWebsiteWidth") as number | undefined
-                    );
-                    layoutManagerActionStore.removeAction("openWebsite");
-                };
->>>>>>> ad60993b
 
         this.gameMap.onPropertyChange("jitsiRoom", (newValue, oldValue, allProps) => {
             if (newValue === undefined) {
