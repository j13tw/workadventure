import {GameManager, gameManager, HasMovedEvent} from "./GameManager";
import {
    GroupCreatedUpdatedMessageInterface,
    MessageUserJoined,
    MessageUserMovedInterface,
    MessageUserPositionInterface,
    PointInterface,
    PositionInterface,
    RoomJoinedMessageInterface
} from "../../Connexion/ConnexionModels";
import {CurrentGamerInterface, hasMovedEventName, Player} from "../Player/Player";
import {
    DEBUG_MODE,
    JITSI_PRIVATE_MODE,
    POSITION_DELAY,
    RESOLUTION,
    ZOOM_LEVEL
} from "../../Enum/EnvironmentVariable";
import {
    ITiledMap,
    ITiledMapLayer,
    ITiledMapLayerProperty, ITiledMapObject,
    ITiledTileSet
} from "../Map/ITiledMap";
import {AddPlayerInterface} from "./AddPlayerInterface";
import {PlayerAnimationNames} from "../Player/Animation";
import {PlayerMovement} from "./PlayerMovement";
import {PlayersPositionInterpolator} from "./PlayersPositionInterpolator";
import {RemotePlayer} from "../Entity/RemotePlayer";
import {Queue} from 'queue-typescript';
import {SimplePeer, UserSimplePeerInterface} from "../../WebRtc/SimplePeer";
import {ReconnectingSceneName} from "../Reconnecting/ReconnectingScene";
import {loadAllLayers, loadObject, loadPlayerCharacters} from "../Entity/body_character";
import {CenterListener, layoutManager, LayoutMode} from "../../WebRtc/LayoutManager";
import Texture = Phaser.Textures.Texture;
import Sprite = Phaser.GameObjects.Sprite;
import CanvasTexture = Phaser.Textures.CanvasTexture;
import GameObject = Phaser.GameObjects.GameObject;
import FILE_LOAD_ERROR = Phaser.Loader.Events.FILE_LOAD_ERROR;
import {GameMap} from "./GameMap";
import {coWebsiteManager} from "../../WebRtc/CoWebsiteManager";
import {mediaManager} from "../../WebRtc/MediaManager";
import {FourOFourSceneName} from "../Reconnecting/FourOFourScene";
import {ItemFactoryInterface} from "../Items/ItemFactoryInterface";
import {ActionableItem} from "../Items/ActionableItem";
import {UserInputManager} from "../UserInput/UserInputManager";
import {UserMovedMessage} from "../../Messages/generated/messages_pb";
import {ProtobufClientUtils} from "../../Network/ProtobufClientUtils";
import {connectionManager, connexionErrorTypes} from "../../Connexion/ConnectionManager";
import {RoomConnection} from "../../Connexion/RoomConnection";
import {GlobalMessageManager} from "../../Administration/GlobalMessageManager";
import {UserMessageManager} from "../../Administration/UserMessageManager";
import {ConsoleGlobalMessageManager} from "../../Administration/ConsoleGlobalMessageManager";
import {ResizableScene} from "../Login/ResizableScene";
import {Room} from "../../Connexion/Room";
import {jitsiFactory} from "../../WebRtc/JitsiFactory";
import {MessageUI} from "../../Logger/MessageUI";
import {ErrorScene} from "../Reconnecting/ErrorScene";


export enum Textures {
    Player = "male1"
}

export interface GameSceneInitInterface {
    initPosition: PointInterface|null
}

interface InitUserPositionEventInterface {
    type: 'InitUserPositionEvent'
    event: MessageUserPositionInterface[]
}

interface AddPlayerEventInterface {
    type: 'AddPlayerEvent'
    event: AddPlayerInterface
}

interface RemovePlayerEventInterface {
    type: 'RemovePlayerEvent'
    userId: number
}

interface UserMovedEventInterface {
    type: 'UserMovedEvent'
    event: MessageUserMovedInterface
}

interface GroupCreatedUpdatedEventInterface {
    type: 'GroupCreatedUpdatedEvent'
    event: GroupCreatedUpdatedMessageInterface
}

interface DeleteGroupEventInterface {
    type: 'DeleteGroupEvent'
    groupId: number
}

export class GameScene extends ResizableScene implements CenterListener {
    GameManager : GameManager;
    Terrains : Array<Phaser.Tilemaps.Tileset>;
    CurrentPlayer!: CurrentGamerInterface;
    MapPlayers!: Phaser.Physics.Arcade.Group;
    MapPlayersByKey : Map<number, RemotePlayer> = new Map<number, RemotePlayer>();
    Map!: Phaser.Tilemaps.Tilemap;
    Layers!: Array<Phaser.Tilemaps.StaticTilemapLayer>;
    Objects!: Array<Phaser.Physics.Arcade.Sprite>;
    mapFile!: ITiledMap;
    groups: Map<number, Sprite>;
    startX!: number;
    startY!: number;
    circleTexture!: CanvasTexture;
    circleRedTexture!: CanvasTexture;
    pendingEvents: Queue<InitUserPositionEventInterface|AddPlayerEventInterface|RemovePlayerEventInterface|UserMovedEventInterface|GroupCreatedUpdatedEventInterface|DeleteGroupEventInterface> = new Queue<InitUserPositionEventInterface|AddPlayerEventInterface|RemovePlayerEventInterface|UserMovedEventInterface|GroupCreatedUpdatedEventInterface|DeleteGroupEventInterface>();
    private initPosition: PositionInterface|null = null;
    private playersPositionInterpolator = new PlayersPositionInterpolator();
    private connection!: RoomConnection;
    private simplePeer!: SimplePeer;
    private GlobalMessageManager!: GlobalMessageManager;
    private UserMessageManager!: UserMessageManager;
    private ConsoleGlobalMessageManager!: ConsoleGlobalMessageManager;
    private connectionAnswerPromise: Promise<RoomJoinedMessageInterface>;
    private connectionAnswerPromiseResolve!: (value?: RoomJoinedMessageInterface | PromiseLike<RoomJoinedMessageInterface>) => void;
    // A promise that will resolve when the "create" method is called (signaling loading is ended)
    private createPromise: Promise<void>;
    private createPromiseResolve!: (value?: void | PromiseLike<void>) => void;
    private offlineMode: boolean = false;

    MapKey: string;
    MapUrlFile: string;
    RoomId: string;
    instance: string;

    currentTick!: number;
    lastSentTick!: number; // The last tick at which a position was sent.
    lastMoveEventSent: HasMovedEvent = {
        direction: '',
        moving: false,
        x: -1000,
        y: -1000
    }

    private PositionNextScene: Array<Array<{ key: string, hash: string }>> = new Array<Array<{ key: string, hash: string }>>();
    private presentationModeSprite!: Sprite;
    private chatModeSprite!: Sprite;
    private gameMap!: GameMap;
    private actionableItems: Map<number, ActionableItem> = new Map<number, ActionableItem>();
    // The item that can be selected by pressing the space key.
    private outlinedItem: ActionableItem|null = null;
    private userInputManager!: UserInputManager;

    static createFromUrl(room: Room, mapUrlFile: string, gameSceneKey: string|null = null): GameScene {
        // We use the map URL as a key
        if (gameSceneKey === null) {
            gameSceneKey = mapUrlFile;
        }
        return new GameScene(room, mapUrlFile, gameSceneKey);
    }

    constructor(private room: Room, MapUrlFile: string, gameSceneKey: string) {
        super({
            key: gameSceneKey
        });

        this.GameManager = gameManager;
        this.Terrains = [];
        this.groups = new Map<number, Sprite>();
        this.instance = room.getInstance();

        this.MapKey = MapUrlFile;
        this.MapUrlFile = MapUrlFile;
        this.RoomId = room.id;

        this.createPromise = new Promise<void>((resolve, reject): void => {
            this.createPromiseResolve = resolve;
        })
        this.connectionAnswerPromise = new Promise<RoomJoinedMessageInterface>((resolve, reject): void => {
            this.connectionAnswerPromiseResolve = resolve;
        })
    }

    //hook preload scene
    preload(): void {
        this.load.on(FILE_LOAD_ERROR, (file: {src: string}) => {
            this.scene.start(FourOFourSceneName, {
                file: file.src
            });
        });
        this.load.on('filecomplete-tilemapJSON-'+this.MapKey, (key: string, type: string, data: unknown) => {
            this.onMapLoad(data);
        });
        //TODO strategy to add access token
        this.load.tilemapTiledJSON(this.MapKey, this.MapUrlFile);
        // If the map has already been loaded as part of another GameScene, the "on load" event will not be triggered.
        // In this case, we check in the cache to see if the map is here and trigger the event manually.
        if (this.cache.tilemap.exists(this.MapKey)) {
            const data = this.cache.tilemap.get(this.MapKey);
            this.onMapLoad(data);
        }

        //add player png
        loadPlayerCharacters(this.load);
        loadAllLayers(this.load);
        loadObject(this.load);

        this.load.bitmapFont('main_font', 'resources/fonts/arcade.png', 'resources/fonts/arcade.xml');
    }

    // FIXME: we need to put a "unknown" instead of a "any" and validate the structure of the JSON we are receiving.
    // eslint-disable-next-line @typescript-eslint/no-explicit-any
    private async onMapLoad(data: any): Promise<void> {
        // Triggered when the map is loaded
        // Load tiles attached to the map recursively
        this.mapFile = data.data;
        const url = this.MapUrlFile.substr(0, this.MapUrlFile.lastIndexOf('/'));
        this.mapFile.tilesets.forEach((tileset) => {
            if (typeof tileset.name === 'undefined' || typeof tileset.image === 'undefined') {
                console.warn("Don't know how to handle tileset ", tileset)
                return;
            }
            //TODO strategy to add access token
            this.load.image(`${url}/${tileset.image}`, `${url}/${tileset.image}`);
        })

        // Scan the object layers for objects to load and load them.
        const objects = new Map<string, ITiledMapObject[]>();

        for (const layer of this.mapFile.layers) {
            if (layer.type === 'objectgroup') {
                for (const object of layer.objects) {
                    let objectsOfType: ITiledMapObject[]|undefined;
                    if (!objects.has(object.type)) {
                        objectsOfType = new Array<ITiledMapObject>();
                    } else {
                        objectsOfType = objects.get(object.type);
                        if (objectsOfType === undefined) {
                            throw new Error('Unexpected object type not found');
                        }
                    }
                    objectsOfType.push(object);
                    objects.set(object.type, objectsOfType);
                }
            }
        }

        for (const [itemType, objectsOfType] of objects) {
            // FIXME: we would ideally need for the loader to WAIT for the import to be performed, which means writing our own loader plugin.

            let itemFactory: ItemFactoryInterface;

            switch (itemType) {
                case 'computer': {
                    const module = await import('../Items/Computer/computer');
                    itemFactory = module.default;
                    break;
                }
                default:
                    throw new Error('Unsupported object type: "'+ itemType +'"');
            }

            itemFactory.preload(this.load);
            this.load.start(); // Let's manually start the loader because the import might be over AFTER the loading ends.

            this.load.on('complete', () => {
                // FIXME: the factory might fail because the resources might not be loaded yet...
                // We would need to add a loader ended event in addition to the createPromise
                this.createPromise.then(async () => {
                    itemFactory.create(this);

                    const roomJoinedAnswer = await this.connectionAnswerPromise;

                    for (const object of objectsOfType) {
                        // TODO: we should pass here a factory to create sprites (maybe?)

                        // Do we have a state for this object?
                        const state = roomJoinedAnswer.items[object.id];

                        const actionableItem = itemFactory.factory(this, object, state);
                        this.actionableItems.set(actionableItem.getId(), actionableItem);
                    }
                });
            });

            // import(/* webpackIgnore: true */ scriptUrl).then(result => {
            //
            //     result.default.preload(this.load);
            //
            //     this.load.start(); // Let's manually start the loader because the import might be over AFTER the loading ends.
            //     this.load.on('complete', () => {
            //         // FIXME: the factory might fail because the resources might not be loaded yet...
            //         // We would need to add a loader ended event in addition to the createPromise
            //         this.createPromise.then(() => {
            //             result.default.create(this);
            //
            //             for (let object of objectsOfType) {
            //                 // TODO: we should pass here a factory to create sprites (maybe?)
            //                 let objectSprite = result.default.factory(this, object);
            //             }
            //         });
            //     });
            // });
        }
    }

    //hook initialisation
    init(initData : GameSceneInitInterface) {
        if (initData.initPosition !== undefined) {
            this.initPosition = initData.initPosition;
        }
    }

    //hook create scene
    create(): void {
        //initalise map
        this.Map = this.add.tilemap(this.MapKey);
        this.gameMap = new GameMap(this.mapFile);
        const mapDirUrl = this.MapUrlFile.substr(0, this.MapUrlFile.lastIndexOf('/'));
        this.mapFile.tilesets.forEach((tileset: ITiledTileSet) => {
            this.Terrains.push(this.Map.addTilesetImage(tileset.name, `${mapDirUrl}/${tileset.image}`, tileset.tilewidth, tileset.tileheight, tileset.margin, tileset.spacing/*, tileset.firstgid*/));
        });

        //permit to set bound collision
        this.physics.world.setBounds(0, 0, this.Map.widthInPixels, this.Map.heightInPixels);

        // Let's alter browser history
        let path = this.room.id;
        if (this.room.hash) {
            path += '#'+this.room.hash;
        }
        window.history.pushState({}, 'WorkAdventure', path);

        //add layer on map
        this.Layers = new Array<Phaser.Tilemaps.StaticTilemapLayer>();
        let depth = -2;
        for (const layer of this.mapFile.layers) {
            if (layer.type === 'tilelayer') {
                this.addLayer(this.Map.createStaticLayer(layer.name, this.Terrains, 0, 0).setDepth(depth));
            }
            if (layer.type === 'tilelayer' && this.getExitSceneUrl(layer) !== undefined) {
                this.loadNextGameFromExitSceneUrl(layer, this.mapFile.width);
            } else if (layer.type === 'tilelayer' && this.getExitUrl(layer) !== undefined) {
                console.log('Loading exitUrl ', this.getExitUrl(layer))
                this.loadNextGameFromExitUrl(layer, this.mapFile.width);
            }
            if (layer.type === 'objectgroup' && layer.name === 'floorLayer') {
                depth = 10000;
            }
        }
        if (depth === -2) {
            throw new Error('Your map MUST contain a layer of type "objectgroup" whose name is "floorLayer" that represents the layer characters are drawn at.');
        }

        this.initStartXAndStartY();

        //add entities
        this.Objects = new Array<Phaser.Physics.Arcade.Sprite>();

        //initialise list of other player
        this.MapPlayers = this.physics.add.group({immovable: true});

        //create input to move
        this.userInputManager = new UserInputManager(this);
        mediaManager.setUserInputManager(this.userInputManager);

        //notify game manager can to create currentUser in map
        this.createCurrentPlayer();

        //initialise camera
        this.initCamera();

        // Let's generate the circle for the group delimiter
        let circleElement = Object.values(this.textures.list).find((object: Texture) => object.key === 'circleSprite-white');
        if (circleElement) {
            this.textures.remove('circleSprite-white');
        }

        circleElement = Object.values(this.textures.list).find((object: Texture) => object.key === 'circleSprite-red');
        if (circleElement) {
            this.textures.remove('circleSprite-red');
        }

        //create white circle canvas use to create sprite
        this.circleTexture = this.textures.createCanvas('circleSprite-white', 96, 96);
        const context = this.circleTexture.context;
        context.beginPath();
        context.arc(48, 48, 48, 0, 2 * Math.PI, false);
        // context.lineWidth = 5;
        context.strokeStyle = '#ffffff';
        context.stroke();
        this.circleTexture.refresh();

        //create red circle canvas use to create sprite
        this.circleRedTexture = this.textures.createCanvas('circleSprite-red', 96, 96);
        const contextRed = this.circleRedTexture.context;
        contextRed.beginPath();
        contextRed.arc(48, 48, 48, 0, 2 * Math.PI, false);
        // context.lineWidth = 5;
        contextRed.strokeStyle = '#ff0000';
        contextRed.stroke();
        this.circleRedTexture.refresh();

        // Let's pause the scene if the connection is not established yet
        if (this.connection === undefined) {
            // Let's wait 0.5 seconds before printing the "connecting" screen to avoid blinking
            setTimeout(() => {
                if (this.connection === undefined && !this.offlineMode) {
                    this.scene.sleep();
                    this.scene.launch(ReconnectingSceneName);
                }
            }, 500);
        }

        this.createPromiseResolve();

        this.userInputManager.spaceEvent(() => {
            this.outlinedItem?.activate();
        });

        this.presentationModeSprite = this.add.sprite(2, this.game.renderer.height - 2, 'layout_modes', 0);
        this.presentationModeSprite.setScrollFactor(0, 0);
        this.presentationModeSprite.setOrigin(0, 1);
        this.presentationModeSprite.setInteractive();
        this.presentationModeSprite.setVisible(false);
        this.presentationModeSprite.setDepth(99999);
        this.presentationModeSprite.on('pointerup', this.switchLayoutMode.bind(this));
        this.chatModeSprite = this.add.sprite(36, this.game.renderer.height - 2, 'layout_modes', 3);
        this.chatModeSprite.setScrollFactor(0, 0);
        this.chatModeSprite.setOrigin(0, 1);
        this.chatModeSprite.setInteractive();
        this.chatModeSprite.setVisible(false);
        this.chatModeSprite.setDepth(99999);
        this.chatModeSprite.on('pointerup', this.switchLayoutMode.bind(this));

        // FIXME: change this to use the UserInputManager class for input
        this.input.keyboard.on('keyup-' + 'M', () => {
            this.switchLayoutMode();
        });

        this.reposition();

        // From now, this game scene will be notified of reposition events
        layoutManager.setListener(this);
        this.triggerOnMapLayerPropertyChange();

        const camera = this.cameras.main;

        connectionManager.connectToRoomSocket(
            this.RoomId,
            gameManager.getPlayerName(),
            gameManager.getCharacterSelected(),
            {
                x: this.startX,
                y: this.startY
            },
            {
                left: camera.scrollX,
                top: camera.scrollY,
                right: camera.scrollX + camera.width,
                bottom: camera.scrollY + camera.height,
            }).then((connection: RoomConnection) => {
            this.connection = connection;

            //this.connection.emitPlayerDetailsMessage(gameManager.getPlayerName(), gameManager.getCharacterSelected())
            connection.onStartRoom((roomJoinedMessage: RoomJoinedMessageInterface) => {
                this.initUsersPosition(roomJoinedMessage.users);
                this.connectionAnswerPromiseResolve(roomJoinedMessage);
                // Analyze tags to find if we are admin. If yes, show console.
                if (this.connection.hasTag('admin')) {
                    this.ConsoleGlobalMessageManager = new ConsoleGlobalMessageManager(this.connection, this.userInputManager);
                }
            });

            connection.onUserJoins((message: MessageUserJoined) => {
                const userMessage: AddPlayerInterface = {
                    userId: message.userId,
                    characterLayers: message.characterLayers,
                    name: message.name,
                    position: message.position
                }
                this.addPlayer(userMessage);
            });

            connection.onUserMoved((message: UserMovedMessage) => {
                const position = message.getPosition();
                if (position === undefined) {
                    throw new Error('Position missing from UserMovedMessage');
                }
                //console.log('Received position ', position.getX(), position.getY(), "from user", message.getUserid());

                const messageUserMoved: MessageUserMovedInterface = {
                    userId: message.getUserid(),
                    position: ProtobufClientUtils.toPointInterface(position)
                }

                this.updatePlayerPosition(messageUserMoved);
            });

            connection.onUserLeft((userId: number) => {
                this.removePlayer(userId);
            });

            connection.onGroupUpdatedOrCreated((groupPositionMessage: GroupCreatedUpdatedMessageInterface) => {
                this.shareGroupPosition(groupPositionMessage);
            })

            connection.onGroupDeleted((groupId: number) => {
                try {
                    this.deleteGroup(groupId);
                } catch (e) {
                    console.error(e);
                }
            })

            connection.onServerDisconnected(() => {
                console.log('Player disconnected from server. Reloading scene.');

                this.simplePeer.closeAllConnections();
                this.simplePeer.unregister();

                const gameSceneKey = 'somekey' + Math.round(Math.random() * 10000);
                const game: Phaser.Scene = GameScene.createFromUrl(this.room, this.MapUrlFile, gameSceneKey);
                this.scene.add(gameSceneKey, game, true,
                    {
                        initPosition: {
                            x: this.CurrentPlayer.x,
                            y: this.CurrentPlayer.y
                        }
                    });

                this.scene.stop(this.scene.key);
                this.scene.remove(this.scene.key);
            })

            connection.onActionableEvent((message => {
                const item = this.actionableItems.get(message.itemId);
                if (item === undefined) {
                    console.warn('Received an event about object "' + message.itemId + '" but cannot find this item on the map.');
                    return;
                }
                item.fire(message.event, message.state, message.parameters);
            }));

            /**
             * Triggered when we receive the JWT token to connect to Jitsi
             */
            connection.onStartJitsiRoom((jwt, room) => {
                this.startJitsi(room, jwt);
            });

            connection.onCloseMessage((status: number) => {
                this.connection.closeConnection();
                this.simplePeer.unregister();
                connection.closeConnection();

                const waitGameSceneKey = 'somekey' + Math.round(Math.random() * 10000);
                //show wait scene
                setTimeout(() => {
                    /**
                     * Note: the ErrorScene could then become a singleton. In the future,
                     * an error message could originate from the server directly.
                     * **/
                    const game: Phaser.Scene = new ErrorScene(waitGameSceneKey);
                    this.scene.add(waitGameSceneKey, game, true, {
                        initPosition: {
                            x: this.CurrentPlayer.x,
                            y: this.CurrentPlayer.y
                        }
                    });
                    this.scene.stop(this.scene.key);
                    this.scene.start(waitGameSceneKey, {
                        status: status,
                        text : 'Oops! WorkAdventure is too popular, ' +
                            '\n' +
                            '\n' +
                            'the maximum number of players has been reached!' +
                            '\n' +
                            '\n' +
                            `Reconnect in 30 secondes ...`
                    });
                }, 500);

                //trying to reload map
                setTimeout(() => {
                    this.scene.stop(waitGameSceneKey);
                    this.scene.remove(waitGameSceneKey);
                    this.scene.start(this.scene.key);
                }, 30000);
            });

            // When connection is performed, let's connect SimplePeer
            this.simplePeer = new SimplePeer(this.connection, !this.room.isPublic, this.GameManager.getPlayerName());
            this.GlobalMessageManager = new GlobalMessageManager(this.connection);
            this.UserMessageManager = new UserMessageManager(this.connection);

            const self = this;
            this.simplePeer.registerPeerConnectionListener({
                onConnect(user: UserSimplePeerInterface) {
                    self.presentationModeSprite.setVisible(true);
                    self.chatModeSprite.setVisible(true);
                },
                onDisconnect(userId: number) {
                    if (self.simplePeer.getNbConnections() === 0) {
                        self.presentationModeSprite.setVisible(false);
                        self.chatModeSprite.setVisible(false);
                    }
                }
            })

            //listen event to share position of user
            this.CurrentPlayer.on(hasMovedEventName, this.pushPlayerPosition.bind(this))
            this.CurrentPlayer.on(hasMovedEventName, this.outlineItem.bind(this))
            this.CurrentPlayer.on(hasMovedEventName, (event: HasMovedEvent) => {
                this.gameMap.setPosition(event.x, event.y);
            })

            this.scene.wake();
            this.scene.sleep(ReconnectingSceneName);

            //init user position and play trigger to check layers properties
            this.gameMap.setPosition(this.CurrentPlayer.x, this.CurrentPlayer.y);

            return connection;
        }).catch(error => {
            if (error === connexionErrorTypes.tooManyUsers) {
                this.offlineMode = true;
                MessageUI.warningMessage('Too many users. You switched to offline mode. Please try to connect again later.');
            }
        });
    }

    private triggerOnMapLayerPropertyChange(){
        this.gameMap.onPropertyChange('openWebsite', (newValue, oldValue) => {
            if (newValue === undefined) {
                coWebsiteManager.closeCoWebsite();
            } else {
                coWebsiteManager.loadCoWebsite(newValue as string);
            }
        });
        this.gameMap.onPropertyChange('jitsiRoom', (newValue, oldValue, allProps) => {
            if (newValue === undefined) {
                this.stopJitsi();
            } else {
                if (JITSI_PRIVATE_MODE) {
                    const adminTag = allProps.get("jitsiRoomAdminTag") as string|undefined;

                    this.connection.emitQueryJitsiJwtMessage(this.instance.replace('/', '-') + "-" + newValue, adminTag);
                } else {
                    this.startJitsi(newValue as string);
                }
            }
        })
        this.gameMap.onPropertyChange('silent', (newValue, oldValue) => {
            if (newValue === undefined || newValue === false || newValue === '') {
                this.connection.setSilent(false);
            } else {
                this.connection.setSilent(true);
            }
        });
    }

    private switchLayoutMode(): void {
        //if discussion is activated, this layout cannot be activated
        if(mediaManager.activatedDiscussion){
            return;
        }
        const mode = layoutManager.getLayoutMode();
        if (mode === LayoutMode.Presentation) {
            layoutManager.switchLayoutMode(LayoutMode.VideoChat);
            this.presentationModeSprite.setFrame(1);
            this.chatModeSprite.setFrame(2);
        } else {
            layoutManager.switchLayoutMode(LayoutMode.Presentation);
            this.presentationModeSprite.setFrame(0);
            this.chatModeSprite.setFrame(3);
        }
    }
    
    private initStartXAndStartY() {
        // If there is an init position passed
        if (this.initPosition !== null) {
            this.startX = this.initPosition.x;
            this.startY = this.initPosition.y;
        } else {
            // Now, let's find the start layer
            if (this.room.hash) {
                this.initPositionFromLayerName(this.room.hash);
            }
            if (this.startX === undefined) {
                // If we have no start layer specified or if the hash passed does not exist, let's go with the default start position.
                this.initPositionFromLayerName("start");
            }
        }
        // Still no start position? Something is wrong with the map, we need a "start" layer.
        if (this.startX === undefined) {
            console.warn('This map is missing a layer named "start" that contains the available default start positions.');
            // Let's start in the middle of the map
            this.startX = this.mapFile.width * 16;
            this.startY = this.mapFile.height * 16;
        }
    }

    private initPositionFromLayerName(layerName: string) {
        for (const layer of this.mapFile.layers) {
            if (layerName === layer.name && layer.type === 'tilelayer' && (layerName === "start" || this.isStartLayer(layer))) {
                const startPosition = this.startUser(layer);
                this.startX = startPosition.x;
                this.startY = startPosition.y;
            }
        }
    }

    private getExitUrl(layer: ITiledMapLayer): string|undefined {
        return this.getProperty(layer, "exitUrl") as string|undefined;
    }

    private getExitSceneUrl(layer: ITiledMapLayer): string|undefined {
        return this.getProperty(layer, "exitSceneUrl") as string|undefined;
    }

    private getExitSceneInstance(layer: ITiledMapLayer): string|undefined {
        return this.getProperty(layer, "exitInstance") as string|undefined;
    }

    private isStartLayer(layer: ITiledMapLayer): boolean {
        return this.getProperty(layer, "startLayer") == true;
    }

    private getProperty(layer: ITiledMapLayer, name: string): string|boolean|number|undefined {
        const properties = layer.properties;
        if (!properties) {
            return undefined;
        }
        const obj = properties.find((property: ITiledMapLayerProperty) => property.name === name);
        if (obj === undefined) {
            return undefined;
        }
        return obj.value;
    }

    private loadNextGameFromExitSceneUrl(layer: ITiledMapLayer, mapWidth: number) {
        const exitSceneUrl = this.getExitSceneUrl(layer);
        if (exitSceneUrl === undefined) {
            throw new Error('Layer is not an exit scene layer.');
        }
        let instance = this.getExitSceneInstance(layer);
        if (instance === undefined) {
            instance = this.instance;
        }

        const absoluteExitSceneUrl = new URL(exitSceneUrl, this.MapUrlFile).href;
        const absoluteExitSceneUrlWithoutProtocol = absoluteExitSceneUrl.toString().substr(absoluteExitSceneUrl.toString().indexOf('://')+3);
        const roomId = '_/'+instance+'/'+absoluteExitSceneUrlWithoutProtocol;

        this.loadNextGame(layer, mapWidth, roomId);
    }

    private loadNextGameFromExitUrl(layer: ITiledMapLayer, mapWidth: number) {
        const exitUrl = this.getExitUrl(layer);
        if (exitUrl === undefined) {
            throw new Error('Layer is not an exit layer.');
        }
        const fullPath = new URL(exitUrl, window.location.toString()).pathname;

        this.loadNextGame(layer, mapWidth, fullPath);
    }

    //todo: push that into the gameManager
    private loadNextGame(layer: ITiledMapLayer, mapWidth: number, roomId: string){

        const room = new Room(roomId);
        gameManager.loadMap(room, this.scene);
        const exitSceneKey = roomId;

        const tiles : number[] = layer.data as number[];
        for (let key=0; key < tiles.length; key++) {
            const objectKey = tiles[key];
            if(objectKey === 0){
                continue;
            }
            //key + 1 because the start x = 0;
            const y : number = parseInt(((key + 1) / mapWidth).toString());
            const x : number = key - (y * mapWidth);

            let hash = new URL(roomId, this.MapUrlFile).hash;
            if (hash) {
                hash = hash.substr(1);
            }

            //push and save switching case
            if (this.PositionNextScene[y] === undefined) {
                this.PositionNextScene[y] = new Array<{key: string, hash: string}>();
            }
            room.getMapUrl().then((url: string) => {
                this.PositionNextScene[y][x] = {
                    key: url,
                    hash
                }
            })
        }
    }

    private startUser(layer: ITiledMapLayer): PositionInterface {
        const tiles = layer.data;
        if (typeof(tiles) === 'string') {
            throw new Error('The content of a JSON map must be filled as a JSON array, not as a string');
        }
        const possibleStartPositions : PositionInterface[]  = [];
        tiles.forEach((objectKey : number, key: number) => {
            if(objectKey === 0){
                return;
            }
            const y = Math.floor(key / layer.width);
            const x = key % layer.width;

            possibleStartPositions.push({x: x*32, y: y*32});
        });
        // Get a value at random amongst allowed values
        if (possibleStartPositions.length === 0) {
            console.warn('The start layer "'+layer.name+'" for this map is empty.');
            return {
                x: 0,
                y: 0
            };
        }
        // Choose one of the available start positions at random amongst the list of available start positions.
        return possibleStartPositions[Math.floor(Math.random() * possibleStartPositions.length)];
    }

    //todo: in a dedicated class/function?
    initCamera() {
        this.cameras.main.setBounds(0,0, this.Map.widthInPixels, this.Map.heightInPixels);
        this.updateCameraOffset();
        this.cameras.main.setZoom(ZOOM_LEVEL);
    }

    addLayer(Layer : Phaser.Tilemaps.StaticTilemapLayer){
        this.Layers.push(Layer);
    }

    createCollisionWithPlayer() {
        //add collision layer
        this.Layers.forEach((Layer: Phaser.Tilemaps.StaticTilemapLayer) => {
            this.physics.add.collider(this.CurrentPlayer, Layer, (object1: GameObject, object2: GameObject) => {
                //this.CurrentPlayer.say("Collision with layer : "+ (object2 as Tile).layer.name)
            });
            Layer.setCollisionByProperty({collides: true});
            if (DEBUG_MODE) {
                //debug code to see the collision hitbox of the object in the top layer
                Layer.renderDebug(this.add.graphics(), {
                    tileColor: null, //non-colliding tiles
                    collidingTileColor: new Phaser.Display.Color(243, 134, 48, 200), // Colliding tiles,
                    faceColor: new Phaser.Display.Color(40, 39, 37, 255) // Colliding face edges
                });
            }
        });
    }

    createCurrentPlayer(){
        //initialise player
        //TODO create animation moving between exit and start
        this.CurrentPlayer = new Player(
            this,
            this.startX,
            this.startY,
            this.GameManager.getPlayerName(),
            this.GameManager.getCharacterSelected(),
            PlayerAnimationNames.WalkDown,
            false,
            this.userInputManager
        );

        //create collision
        this.createCollisionWithPlayer();
    }

    pushPlayerPosition(event: HasMovedEvent) {
        if (this.lastMoveEventSent === event) {
            return;
        }

        // If the player is not moving, let's send the info right now.
        if (event.moving === false) {
            this.doPushPlayerPosition(event);
            return;
        }

        // If the player is moving, and if it changed direction, let's send an event
        if (event.direction !== this.lastMoveEventSent.direction) {
            this.doPushPlayerPosition(event);
            return;
        }

        // If more than 200ms happened since last event sent
        if (this.currentTick - this.lastSentTick >= POSITION_DELAY) {
            this.doPushPlayerPosition(event);
            return;
        }

        // Otherwise, do nothing.
    }

    /**
     * Finds the correct item to outline and outline it (if there is an item to be outlined)
     * @param event
     */
    private outlineItem(event: HasMovedEvent): void {
        let x = event.x;
        let y = event.y;
        switch (event.direction) {
            case PlayerAnimationNames.WalkUp:
                y -= 32;
                break;
            case PlayerAnimationNames.WalkDown:
                y += 32;
                break;
            case PlayerAnimationNames.WalkLeft:
                x -= 32;
                break;
            case PlayerAnimationNames.WalkRight:
                x += 32;
                break;
            default:
                throw new Error('Unexpected direction "' + event.direction + '"');
        }

        let shortestDistance: number = Infinity;
        let selectedItem: ActionableItem|null = null;
        for (const item of this.actionableItems.values()) {
            const distance = item.actionableDistance(x, y);
            if (distance !== null && distance < shortestDistance) {
                shortestDistance = distance;
                selectedItem = item;
            }
        }

        if (this.outlinedItem === selectedItem) {
            return;
        }

        this.outlinedItem?.notSelectable();
        this.outlinedItem = selectedItem;
        this.outlinedItem?.selectable();
    }

    private doPushPlayerPosition(event: HasMovedEvent): void {
        this.lastMoveEventSent = event;
        this.lastSentTick = this.currentTick;
        const camera = this.cameras.main;
        this.connection.sharePosition(event.x, event.y, event.direction, event.moving, {
            left: camera.scrollX,
            top: camera.scrollY,
            right: camera.scrollX + camera.width,
            bottom: camera.scrollY + camera.height,
        });
    }

    /**
     * @param time
     * @param delta The delta time in ms since the last frame. This is a smoothed and capped value based on the FPS rate.
     */
    update(time: number, delta: number) : void {
        this.currentTick = time;
        this.CurrentPlayer.moveUser(delta);

        // Let's handle all events
        while (this.pendingEvents.length !== 0) {
            const event = this.pendingEvents.dequeue();
            switch (event.type) {
                case "InitUserPositionEvent":
                    this.doInitUsersPosition(event.event);
                    break;
                case "AddPlayerEvent":
                    this.doAddPlayer(event.event);
                    break;
                case "RemovePlayerEvent":
                    this.doRemovePlayer(event.userId);
                    break;
                case "UserMovedEvent":
                    this.doUpdatePlayerPosition(event.event);
                    break;
                case "GroupCreatedUpdatedEvent":
                    this.doShareGroupPosition(event.event);
                    break;
                case "DeleteGroupEvent":
                    this.doDeleteGroup(event.groupId);
                    break;
            }
        }

        // Let's move all users
        const updatedPlayersPositions = this.playersPositionInterpolator.getUpdatedPositions(time);
        updatedPlayersPositions.forEach((moveEvent: HasMovedEvent, userId: number) => {
            const player : RemotePlayer | undefined = this.MapPlayersByKey.get(userId);
            if (player === undefined) {
                throw new Error('Cannot find player with ID "' + userId +'"');
            }
            player.updatePosition(moveEvent);
        });

        const nextSceneKey = this.checkToExit();
<<<<<<< HEAD
        if (nextSceneKey) {
            this.goToNextScene(nextSceneKey.key);
=======
        if (!nextSceneKey) return;
        if (nextSceneKey.key !== this.scene.key) {
            // We are completely destroying the current scene to avoid using a half-backed instance when coming back to the same map.
            this.connection.closeConnection();
            this.simplePeer.unregister();
            this.scene.stop();
            this.scene.remove(this.scene.key);
            this.scene.start(nextSceneKey.key);
        } else {
            //if the exit points to the current map, we simply teleport the user back to the startLayer
            this.initPositionFromLayerName(this.room.hash || 'start');
            this.CurrentPlayer.x = this.startX;
            this.CurrentPlayer.y = this.startY;
>>>>>>> 92137dc0
        }
    }

    private goToNextScene(nextSceneKey: string): void {

        // We are completely destroying the current scene to avoid using a half-backed instance when coming back to the same map.
        this.connection.closeConnection();
        this.simplePeer.unregister();
        this.scene.stop();
        this.scene.remove(this.scene.key);
        this.scene.start(nextSceneKey);
    }

    private checkToExit(): {key: string, hash: string} | null  {
        const x = Math.floor(this.CurrentPlayer.x / 32);
        const y = Math.floor(this.CurrentPlayer.y / 32);

        if (this.PositionNextScene[y] !== undefined && this.PositionNextScene[y][x] !== undefined) {
            return this.PositionNextScene[y][x];
        } else {
            return null;
        }
    }

    /**
     * Called by the connexion when the full list of user position is received.
     */
    private initUsersPosition(usersPosition: MessageUserPositionInterface[]): void {
        this.pendingEvents.enqueue({
            type: "InitUserPositionEvent",
            event: usersPosition
        });
    }

    /**
     * Put all the players on the map on map load.
     */
    private doInitUsersPosition(usersPosition: MessageUserPositionInterface[]): void {
        const currentPlayerId = this.connection.getUserId();

        // clean map
        this.MapPlayersByKey.forEach((player: RemotePlayer) => {
            player.destroy();
            this.MapPlayers.remove(player);
        });
        this.MapPlayersByKey = new Map<number, RemotePlayer>();

        // load map
        usersPosition.forEach((userPosition : MessageUserPositionInterface) => {
            if(userPosition.userId === currentPlayerId){
                return;
            }
            this.addPlayer(userPosition);
        });
    }

    /**
     * Called by the connexion when a new player arrives on a map
     */
    public addPlayer(addPlayerData : AddPlayerInterface) : void {
        this.pendingEvents.enqueue({
            type: "AddPlayerEvent",
            event: addPlayerData
        });
    }

    /**
     * Create new player
     */
    private async doAddPlayer(addPlayerData : AddPlayerInterface) : Promise<void> {
        //check if exist player, if exist, move position
        if(this.MapPlayersByKey.has(addPlayerData.userId)){
            this.updatePlayerPosition({
                userId: addPlayerData.userId,
                position: addPlayerData.position
            });
            return;
        }
        // Load textures (in case it is a custom texture)
        const characterLayerList: string[] = [];
        const loadPromises: Promise<void>[] = [];
        for (const characterLayer of addPlayerData.characterLayers) {
            characterLayerList.push(characterLayer.name);
            if (characterLayer.img) {
                console.log('LOADING ', characterLayer.name, characterLayer.img)
                loadPromises.push(this.loadSpritesheet(characterLayer.name, characterLayer.img));
            }
        }
        if (loadPromises.length > 0) {
            this.load.start();
        }

        //initialise player
        const player = new RemotePlayer(
            addPlayerData.userId,
            this,
            addPlayerData.position.x,
            addPlayerData.position.y,
            addPlayerData.name,
            [], // Let's go with no textures and let's load textures when promises have returned.
            addPlayerData.position.direction,
            addPlayerData.position.moving
        );
        this.MapPlayers.add(player);
        this.MapPlayersByKey.set(player.userId, player);
        player.updatePosition(addPlayerData.position);


        await Promise.all(loadPromises);

        player.addTextures(characterLayerList, 1);
    }

    /**
     * Called by the connexion when a player is removed from the map
     */
    public removePlayer(userId: number) {
        this.pendingEvents.enqueue({
            type: "RemovePlayerEvent",
            userId
        });
    }

    private doRemovePlayer(userId: number) {
        const player = this.MapPlayersByKey.get(userId);
        if (player === undefined) {
            console.error('Cannot find user with id ', userId);
        } else {
            player.destroy();
            this.MapPlayers.remove(player);
        }
        this.MapPlayersByKey.delete(userId);
        this.playersPositionInterpolator.removePlayer(userId);
    }

    public updatePlayerPosition(message: MessageUserMovedInterface): void {
        this.pendingEvents.enqueue({
            type: "UserMovedEvent",
            event: message
        });
    }

    private doUpdatePlayerPosition(message: MessageUserMovedInterface): void {
        const player : RemotePlayer | undefined = this.MapPlayersByKey.get(message.userId);
        if (player === undefined) {
            //throw new Error('Cannot find player with ID "' + message.userId +'"');
            console.error('Cannot update position of player with ID "' + message.userId +'": player not found');
            return;
        }

        // We do not update the player position directly (because it is sent only every 200ms).
        // Instead we use the PlayersPositionInterpolator that will do a smooth animation over the next 200ms.
        const playerMovement = new PlayerMovement({ x: player.x, y: player.y }, this.currentTick, message.position, this.currentTick + POSITION_DELAY);
        this.playersPositionInterpolator.updatePlayerPosition(player.userId, playerMovement);
    }

    public shareGroupPosition(groupPositionMessage: GroupCreatedUpdatedMessageInterface) {
        this.pendingEvents.enqueue({
            type: "GroupCreatedUpdatedEvent",
            event: groupPositionMessage
        });
    }

    private doShareGroupPosition(groupPositionMessage: GroupCreatedUpdatedMessageInterface) {
        //delete previous group
        this.doDeleteGroup(groupPositionMessage.groupId);

        // TODO: circle radius should not be hard stored
        //create new group
        const sprite = new Sprite(
            this,
            Math.round(groupPositionMessage.position.x),
            Math.round(groupPositionMessage.position.y),
            groupPositionMessage.groupSize === 4 ? 'circleSprite-red' : 'circleSprite-white'
        );
        sprite.setDisplayOrigin(48, 48);
        this.add.existing(sprite);
        this.groups.set(groupPositionMessage.groupId, sprite);
        return sprite;
    }

    deleteGroup(groupId: number): void {
        this.pendingEvents.enqueue({
            type: "DeleteGroupEvent",
            groupId
        });
    }

    doDeleteGroup(groupId: number): void {
        const group = this.groups.get(groupId);
        if(!group){
            return;
        }
        group.destroy();
        this.groups.delete(groupId);
    }



    /**
     * Sends to the server an event emitted by one of the ActionableItems.
     */
    emitActionableEvent(itemId: number, eventName: string, state: unknown, parameters: unknown) {
        this.connection.emitActionableEvent(itemId, eventName, state, parameters);
    }

    public onResize(): void {
        this.reposition();

        // Send new viewport to server
        const camera = this.cameras.main;
        this.connection.setViewport({
            left: camera.scrollX,
            top: camera.scrollY,
            right: camera.scrollX + camera.width,
            bottom: camera.scrollY + camera.height,
        });
    }

    private reposition(): void {
        this.presentationModeSprite.setY(this.game.renderer.height - 2);
        this.chatModeSprite.setY(this.game.renderer.height - 2);

        // Recompute camera offset if needed
        this.updateCameraOffset();
    }

    /**
     * Updates the offset of the character compared to the center of the screen according to the layout mananger
     * (tries to put the character in the center of the reamining space if there is a discussion going on.
     */
    private updateCameraOffset(): void {
        const array = layoutManager.findBiggestAvailableArray();
        let xCenter = (array.xEnd - array.xStart) / 2 + array.xStart;
        let yCenter = (array.yEnd - array.yStart) / 2 + array.yStart;

        // Let's put this in Game coordinates by applying the zoom level:
        xCenter /= ZOOM_LEVEL * RESOLUTION;
        yCenter /= ZOOM_LEVEL * RESOLUTION;

        //console.log("updateCameraOffset", array, xCenter, yCenter, this.game.renderer.width, this.game.renderer.height);

        this.cameras.main.startFollow(this.CurrentPlayer, true, 1, 1,  xCenter - this.game.renderer.width / 2, yCenter - this.game.renderer.height / 2);
    }

    public onCenterChange(): void {
        this.updateCameraOffset();
    }

    public startJitsi(roomName: string, jwt?: string): void {
        jitsiFactory.start(roomName, gameManager.getPlayerName(), jwt);
        this.connection.setSilent(true);
        mediaManager.hideGameOverlay();
    }

    public stopJitsi(): void {
        this.connection.setSilent(false);
        jitsiFactory.stop();
        mediaManager.showGameOverlay();
    }

    private loadSpritesheet(name: string, url: string): Promise<void> {
        return new Promise<void>(((resolve, reject) => {
            if (this.textures.exists(name)) {
                resolve();
                return;
            }
            this.load.spritesheet(
                name,
                url,
                {frameWidth: 32, frameHeight: 32}
            );
            this.load.on('filecomplete-spritesheet-'+name, () => {
                console.log('RESOURCE LOADED!');
                resolve();
            });
        }))
    }
}<|MERGE_RESOLUTION|>--- conflicted
+++ resolved
@@ -674,7 +674,7 @@
             this.chatModeSprite.setFrame(3);
         }
     }
-    
+
     private initStartXAndStartY() {
         // If there is an init position passed
         if (this.initPosition !== null) {
@@ -998,10 +998,6 @@
         });
 
         const nextSceneKey = this.checkToExit();
-<<<<<<< HEAD
-        if (nextSceneKey) {
-            this.goToNextScene(nextSceneKey.key);
-=======
         if (!nextSceneKey) return;
         if (nextSceneKey.key !== this.scene.key) {
             // We are completely destroying the current scene to avoid using a half-backed instance when coming back to the same map.
@@ -1015,18 +1011,7 @@
             this.initPositionFromLayerName(this.room.hash || 'start');
             this.CurrentPlayer.x = this.startX;
             this.CurrentPlayer.y = this.startY;
->>>>>>> 92137dc0
-        }
-    }
-
-    private goToNextScene(nextSceneKey: string): void {
-
-        // We are completely destroying the current scene to avoid using a half-backed instance when coming back to the same map.
-        this.connection.closeConnection();
-        this.simplePeer.unregister();
-        this.scene.stop();
-        this.scene.remove(this.scene.key);
-        this.scene.start(nextSceneKey);
+        }
     }
 
     private checkToExit(): {key: string, hash: string} | null  {
