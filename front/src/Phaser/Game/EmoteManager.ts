--- conflicted
+++ resolved
@@ -1,29 +1,6 @@
-<<<<<<< HEAD
-import type { BodyResourceDescriptionInterface } from "../Entity/PlayerTextures";
-import { emoteEventStream } from "../../Connexion/EmoteEventStream";
-import type { GameScene } from "./GameScene";
-import type { RadialMenuItem } from "../Components/RadialMenu";
-import LoaderPlugin = Phaser.Loader.LoaderPlugin;
-import type { Subscription } from "rxjs";
-
-interface RegisteredEmote extends BodyResourceDescriptionInterface {
-    name: string;
-    img: string;
-}
-
-export const emotes: { [key: string]: RegisteredEmote } = {
-    "emote-heart": { name: "emote-heart", img: "resources/emotes/heart-emote.png" },
-    "emote-clap": { name: "emote-clap", img: "resources/emotes/clap-emote.png" },
-    "emote-hand": { name: "emote-hand", img: "resources/emotes/hand-emote.png" },
-    "emote-thanks": { name: "emote-thanks", img: "resources/emotes/thanks-emote.png" },
-    "emote-thumb-up": { name: "emote-thumb-up", img: "resources/emotes/thumb-up-emote.png" },
-    "emote-thumb-down": { name: "emote-thumb-down", img: "resources/emotes/thumb-down-emote.png" },
-};
-=======
 import { emoteEventStream } from "../../Connexion/EmoteEventStream";
 import type { GameScene } from "./GameScene";
 import type { Subscription } from "rxjs";
->>>>>>> 7285122f
 
 export class EmoteManager {
     private subscription: Subscription;
@@ -32,56 +9,11 @@
         this.subscription = emoteEventStream.stream.subscribe((event) => {
             const actor = this.scene.MapPlayersByKey.get(event.userId);
             if (actor) {
-<<<<<<< HEAD
-                this.lazyLoadEmoteTexture(event.emoteName).then((emoteKey) => {
-                    actor.playEmote(emoteKey);
-                });
-            }
-        });
-    }
-    createLoadingPromise(loadPlugin: LoaderPlugin, playerResourceDescriptor: BodyResourceDescriptionInterface) {
-        return new Promise<string>((res) => {
-            if (loadPlugin.textureManager.exists(playerResourceDescriptor.name)) {
-                return res(playerResourceDescriptor.name);
-            }
-            loadPlugin.image(playerResourceDescriptor.name, playerResourceDescriptor.img);
-            loadPlugin.once("filecomplete-image-" + playerResourceDescriptor.name, () =>
-                res(playerResourceDescriptor.name)
-            );
-        });
-    }
-
-    lazyLoadEmoteTexture(textureKey: string): Promise<string> {
-        const emoteDescriptor = emotes[textureKey];
-        if (emoteDescriptor === undefined) {
-            throw "Emote not found!";
-        }
-        const loadPromise = this.createLoadingPromise(this.scene.load, emoteDescriptor);
-        this.scene.load.start();
-        return loadPromise;
-    }
-
-    getMenuImages(): Promise<RadialMenuItem[]> {
-        const promises = [];
-        for (const key in emotes) {
-            const promise = this.lazyLoadEmoteTexture(key).then((textureKey) => {
-                return {
-                    image: textureKey,
-                    name: textureKey,
-                };
-            });
-            promises.push(promise);
-        }
-        return Promise.all(promises);
-    }
-
-=======
                 actor.playEmote(event.emote);
             }
         });
     }
 
->>>>>>> 7285122f
     destroy() {
         this.subscription.unsubscribe();
     }
