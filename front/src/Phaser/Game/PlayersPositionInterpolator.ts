/**
 * This class is in charge of computing the position of all players.
 * Player movement is delayed by 200ms so position depends on ticks.
 */
<<<<<<< HEAD
import type {PlayerMovement} from "./PlayerMovement";
import type {HasMovedEvent} from "./GameManager";
=======
import { HasPlayerMovedEvent } from '../../Api/Events/HasPlayerMovedEvent';
import { PlayerMovement } from "./PlayerMovement";
>>>>>>> 3edfd5b2

export class PlayersPositionInterpolator {
    playerMovements: Map<number, PlayerMovement> = new Map<number, PlayerMovement>();

    updatePlayerPosition(userId: number, playerMovement: PlayerMovement): void {
        this.playerMovements.set(userId, playerMovement);
    }

    removePlayer(userId: number): void {
        this.playerMovements.delete(userId);
    }

    getUpdatedPositions(tick: number): Map<number, HasPlayerMovedEvent> {
        const positions = new Map<number, HasPlayerMovedEvent>();
        this.playerMovements.forEach((playerMovement: PlayerMovement, userId: number) => {
            if (playerMovement.isOutdated(tick)) {
                //console.log("outdated")
                this.playerMovements.delete(userId);
            }
            //console.log("moving")
            positions.set(userId, playerMovement.getPosition(tick))
        });
        return positions;
    }
}<|MERGE_RESOLUTION|>--- conflicted
+++ resolved
@@ -2,13 +2,8 @@
  * This class is in charge of computing the position of all players.
  * Player movement is delayed by 200ms so position depends on ticks.
  */
-<<<<<<< HEAD
-import type {PlayerMovement} from "./PlayerMovement";
-import type {HasMovedEvent} from "./GameManager";
-=======
-import { HasPlayerMovedEvent } from '../../Api/Events/HasPlayerMovedEvent';
-import { PlayerMovement } from "./PlayerMovement";
->>>>>>> 3edfd5b2
+import type { HasPlayerMovedEvent } from '../../Api/Events/HasPlayerMovedEvent';
+import type { PlayerMovement } from "./PlayerMovement";
 
 export class PlayersPositionInterpolator {
     playerMovements: Map<number, PlayerMovement> = new Map<number, PlayerMovement>();
