--- conflicted
+++ resolved
@@ -40,17 +40,13 @@
         const style = this.scaleManager.canvas.style;
         style.width = Math.ceil(realSize.width / devicePixelRatio) + 'px';
         style.height = Math.ceil(realSize.height / devicePixelRatio) + 'px';
-<<<<<<< HEAD
 
         // Resize the game element at the same size at the canvas
         const gameStyle = HtmlUtils.getElementByIdOrFail<HTMLDivElement>('game').style;
         gameStyle.width = style.width;
         gameStyle.height = style.height;
 
-        // Note: onResize will be called twice (once here and once is Game.ts), but we have no better way.
-=======
         // Note: onResize will be called twice (once here and once in Game.ts), but we have no better way.
->>>>>>> 0172d7dc
         for (const scene of this.game.scene.getScenes(true)) {
             if (scene instanceof ResizableScene) {
                 // We are delaying the call to the "render" event because otherwise, the "camera" coordinates are not correctly updated.
