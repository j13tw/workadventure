--- conflicted
+++ resolved
@@ -4,14 +4,11 @@
 import {ClickButton} from "../Components/ClickButton";
 import {GameSceneInterface, GameSceneName, Textures} from "../Game/GameScene";
 import Image = Phaser.GameObjects.Image;
-<<<<<<< HEAD
 import {Player} from "../Player/Player";
 import {getPlayerAnimations, PlayerAnimationNames} from "../Player/Animation";
 import Rectangle = Phaser.GameObjects.Rectangle;
 import {PLAYER_RESOURCES} from "../Entity/PlayableCaracter";
-=======
 import {cypressAsserter} from "../../Cypress/CypressAsserter";
->>>>>>> 587caf96
 
 //todo: put this constants in a dedicated file
 export const LoginSceneName = "LoginScene";
@@ -45,7 +42,7 @@
         this.load.image(LoginTextures.icon, "resources/logos/tcm_full.png");
         // Note: arcade.png from the Phaser 3 examples at: https://github.com/photonstorm/phaser3-examples/tree/master/public/assets/fonts/bitmap
         this.load.bitmapFont(LoginTextures.mainFont, 'resources/fonts/arcade.png', 'resources/fonts/arcade.xml');
-<<<<<<< HEAD
+        cypressAsserter.preloadFinished();
         //add player png
         PLAYER_RESOURCES.forEach((playerResource: any) => {
             this.load.spritesheet(
@@ -54,9 +51,6 @@
                 {frameWidth: 32, frameHeight: 32}
             );
         });
-=======
-        cypressAsserter.preloadFinished();
->>>>>>> 587caf96
     }
 
     create() {
@@ -84,13 +78,10 @@
             }
             return this.login(name);
         });
-<<<<<<< HEAD
 
         /*create user*/
         this.createCurrentPlayer("test");
-=======
         cypressAsserter.initFinished();
->>>>>>> 587caf96
     }
 
     update(time: number, delta: number): void {
