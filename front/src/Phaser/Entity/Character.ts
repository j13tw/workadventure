--- conflicted
+++ resolved
@@ -32,11 +32,7 @@
     //private teleportation: Sprite;
     private invisible: boolean;
     public companion?: Companion;
-<<<<<<< HEAD
-    private emote: Phaser.GameObjects.Sprite | null = null;
-=======
     private emote: Phaser.GameObjects.Text | null = null;
->>>>>>> 7285122f
     private emoteTween: Phaser.Tweens.Tween | null = null;
     scene: GameScene;
 
@@ -286,29 +282,14 @@
         super.destroy();
     }
 
-<<<<<<< HEAD
-    isSilent() {
-        isSilentStore.set(true);
-    }
-    noSilent() {
-        isSilentStore.set(false);
-    }
-
-    playEmote(emoteKey: string) {
-=======
     playEmote(emote: string) {
->>>>>>> 7285122f
         this.cancelPreviousEmote();
 
         const scalingFactor = waScaleManager.uiScalingFactor;
         const emoteY = -60;
 
         this.playerName.setVisible(false);
-<<<<<<< HEAD
-        this.emote = new Sprite(this.scene, 0, 0, emoteKey);
-=======
         this.emote = new Text(this.scene, -12, 0, emote, { fontFamily: '"Twemoji Mozilla"', fontSize: "24px" });
->>>>>>> 7285122f
         this.emote.setAlpha(0);
         this.add(this.emote);
         this.createStartTransition(scalingFactor, emoteY);
