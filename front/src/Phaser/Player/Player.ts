import {PlayerAnimationDirections} from "./Animation";
import {GameScene} from "../Game/GameScene";
import {UserInputEvent, UserInputManager} from "../UserInput/UserInputManager";
import {Character} from "../Entity/Character";

export const hasMovedEventName = "hasMoved";
export interface CurrentGamerInterface extends Character{
    moveUser(delta: number) : void;
    say(text : string) : void;
}

export class Player extends Character implements CurrentGamerInterface {
    private previousDirection: string = PlayerAnimationDirections.Down;
    private wasMoving: boolean = false;

    constructor(
        Scene: GameScene,
        x: number,
        y: number,
        name: string,
        texturesPromise: Promise<string[]>,
        direction: PlayerAnimationDirections,
        moving: boolean,
        private userInputManager: UserInputManager,
        companion: string|null,
        companionTexturePromise?: Promise<string>
    ) {
        super(Scene, x, y, texturesPromise, name, direction, moving, 1);

        //the current player model should be push away by other players to prevent conflict
        this.getBody().setImmovable(false);

        if (typeof companion === 'string') {
            this.addCompanion(companion, companionTexturePromise);
        }
    }

    moveUser(delta: number): void {
        //if user client on shift, camera and player speed
        let direction = null;
        let moving = false;

        const activeEvents = this.userInputManager.getEventListForGameTick();
        const speedMultiplier = activeEvents.get(UserInputEvent.SpeedUp) ? 25 : 9;
        const moveAmount = speedMultiplier * 20;

        let x = 0;
        let y = 0;
        if (activeEvents.get(UserInputEvent.MoveUp)) {
            y = -moveAmount;
            direction = PlayerAnimationDirections.Up;
            moving = true;
        } else if (activeEvents.get(UserInputEvent.MoveDown)) {
            y = moveAmount;
            direction = PlayerAnimationDirections.Down;
            moving = true;
        }
        if (activeEvents.get(UserInputEvent.MoveLeft)) {
            x = -moveAmount;
            direction = PlayerAnimationDirections.Left;
            moving = true;
        } else if (activeEvents.get(UserInputEvent.MoveRight)) {
            x = moveAmount;
            direction = PlayerAnimationDirections.Right;
            moving = true;
        }
        moving = moving || activeEvents.get(UserInputEvent.JoystickMove);
<<<<<<< HEAD
=======

>>>>>>> 5e8951fd
        if (x !== 0 || y !== 0) {
            this.move(x, y);
            this.emit(hasMovedEventName, {moving, direction, x: this.x, y: this.y});
        } else if (this.wasMoving && moving) {
            // slow joystick movement
            this.move(0, 0);
            this.emit(hasMovedEventName, {moving, direction: this.previousDirection, x: this.x, y: this.y});
        } else if (this.wasMoving && !moving) {
            this.stop();
            this.emit(hasMovedEventName, {moving, direction: this.previousDirection, x: this.x, y: this.y});
        }

        if (direction !== null) {
            this.previousDirection = direction;
        }
        this.wasMoving = moving;
    }
}<|MERGE_RESOLUTION|>--- conflicted
+++ resolved
@@ -65,10 +65,7 @@
             moving = true;
         }
         moving = moving || activeEvents.get(UserInputEvent.JoystickMove);
-<<<<<<< HEAD
-=======
 
->>>>>>> 5e8951fd
         if (x !== 0 || y !== 0) {
             this.move(x, y);
             this.emit(hasMovedEventName, {moving, direction, x: this.x, y: this.y});
