import {PlayerAnimationNames} from "./Animation";
import {GameScene, Textures} from "../Game/GameScene";
import {MessageUserPositionInterface, PointInterface} from "../../Connection";
import {ActiveEventList, UserInputEvent, UserInputManager} from "../UserInput/UserInputManager";
import {Character} from "../Entity/Character";
import {OutlinePipeline} from "../Shaders/OutlinePipeline";


export const hasMovedEventName = "hasMoved";
export interface CurrentGamerInterface extends Character{
    moveUser(delta: number) : void;
    say(text : string) : void;
}

export class Player extends Character implements CurrentGamerInterface {
<<<<<<< HEAD
    private previousDirection: string;
    private wasMoving: boolean;
=======
    userInputManager: UserInputManager;
    previousDirection: string = PlayerAnimationNames.WalkDown;
    wasMoving: boolean = false;
>>>>>>> e1989c1c

    constructor(
        Scene: GameScene,
        x: number,
        y: number,
        name: string,
        PlayerTextures: string[],
        direction: string,
        moving: boolean,
        private userInputManager: UserInputManager
    ) {
        super(Scene, x, y, PlayerTextures, name, direction, moving, 1);

        //the current player model should be push away by other players to prevent conflict
        this.getBody().setImmovable(false);
    }

    moveUser(delta: number): void {
        //if user client on shift, camera and player speed
        let direction = null;
        let moving = false;

        const activeEvents = this.userInputManager.getEventListForGameTick();
        const speedMultiplier = activeEvents.get(UserInputEvent.SpeedUp) ? 25 : 9;
        const moveAmount = speedMultiplier * 20;

        let x = 0;
        let y = 0;
        if (activeEvents.get(UserInputEvent.MoveUp)) {
            y = - moveAmount;
            direction = PlayerAnimationNames.WalkUp;
            moving = true;
        } else if (activeEvents.get(UserInputEvent.MoveDown)) {
            y = moveAmount;
            direction = PlayerAnimationNames.WalkDown;
            moving = true;
        }
        if (activeEvents.get(UserInputEvent.MoveLeft)) {
            x = -moveAmount;
            direction = PlayerAnimationNames.WalkLeft;
            moving = true;
        } else if (activeEvents.get(UserInputEvent.MoveRight)) {
            x = moveAmount;
            direction = PlayerAnimationNames.WalkRight;
            moving = true;
        }
        if (x !== 0 || y !== 0) {
            this.move(x, y);
            this.emit(hasMovedEventName, {moving, direction, x: this.x, y: this.y});
        } else {
            if (this.wasMoving) {
                //direction = PlayerAnimationNames.None;
                this.stop();
                this.emit(hasMovedEventName, {moving, direction: this.previousDirection, x: this.x, y: this.y});
            }
        }

        if (direction !== null) {
            this.previousDirection = direction;
        }
        this.wasMoving = moving;
    }
}<|MERGE_RESOLUTION|>--- conflicted
+++ resolved
@@ -13,14 +13,8 @@
 }
 
 export class Player extends Character implements CurrentGamerInterface {
-<<<<<<< HEAD
-    private previousDirection: string;
-    private wasMoving: boolean;
-=======
-    userInputManager: UserInputManager;
-    previousDirection: string = PlayerAnimationNames.WalkDown;
-    wasMoving: boolean = false;
->>>>>>> e1989c1c
+    private previousDirection: string = PlayerAnimationNames.WalkDown;
+    private wasMoving: boolean = false;
 
     constructor(
         Scene: GameScene,
