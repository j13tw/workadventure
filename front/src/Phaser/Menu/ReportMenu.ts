import {MenuScene} from "./MenuScene";
import {gameManager} from "../Game/GameManager";
import {blackListManager} from "../../WebRtc/BlackListManager";

export const gameReportKey = 'gameReport';
export const gameReportRessource = 'resources/html/gameReport.html';

export class ReportMenu extends Phaser.GameObjects.DOMElement {
    private opened: boolean = false;
    
    private userId!: number;
    private userName!: string|undefined;
    private anonymous: boolean;
    
    constructor(scene: Phaser.Scene, anonymous: boolean) {
        super(scene, -2000, -2000);
        this.anonymous = anonymous;
        this.createFromCache(gameReportKey);

        if (this.anonymous) {
            const divToHide = this.getChildByID('reportSection') as HTMLElement;
            divToHide.hidden = true;
            const textToHide = this.getChildByID('askActionP') as HTMLElement;
            textToHide.hidden = true;
        }
        
        scene.add.existing(this);
        MenuScene.revealMenusAfterInit(this, gameReportKey);

        this.addListener('click');
        this.on('click',  (event:MouseEvent) => {
            event.preventDefault();
            if ((event?.target as HTMLInputElement).id === 'gameReportFormSubmit') {
                this.submitReport();
            } else if((event?.target as HTMLInputElement).id === 'gameReportFormCancel') {
                this.close();
            } else if((event?.target as HTMLInputElement).id === 'toggleBlockButton') {
                this.toggleBlock();
            }
        });
    }

    public open(userId: number, userName: string|undefined): void {
        if (this.opened) {
            this.close();
            return;
        }
        
        this.userId = userId;
        this.userName = userName;
        
        const mainEl = this.getChildByID('gameReport') as HTMLElement;
        this.x = this.getCenteredX(mainEl);
        this.y = this.getHiddenY(mainEl);

        const gameTitleReport = this.getChildByID('nameReported') as HTMLElement;
        gameTitleReport.innerText = userName || '';

        const blockButton = this.getChildByID('toggleBlockButton') as HTMLElement;
        blockButton.innerText = blackListManager.isBlackListed(this.userId) ? 'Unblock this user' : 'Block this user';

        this.opened = true;

        gameManager.getCurrentGameScene(this.scene).userInputManager.clearAllKeys();

        this.scene.tweens.add({
            targets: this,
            y: this.getCenteredY(mainEl),
            duration: 1000,
            ease: 'Power3'
        });
    }

    public close(): void {
        this.opened = false;
        gameManager.getCurrentGameScene(this.scene).userInputManager.initKeyBoardEvent();
        const mainEl = this.getChildByID('gameReport') as HTMLElement;
        this.scene.tweens.add({
            targets: this,
            y: this.getHiddenY(mainEl),
            duration: 1000,
            ease: 'Power3'
        });
    }
    
    //todo: into a parent class?
    private getCenteredX(mainEl: HTMLElement): number {
        return window.innerWidth / 4 - mainEl.clientWidth / 2;
    }
    private getHiddenY(mainEl: HTMLElement): number {
        return - mainEl.clientHeight - 50;
    }
    private getCenteredY(mainEl: HTMLElement): number {
        return window.innerHeight / 4 - mainEl.clientHeight / 2;
    }
    
    private toggleBlock(): void {
        !blackListManager.isBlackListed(this.userId) ? blackListManager.blackList(this.userId) : blackListManager.cancelBlackList(this.userId);
        this.close();
    }

    private submitReport(): void{
        const gamePError = this.getChildByID('gameReportErr') as HTMLParagraphElement;
        gamePError.innerText = '';
        gamePError.style.display = 'none';
        const gameTextArea = this.getChildByID('gameReportInput') as HTMLInputElement;
<<<<<<< HEAD
        const gameIdUserReported = this.getChildByID('idUserReported') as HTMLInputElement;
        if(!gameTextArea || !gameTextArea.value ){
=======
        if(!gameTextArea || !gameTextArea.value){
>>>>>>> ce6976ec
            gamePError.innerText = 'Report message cannot to be empty.';
            gamePError.style.display = 'block';
            return;
        }
        gameManager.getCurrentGameScene(this.scene).connection.emitReportPlayerMessage(
            this.userId,
            gameTextArea.value
        );
        this.close();
    }
}<|MERGE_RESOLUTION|>--- conflicted
+++ resolved
@@ -104,12 +104,7 @@
         gamePError.innerText = '';
         gamePError.style.display = 'none';
         const gameTextArea = this.getChildByID('gameReportInput') as HTMLInputElement;
-<<<<<<< HEAD
-        const gameIdUserReported = this.getChildByID('idUserReported') as HTMLInputElement;
-        if(!gameTextArea || !gameTextArea.value ){
-=======
         if(!gameTextArea || !gameTextArea.value){
->>>>>>> ce6976ec
             gamePError.innerText = 'Report message cannot to be empty.';
             gamePError.style.display = 'block';
             return;
