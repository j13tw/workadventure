import { PusherRoom } from "../Model/PusherRoom";
import { CharacterLayer, ExSocketInterface } from "../Model/Websocket/ExSocketInterface";
import {
    AdminMessage,
    AdminPusherToBackMessage,
    AdminRoomMessage,
    BanMessage,
    CharacterLayerMessage,
    EmoteEventMessage,
    EmotePromptMessage,
    GroupDeleteMessage,
    ItemEventMessage,
    JoinRoomMessage,
    PlayGlobalMessage,
    PusherToBackMessage,
    QueryJitsiJwtMessage,
    RefreshRoomMessage,
    ReportPlayerMessage,
    RoomJoinedMessage,
    SendJitsiJwtMessage,
    ServerToAdminClientMessage,
    ServerToClientMessage,
    SetPlayerDetailsMessage,
    SilentMessage,
    SubMessage,
    UserJoinedRoomMessage,
    UserLeftMessage,
    UserLeftRoomMessage,
    UserMovesMessage,
    ViewportMessage,
    WebRtcSignalToServerMessage,
    WorldConnexionMessage,
<<<<<<< HEAD
    AdminPusherToBackMessage,
    ServerToAdminClientMessage,
    EmoteEventMessage,
    UserJoinedRoomMessage,
    UserLeftRoomMessage,
    AdminMessage,
    BanMessage,
    RefreshRoomMessage,
    EmotePromptMessage,
    VariableMessage,
    ErrorMessage,
} from "../Messages/generated/messages_pb";
import { ProtobufUtils } from "../Model/Websocket/ProtobufUtils";
import { ADMIN_API_URL, JITSI_ISS, SECRET_JITSI_KEY } from "../Enum/EnvironmentVariable";
=======
    TokenExpiredMessage,
    VariableMessage,
    ErrorMessage,
    WorldFullMessage,
} from "../Messages/generated/messages_pb";
import { ProtobufUtils } from "../Model/Websocket/ProtobufUtils";
import { ADMIN_API_URL, JITSI_ISS, JITSI_URL, SECRET_JITSI_KEY } from "../Enum/EnvironmentVariable";
>>>>>>> 952e58ec
import { adminApi } from "./AdminApi";
import { emitInBatch } from "./IoSocketHelpers";
import Jwt from "jsonwebtoken";
import { clientEventsEmitter } from "./ClientEventsEmitter";
import { gaugeManager } from "./GaugeManager";
import { apiClientRepository } from "./ApiClientRepository";
import { GroupDescriptor, UserDescriptor, ZoneEventListener } from "_Model/Zone";
import Debug from "debug";
import { ExAdminSocketInterface } from "_Model/Websocket/ExAdminSocketInterface";
import { WebSocket } from "uWebSockets.js";
import { isRoomRedirect } from "./AdminApi/RoomRedirect";
import { CharacterTexture } from "./AdminApi/CharacterTexture";

const debug = Debug("socket");

interface AdminSocketRoomsList {
    [index: string]: number;
}
interface AdminSocketUsersList {
    [index: string]: boolean;
}

export interface AdminSocketData {
    rooms: AdminSocketRoomsList;
    users: AdminSocketUsersList;
}

export class SocketManager implements ZoneEventListener {
    private rooms: Map<string, PusherRoom> = new Map<string, PusherRoom>();

    constructor() {
        clientEventsEmitter.registerToClientJoin((clientUUid: string, roomId: string) => {
            gaugeManager.incNbClientPerRoomGauge(roomId);
        });
        clientEventsEmitter.registerToClientLeave((clientUUid: string, roomId: string) => {
            gaugeManager.decNbClientPerRoomGauge(roomId);
        });
    }

    async handleAdminRoom(client: ExAdminSocketInterface, roomId: string): Promise<void> {
        const apiClient = await apiClientRepository.getClient(roomId);
        const adminRoomStream = apiClient.adminRoom();
        client.adminConnection = adminRoomStream;

        adminRoomStream
            .on("data", (message: ServerToAdminClientMessage) => {
                if (message.hasUserjoinedroom()) {
                    const userJoinedRoomMessage = message.getUserjoinedroom() as UserJoinedRoomMessage;
                    if (!client.disconnecting) {
                        client.send(
                            JSON.stringify({
                                type: "MemberJoin",
                                data: {
                                    uuid: userJoinedRoomMessage.getUuid(),
                                    name: userJoinedRoomMessage.getName(),
                                    ipAddress: userJoinedRoomMessage.getIpaddress(),
                                    roomId: roomId,
                                },
                            })
                        );
                    }
                } else if (message.hasUserleftroom()) {
                    const userLeftRoomMessage = message.getUserleftroom() as UserLeftRoomMessage;
                    if (!client.disconnecting) {
                        client.send(
                            JSON.stringify({
                                type: "MemberLeave",
                                data: {
                                    uuid: userLeftRoomMessage.getUuid(),
                                },
                            })
                        );
                    }
                } else {
                    throw new Error("Unexpected admin message");
                }
            })
            .on("end", () => {
                console.warn("Admin connection lost to back server");
                // Let's close the front connection if the back connection is closed. This way, we can retry connecting from the start.
                if (!client.disconnecting) {
                    this.closeWebsocketConnection(client, 1011, "Admin Connection lost to back server");
                }
                console.log("A user left");
            })
            .on("error", (err: Error) => {
                console.error("Error in connection to back server:", err);
                if (!client.disconnecting) {
                    this.closeWebsocketConnection(client, 1011, "Error while connecting to back server");
                }
            });

        const message = new AdminPusherToBackMessage();
        message.setSubscribetoroom(roomId);

        adminRoomStream.write(message);
    }

    leaveAdminRoom(socket: ExAdminSocketInterface) {
        if (socket.adminConnection) {
            socket.adminConnection.end();
        }
    }

    async handleJoinRoom(client: ExSocketInterface): Promise<void> {
        const viewport = client.viewport;
        try {
            const joinRoomMessage = new JoinRoomMessage();
            joinRoomMessage.setUseruuid(client.userUuid);
            joinRoomMessage.setIpaddress(client.IPAddress);
            joinRoomMessage.setRoomid(client.roomId);
            joinRoomMessage.setName(client.name);
            joinRoomMessage.setPositionmessage(ProtobufUtils.toPositionMessage(client.position));
            joinRoomMessage.setTagList(client.tags);
            if (client.visitCardUrl) {
                joinRoomMessage.setVisitcardurl(client.visitCardUrl);
            }
            joinRoomMessage.setCompanion(client.companion);

            for (const characterLayer of client.characterLayers) {
                const characterLayerMessage = new CharacterLayerMessage();
                characterLayerMessage.setName(characterLayer.name);
                if (characterLayer.url !== undefined) {
                    characterLayerMessage.setUrl(characterLayer.url);
                }

                joinRoomMessage.addCharacterlayer(characterLayerMessage);
            }

            console.log("Calling joinRoom");
            const apiClient = await apiClientRepository.getClient(client.roomId);
            const streamToPusher = apiClient.joinRoom();
            clientEventsEmitter.emitClientJoin(client.userUuid, client.roomId);

            client.backConnection = streamToPusher;

            streamToPusher
                .on("data", (message: ServerToClientMessage) => {
                    if (message.hasRoomjoinedmessage()) {
                        client.userId = (message.getRoomjoinedmessage() as RoomJoinedMessage).getCurrentuserid();

                        // If this is the first message sent, send back the viewport.
                        this.handleViewport(client, viewport);
                    }

                    if (message.hasRefreshroommessage()) {
                        const refreshMessage: RefreshRoomMessage =
                            message.getRefreshroommessage() as unknown as RefreshRoomMessage;
                        this.refreshRoomData(refreshMessage.getRoomid(), refreshMessage.getVersionnumber());
                    }

                    // Let's pass data over from the back to the client.
                    if (!client.disconnecting) {
                        client.send(message.serializeBinary().buffer, true);
                    }
                })
                .on("end", () => {
                    console.warn("Connection lost to back server");
                    // Let's close the front connection if the back connection is closed. This way, we can retry connecting from the start.
                    if (!client.disconnecting) {
                        this.closeWebsocketConnection(client, 1011, "Connection lost to back server");
                    }
                    console.log("A user left");
                })
                .on("error", (err: Error) => {
                    console.error("Error in connection to back server:", err);
                    if (!client.disconnecting) {
                        this.closeWebsocketConnection(client, 1011, "Error while connecting to back server");
                    }
                });

            const pusherToBackMessage = new PusherToBackMessage();
            pusherToBackMessage.setJoinroommessage(joinRoomMessage);
            streamToPusher.write(pusherToBackMessage);

            const pusherRoom = await this.getOrCreateRoom(client.roomId);
            pusherRoom.join(client);
        } catch (e) {
            console.error('An error occurred on "join_room" event');
            console.error(e);
        }
    }

    private closeWebsocketConnection(client: ExSocketInterface | ExAdminSocketInterface, code: number, reason: string) {
        client.disconnecting = true;
        //this.leaveRoom(client);
        //client.close();
        client.end(code, reason);
    }

    handleViewport(client: ExSocketInterface, viewport: ViewportMessage.AsObject) {
        try {
            client.viewport = viewport;

            const world = this.rooms.get(client.roomId);
            if (!world) {
                console.error("In SET_VIEWPORT, could not find world with id '", client.roomId, "'");
                return;
            }
            world.setViewport(client, client.viewport);
        } catch (e) {
            console.error('An error occurred on "SET_VIEWPORT" event');
            console.error(e);
        }
    }

    handleUserMovesMessage(client: ExSocketInterface, userMovesMessage: UserMovesMessage) {
        const pusherToBackMessage = new PusherToBackMessage();
        pusherToBackMessage.setUsermovesmessage(userMovesMessage);

        client.backConnection.write(pusherToBackMessage);

        const viewport = userMovesMessage.getViewport();
        if (viewport === undefined) {
            throw new Error("Missing viewport in UserMovesMessage");
        }

        // Now, we need to listen to the correct viewport.
        this.handleViewport(client, viewport.toObject());
    }

    onEmote(emoteMessage: EmoteEventMessage, listener: ExSocketInterface): void {
        const subMessage = new SubMessage();
        subMessage.setEmoteeventmessage(emoteMessage);

        emitInBatch(listener, subMessage);
    }

    onError(errorMessage: ErrorMessage, listener: ExSocketInterface): void {
        const subMessage = new SubMessage();
        subMessage.setErrormessage(errorMessage);

        emitInBatch(listener, subMessage);
    }

    // Useless now, will be useful again if we allow editing details in game
    handleSetPlayerDetails(client: ExSocketInterface, playerDetailsMessage: SetPlayerDetailsMessage) {
        const pusherToBackMessage = new PusherToBackMessage();
        pusherToBackMessage.setSetplayerdetailsmessage(playerDetailsMessage);

        client.backConnection.write(pusherToBackMessage);
    }

    handleSilentMessage(client: ExSocketInterface, silentMessage: SilentMessage) {
        const pusherToBackMessage = new PusherToBackMessage();
        pusherToBackMessage.setSilentmessage(silentMessage);

        client.backConnection.write(pusherToBackMessage);
    }

    handleItemEvent(client: ExSocketInterface, itemEventMessage: ItemEventMessage) {
        const pusherToBackMessage = new PusherToBackMessage();
        pusherToBackMessage.setItemeventmessage(itemEventMessage);

        client.backConnection.write(pusherToBackMessage);
    }

    handleVariableEvent(client: ExSocketInterface, variableMessage: VariableMessage) {
        const pusherToBackMessage = new PusherToBackMessage();
        pusherToBackMessage.setVariablemessage(variableMessage);

        client.backConnection.write(pusherToBackMessage);
    }

    async handleReportMessage(client: ExSocketInterface, reportPlayerMessage: ReportPlayerMessage) {
        try {
            await adminApi.reportPlayer(
                reportPlayerMessage.getReporteduseruuid(),
                reportPlayerMessage.getReportcomment(),
                client.userUuid,
                client.roomId.split("/")[2]
            );
        } catch (e) {
            console.error('An error occurred on "handleReportMessage"');
            console.error(e);
        }
    }

    emitVideo(socket: ExSocketInterface, data: WebRtcSignalToServerMessage): void {
        const pusherToBackMessage = new PusherToBackMessage();
        pusherToBackMessage.setWebrtcsignaltoservermessage(data);

        socket.backConnection.write(pusherToBackMessage);
    }

    emitScreenSharing(socket: ExSocketInterface, data: WebRtcSignalToServerMessage): void {
        const pusherToBackMessage = new PusherToBackMessage();
        pusherToBackMessage.setWebrtcscreensharingsignaltoservermessage(data);

        socket.backConnection.write(pusherToBackMessage);
    }

    leaveRoom(socket: ExSocketInterface) {
        // leave previous room and world
        try {
            if (socket.roomId) {
                try {
                    //user leaves room
                    const room: PusherRoom | undefined = this.rooms.get(socket.roomId);
                    if (room) {
                        debug("Leaving room %s.", socket.roomId);

                        room.leave(socket);
                        if (room.isEmpty()) {
                            room.close();
                            this.rooms.delete(socket.roomId);
                            debug("Room %s is empty. Deleting.", socket.roomId);
                        }
                    } else {
                        console.error("Could not find the GameRoom the user is leaving!");
                    }
                    //user leave previous room
                    //Client.leave(Client.roomId);
                } finally {
                    //delete Client.roomId;
                    clientEventsEmitter.emitClientLeave(socket.userUuid, socket.roomId);
                    console.log("A user left");
                }
            }
        } finally {
            if (socket.backConnection) {
                socket.backConnection.end();
            }
        }
    }

    async getOrCreateRoom(roomUrl: string): Promise<PusherRoom> {
        //check and create new world for a room
        let room = this.rooms.get(roomUrl);
        if (room === undefined) {
            room = new PusherRoom(roomUrl, this);
            if (ADMIN_API_URL) {
                await this.updateRoomWithAdminData(room);
            }
            await room.init();
            this.rooms.set(roomUrl, room);
        }
        return room;
    }

    public async updateRoomWithAdminData(room: PusherRoom): Promise<void> {
        const data = await adminApi.fetchMapDetails(room.roomUrl);
<<<<<<< HEAD

        if (isRoomRedirect(data)) {
            // TODO: if the updated room data is actually a redirect, we need to take everybody on the map
            // and redirect everybody to the new location (so we need to close the connection for everybody)
        } else {
            room.tags = data.tags;
            room.policyType = Number(data.policy_type);
        }
    }
=======
>>>>>>> 952e58ec

        if (isRoomRedirect(data)) {
            // TODO: if the updated room data is actually a redirect, we need to take everybody on the map
            // and redirect everybody to the new location (so we need to close the connection for everybody)
        } else {
            room.tags = data.tags;
            room.policyType = Number(data.policy_type);
        }
    }

    public getWorlds(): Map<string, PusherRoom> {
        return this.rooms;
    }

    public handleQueryJitsiJwtMessage(client: ExSocketInterface, queryJitsiJwtMessage: QueryJitsiJwtMessage) {
        try {
            const room = queryJitsiJwtMessage.getJitsiroom();
            const tag = queryJitsiJwtMessage.getTag(); // FIXME: this is not secure. We should load the JSON for the current room and check rights associated to room instead.

            if (SECRET_JITSI_KEY === "") {
                throw new Error(
                    "You must set the SECRET_JITSI_KEY key to the secret to generate JWT tokens for Jitsi."
                );
            }

            // Let's see if the current client has
            const isAdmin = client.tags.includes(tag);

            const jwt = Jwt.sign(
                {
                    aud: "jitsi",
                    iss: JITSI_ISS,
                    sub: JITSI_URL,
                    room: room,
                    moderator: isAdmin,
                },
                SECRET_JITSI_KEY,
                {
                    expiresIn: "1d",
                    algorithm: "HS256",
                    header: {
                        alg: "HS256",
                        typ: "JWT",
                    },
                }
            );

            const sendJitsiJwtMessage = new SendJitsiJwtMessage();
            sendJitsiJwtMessage.setJitsiroom(room);
            sendJitsiJwtMessage.setJwt(jwt);

            const serverToClientMessage = new ServerToClientMessage();
            serverToClientMessage.setSendjitsijwtmessage(sendJitsiJwtMessage);

            client.send(serverToClientMessage.serializeBinary().buffer, true);
        } catch (e) {
            console.error("An error occurred while generating the Jitsi JWT token: ", e);
        }
    }

    public async emitSendUserMessage(userUuid: string, message: string, type: string, roomId: string) {
        /*const client = this.searchClientByUuid(userUuid);
        if(client) {
            const adminMessage = new SendUserMessage();
            adminMessage.setMessage(message);
            adminMessage.setType(type);
            const pusherToBackMessage = new PusherToBackMessage();
            pusherToBackMessage.setSendusermessage(adminMessage);
            client.backConnection.write(pusherToBackMessage);
            return;
        }*/

        const backConnection = await apiClientRepository.getClient(roomId);
        const backAdminMessage = new AdminMessage();
        backAdminMessage.setMessage(message);
        backAdminMessage.setRoomid(roomId);
        backAdminMessage.setRecipientuuid(userUuid);
        backAdminMessage.setType(type);
        backConnection.sendAdminMessage(backAdminMessage, (error) => {
            if (error !== null) {
                console.error("Error while sending admin message", error);
            }
        });
    }

    public async emitBan(userUuid: string, message: string, type: string, roomId: string) {
        /*const client = this.searchClientByUuid(userUuid);
        if(client) {
            const banUserMessage = new BanUserMessage();
            banUserMessage.setMessage(message);
            banUserMessage.setType(type);
            const pusherToBackMessage = new PusherToBackMessage();
            pusherToBackMessage.setBanusermessage(banUserMessage);
            client.backConnection.write(pusherToBackMessage);
            return;
        }*/

        const backConnection = await apiClientRepository.getClient(roomId);
        const banMessage = new BanMessage();
        banMessage.setMessage(message);
        banMessage.setRoomid(roomId);
        banMessage.setRecipientuuid(userUuid);
        banMessage.setType(type);
        backConnection.ban(banMessage, (error) => {
            if (error !== null) {
                console.error("Error while sending admin message", error);
            }
        });
    }

    /**
     * Merges the characterLayers received from the front (as an array of string) with the custom textures from the back.
     */
    static mergeCharacterLayersAndCustomTextures(
        characterLayers: string[],
        memberTextures: CharacterTexture[]
    ): CharacterLayer[] {
        const characterLayerObjs: CharacterLayer[] = [];
        for (const characterLayer of characterLayers) {
            if (characterLayer.startsWith("customCharacterTexture")) {
                const customCharacterLayerId: number = +characterLayer.substr(22);
                for (const memberTexture of memberTextures) {
                    if (memberTexture.id == customCharacterLayerId) {
                        characterLayerObjs.push({
                            name: characterLayer,
                            url: memberTexture.url,
                        });
                        break;
                    }
                }
            } else {
                characterLayerObjs.push({
                    name: characterLayer,
                    url: undefined,
                });
            }
        }
        return characterLayerObjs;
    }

    public onUserEnters(user: UserDescriptor, listener: ExSocketInterface): void {
        const subMessage = new SubMessage();
        subMessage.setUserjoinedmessage(user.toUserJoinedMessage());

        emitInBatch(listener, subMessage);
    }

    public onUserMoves(user: UserDescriptor, listener: ExSocketInterface): void {
        const subMessage = new SubMessage();
        subMessage.setUsermovedmessage(user.toUserMovedMessage());

        emitInBatch(listener, subMessage);
    }

    public onUserLeaves(userId: number, listener: ExSocketInterface): void {
        const userLeftMessage = new UserLeftMessage();
        userLeftMessage.setUserid(userId);

        const subMessage = new SubMessage();
        subMessage.setUserleftmessage(userLeftMessage);

        emitInBatch(listener, subMessage);
    }

    public onGroupEnters(group: GroupDescriptor, listener: ExSocketInterface): void {
        const subMessage = new SubMessage();
        subMessage.setGroupupdatemessage(group.toGroupUpdateMessage());

        emitInBatch(listener, subMessage);
    }

    public onGroupMoves(group: GroupDescriptor, listener: ExSocketInterface): void {
        this.onGroupEnters(group, listener);
    }

    public onGroupLeaves(groupId: number, listener: ExSocketInterface): void {
        const groupDeleteMessage = new GroupDeleteMessage();
        groupDeleteMessage.setGroupid(groupId);

        const subMessage = new SubMessage();
        subMessage.setGroupdeletemessage(groupDeleteMessage);

        emitInBatch(listener, subMessage);
    }

    public emitWorldFullMessage(client: WebSocket) {
        const errorMessage = new WorldFullMessage();

        const serverToClientMessage = new ServerToClientMessage();
        serverToClientMessage.setWorldfullmessage(errorMessage);

        if (!client.disconnecting) {
            client.send(serverToClientMessage.serializeBinary().buffer, true);
        }
    }

    public emitTokenExpiredMessage(client: WebSocket) {
        const errorMessage = new TokenExpiredMessage();

        const serverToClientMessage = new ServerToClientMessage();
        serverToClientMessage.setTokenexpiredmessage(errorMessage);

        if (!client.disconnecting) {
            client.send(serverToClientMessage.serializeBinary().buffer, true);
        }
    }

    public emitConnexionErrorMessage(client: WebSocket, message: string) {
        const errorMessage = new WorldConnexionMessage();
        errorMessage.setMessage(message);

        const serverToClientMessage = new ServerToClientMessage();
        serverToClientMessage.setWorldconnexionmessage(errorMessage);

        client.send(serverToClientMessage.serializeBinary().buffer, true);
    }

    private refreshRoomData(roomId: string, versionNumber: number): void {
        const room = this.rooms.get(roomId);
        //this function is run for every users connected to the room, so we need to make sure the room wasn't already refreshed.
        if (!room || !room.needsUpdate(versionNumber)) return;

        this.updateRoomWithAdminData(room);
    }

    handleEmotePromptMessage(client: ExSocketInterface, emoteEventmessage: EmotePromptMessage) {
        const pusherToBackMessage = new PusherToBackMessage();
        pusherToBackMessage.setEmotepromptmessage(emoteEventmessage);

        client.backConnection.write(pusherToBackMessage);
    }

    public async emitPlayGlobalMessage(
        client: ExSocketInterface,
        playGlobalMessageEvent: PlayGlobalMessage
    ): Promise<void> {
        if (!client.tags.includes("admin")) {
            throw "Client is not an admin!";
        }

        const clientRoomUrl = client.roomId;
        let tabUrlRooms: string[];

        if (playGlobalMessageEvent.getBroadcasttoworld()) {
            tabUrlRooms = await adminApi.getUrlRoomsFromSameWorld(clientRoomUrl);
        } else {
            tabUrlRooms = [clientRoomUrl];
        }

        const roomMessage = new AdminRoomMessage();
        roomMessage.setMessage(playGlobalMessageEvent.getContent());
        roomMessage.setType(playGlobalMessageEvent.getType());

        for (const roomUrl of tabUrlRooms) {
            const apiRoom = await apiClientRepository.getClient(roomUrl);
            roomMessage.setRoomid(roomUrl);
            apiRoom.sendAdminMessageToRoom(roomMessage, (response) => {
                return;
            });
        }
    }
}

export const socketManager = new SocketManager();<|MERGE_RESOLUTION|>--- conflicted
+++ resolved
@@ -30,22 +30,6 @@
     ViewportMessage,
     WebRtcSignalToServerMessage,
     WorldConnexionMessage,
-<<<<<<< HEAD
-    AdminPusherToBackMessage,
-    ServerToAdminClientMessage,
-    EmoteEventMessage,
-    UserJoinedRoomMessage,
-    UserLeftRoomMessage,
-    AdminMessage,
-    BanMessage,
-    RefreshRoomMessage,
-    EmotePromptMessage,
-    VariableMessage,
-    ErrorMessage,
-} from "../Messages/generated/messages_pb";
-import { ProtobufUtils } from "../Model/Websocket/ProtobufUtils";
-import { ADMIN_API_URL, JITSI_ISS, SECRET_JITSI_KEY } from "../Enum/EnvironmentVariable";
-=======
     TokenExpiredMessage,
     VariableMessage,
     ErrorMessage,
@@ -53,7 +37,6 @@
 } from "../Messages/generated/messages_pb";
 import { ProtobufUtils } from "../Model/Websocket/ProtobufUtils";
 import { ADMIN_API_URL, JITSI_ISS, JITSI_URL, SECRET_JITSI_KEY } from "../Enum/EnvironmentVariable";
->>>>>>> 952e58ec
 import { adminApi } from "./AdminApi";
 import { emitInBatch } from "./IoSocketHelpers";
 import Jwt from "jsonwebtoken";
@@ -396,18 +379,6 @@
 
     public async updateRoomWithAdminData(room: PusherRoom): Promise<void> {
         const data = await adminApi.fetchMapDetails(room.roomUrl);
-<<<<<<< HEAD
-
-        if (isRoomRedirect(data)) {
-            // TODO: if the updated room data is actually a redirect, we need to take everybody on the map
-            // and redirect everybody to the new location (so we need to close the connection for everybody)
-        } else {
-            room.tags = data.tags;
-            room.policyType = Number(data.policy_type);
-        }
-    }
-=======
->>>>>>> 952e58ec
 
         if (isRoomRedirect(data)) {
             // TODO: if the updated room data is actually a redirect, we need to take everybody on the map
