--- conflicted
+++ resolved
@@ -30,21 +30,9 @@
     ViewportMessage,
     WebRtcSignalToServerMessage,
     WorldConnexionMessage,
-<<<<<<< HEAD
-    WorldFullMessage,
-=======
-    AdminPusherToBackMessage,
-    ServerToAdminClientMessage,
-    EmoteEventMessage,
-    UserJoinedRoomMessage,
-    UserLeftRoomMessage,
-    AdminMessage,
-    BanMessage,
-    RefreshRoomMessage,
-    EmotePromptMessage,
     VariableMessage,
     ErrorMessage,
->>>>>>> 9b2914cc
+    WorldFullMessage,
 } from "../Messages/generated/messages_pb";
 import { ProtobufUtils } from "../Model/Websocket/ProtobufUtils";
 import { ADMIN_API_URL, JITSI_ISS, JITSI_URL, SECRET_JITSI_KEY } from "../Enum/EnvironmentVariable";
