--- conflicted
+++ resolved
@@ -4,99 +4,6 @@
 import { TokenInterface } from "../Controller/AuthenticateController";
 import { adminApi, AdminBannedData } from "../Services/AdminApi";
 
-<<<<<<< HEAD
-class JWTTokenManager {
-    public createJWTToken(userUuid: string) {
-        return Jwt.sign({ userUuid: userUuid }, SECRET_KEY, { expiresIn: "200d" }); //todo: add a mechanic to refresh or recreate token
-    }
-
-    public async getUserUuidFromToken(token: unknown, ipAddress?: string, roomUrl?: string): Promise<string> {
-        if (!token) {
-            throw new Error("An authentication error happened, a user tried to connect without a token.");
-        }
-        if (typeof token !== "string") {
-            throw new Error("Token is expected to be a string");
-        }
-
-        if (token === "test") {
-            if (ALLOW_ARTILLERY) {
-                return uuid();
-            } else {
-                throw new Error(
-                    "In order to perform a load-testing test on this environment, you must set the ALLOW_ARTILLERY environment variable to 'true'"
-                );
-            }
-        }
-
-        return new Promise<string>((resolve, reject) => {
-            Jwt.verify(token, SECRET_KEY, {}, (err, tokenDecoded) => {
-                const tokenInterface = tokenDecoded as TokenInterface;
-                if (err) {
-                    console.error("An authentication error happened, invalid JsonWebToken.", err);
-                    reject(new Error("An authentication error happened, invalid JsonWebToken. " + err.message));
-                    return;
-                }
-                if (tokenDecoded === undefined) {
-                    console.error("Empty token found.");
-                    reject(new Error("Empty token found."));
-                    return;
-                }
-
-                //verify token
-                if (!this.isValidToken(tokenInterface)) {
-                    reject(new Error("Authentication error, invalid token structure."));
-                    return;
-                }
-
-                if (ADMIN_API_URL) {
-                    //verify user in admin
-                    let promise = new Promise((resolve) => resolve());
-                    if (ipAddress && roomUrl) {
-                        promise = this.verifyBanUser(tokenInterface.userUuid, ipAddress, roomUrl);
-                    }
-                    promise
-                        .then(() => {
-                            adminApi
-                                .fetchCheckUserByToken(tokenInterface.userUuid)
-                                .then(() => {
-                                    resolve(tokenInterface.userUuid);
-                                })
-                                .catch((err) => {
-                                    //anonymous user
-                                    if (err.response && err.response.status && err.response.status === 404) {
-                                        resolve(tokenInterface.userUuid);
-                                        return;
-                                    }
-                                    reject(err);
-                                });
-                        })
-                        .catch((err) => {
-                            reject(err);
-                        });
-                } else {
-                    resolve(tokenInterface.userUuid);
-                }
-            });
-        });
-    }
-
-    private verifyBanUser(userUuid: string, ipAddress: string, roomUrl: string): Promise<AdminBannedData> {
-        return adminApi
-            .verifyBanUser(userUuid, ipAddress, roomUrl)
-            .then((data: AdminBannedData) => {
-                if (data && data.is_banned) {
-                    throw new Error("User was banned");
-                }
-                return data;
-            })
-            .catch((err) => {
-                throw err;
-            });
-    }
-
-    private isValidToken(token: object): token is TokenInterface {
-        return !(typeof (token as TokenInterface).userUuid !== "string");
-=======
 export interface AuthTokenData {
     identifier: string; //will be a email if logged in or an uuid if anonymous
 }
@@ -113,7 +20,6 @@
         } catch (e) {
             throw { reason: tokenInvalidException, message: e.message };
         }
->>>>>>> 952e58ec
     }
 }
 
