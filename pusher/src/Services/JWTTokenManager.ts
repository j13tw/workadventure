import { ADMIN_API_URL, ADMIN_SOCKETS_TOKEN, ALLOW_ARTILLERY, SECRET_KEY } from "../Enum/EnvironmentVariable";
import { uuid } from "uuidv4";
import Jwt, { verify } from "jsonwebtoken";
import { TokenInterface } from "../Controller/AuthenticateController";
import { adminApi, AdminBannedData } from "../Services/AdminApi";

export interface AuthTokenData {
    identifier: string; //will be a email if logged in or an uuid if anonymous
    accessToken?: string;
}
export interface AdminSocketTokenData {
    authorizedRoomIds: string[]; //the list of rooms the client is authorized to read from.
}
export const tokenInvalidException = "tokenInvalid";

class JWTTokenManager {
<<<<<<< HEAD
    public createAuthToken(identifier: string, accessToken?: string) {
        return Jwt.sign({ identifier, accessToken }, SECRET_KEY, { expiresIn: "30d" });
=======
    public verifyAdminSocketToken(token: string): AdminSocketTokenData {
        return Jwt.verify(token, ADMIN_SOCKETS_TOKEN) as AdminSocketTokenData;
    }

    public createAuthToken(identifier: string, hydraAccessToken?: string) {
        return Jwt.sign({ identifier, hydraAccessToken }, SECRET_KEY, { expiresIn: "30d" });
>>>>>>> 578fa215
    }

    public verifyJWTToken(token: string, ignoreExpiration: boolean = false): AuthTokenData {
        try {
            return Jwt.verify(token, SECRET_KEY, { ignoreExpiration }) as AuthTokenData;
        } catch (e) {
            throw { reason: tokenInvalidException, message: e.message };
        }
    }
}

export const jwtTokenManager = new JWTTokenManager();<|MERGE_RESOLUTION|>--- conflicted
+++ resolved
@@ -14,17 +14,12 @@
 export const tokenInvalidException = "tokenInvalid";
 
 class JWTTokenManager {
-<<<<<<< HEAD
-    public createAuthToken(identifier: string, accessToken?: string) {
-        return Jwt.sign({ identifier, accessToken }, SECRET_KEY, { expiresIn: "30d" });
-=======
     public verifyAdminSocketToken(token: string): AdminSocketTokenData {
         return Jwt.verify(token, ADMIN_SOCKETS_TOKEN) as AdminSocketTokenData;
     }
 
-    public createAuthToken(identifier: string, hydraAccessToken?: string) {
-        return Jwt.sign({ identifier, hydraAccessToken }, SECRET_KEY, { expiresIn: "30d" });
->>>>>>> 578fa215
+    public createAuthToken(identifier: string, accessToken?: string) {
+        return Jwt.sign({ identifier, accessToken }, SECRET_KEY, { expiresIn: "30d" });
     }
 
     public verifyJWTToken(token: string, ignoreExpiration: boolean = false): AuthTokenData {
