import { HttpResponse } from "uWebSockets.js";
<<<<<<< HEAD
import log from "../Services/Logger";
=======
import { FRONT_URL } from "../Enum/EnvironmentVariable";
>>>>>>> dc58f164

export class BaseController {
    protected addCorsHeaders(res: HttpResponse): void {
        res.writeHeader("access-control-allow-headers", "Origin, X-Requested-With, Content-Type, Accept");
        res.writeHeader("access-control-allow-methods", "GET, POST, OPTIONS, PUT, PATCH, DELETE");
        res.writeHeader("access-control-allow-origin", FRONT_URL);
    }

    /**
     * Turns any exception into a HTTP response (and logs the error)
     */
    // eslint-disable-next-line @typescript-eslint/no-explicit-any
    protected errorToResponse(e: any, res: HttpResponse): void {
        if (e && e.message) {
            let url = e?.config?.url;
            if (url !== undefined) {
                url = " for URL: " + url;
            } else {
                url = "";
            }
            log.error("ERROR: " + e.message + url);
        } else if (typeof e === "string") {
            log.error(e);
        }
        if (e.stack) {
            log.error(e.stack);
        }
        if (e.response) {
            res.writeStatus(e.response.status + " " + e.response.statusText);
            this.addCorsHeaders(res);
            res.end(
                "An error occurred: " +
                    e.response.status +
                    " " +
                    (e.response.data && e.response.data.message ? e.response.data.message : e.response.statusText)
            );
        } else {
            res.writeStatus("500 Internal Server Error");
            this.addCorsHeaders(res);
            res.end("An error occurred");
        }
    }
}<|MERGE_RESOLUTION|>--- conflicted
+++ resolved
@@ -1,9 +1,6 @@
 import { HttpResponse } from "uWebSockets.js";
-<<<<<<< HEAD
+import { FRONT_URL } from "../Enum/EnvironmentVariable";
 import log from "../Services/Logger";
-=======
-import { FRONT_URL } from "../Enum/EnvironmentVariable";
->>>>>>> dc58f164
 
 export class BaseController {
     protected addCorsHeaders(res: HttpResponse): void {
