import { v4 } from "uuid";
import { HttpRequest, HttpResponse, TemplatedApp } from "uWebSockets.js";
import { BaseController } from "./BaseController";
import { adminApi } from "../Services/AdminApi";
import { AuthTokenData, jwtTokenManager } from "../Services/JWTTokenManager";
import { parse } from "query-string";
import { openIDClient } from "../Services/OpenIDClient";
<<<<<<< HEAD
import { DISABLE_ANONYMOUS } from "_Enum/EnvironmentVariable";
=======
import { DISABLE_ANONYMOUS } from "../Enum/EnvironmentVariable";
>>>>>>> c1788424

export interface TokenInterface {
    userUuid: string;
}

export class AuthenticateController extends BaseController {
    constructor(private App: TemplatedApp) {
        super();
        this.openIDLogin();
        this.openIDCallback();
        this.register();
        this.anonymLogin();
        this.profileCallback();
    }

    openIDLogin() {
        //eslint-disable-next-line @typescript-eslint/no-misused-promises
        this.App.get("/login-screen", async (res: HttpResponse, req: HttpRequest) => {
            res.onAborted(() => {
                console.warn("/message request was aborted");
            });

            try {
                const { nonce, state, playUri, redirect } = parse(req.getQuery());
                if (!state || !nonce) {
                    throw "missing state and nonce URL parameters";
                }

                const loginUri = await openIDClient.authorizationUrl(
                    state as string,
                    nonce as string,
                    playUri as string | undefined,
                    redirect as string | undefined
                );
                res.writeStatus("302");
                res.writeHeader("Location", loginUri);
                return res.end();
            } catch (e) {
                console.error("openIDLogin => e", e);
                return this.errorToResponse(e, res);
            }
        });
    }

    openIDCallback() {
        //eslint-disable-next-line @typescript-eslint/no-misused-promises
        this.App.get("/login-callback", async (res: HttpResponse, req: HttpRequest) => {
            res.onAborted(() => {
                console.warn("/message request was aborted");
            });
            const { code, nonce, token } = parse(req.getQuery());
            try {
                //verify connected by token
                if (token != undefined) {
                    try {
                        const authTokenData: AuthTokenData = jwtTokenManager.verifyJWTToken(token as string, false);
                        if (authTokenData.hydraAccessToken == undefined) {
                            throw Error("Token cannot to be check on Hydra");
                        }
                        await openIDClient.checkTokenAuth(authTokenData.hydraAccessToken);
                        res.writeStatus("200");
                        this.addCorsHeaders(res);
                        return res.end(JSON.stringify({ authToken: token }));
                    } catch (err) {
                        console.info("User was not connected", err);
                    }
                }

                //user have not token created, check data on hydra and create token
                const userInfo = await openIDClient.getUserInfo(code as string, nonce as string);
                const email = userInfo.email || userInfo.sub;
                if (!email) {
                    throw new Error("No email in the response");
                }
                const authToken = jwtTokenManager.createAuthToken(email, userInfo.access_token);
                res.writeStatus("200");
                this.addCorsHeaders(res);
                return res.end(JSON.stringify({ authToken }));
            } catch (e) {
                console.error("openIDCallback => ERROR", e);
                return this.errorToResponse(e, res);
            }
        });

        // eslint-disable-next-line @typescript-eslint/no-misused-promises
        this.App.get("/logout-callback", async (res: HttpResponse, req: HttpRequest) => {
            res.onAborted(() => {
                console.warn("/message request was aborted");
            });

            const { token } = parse(req.getQuery());

            try {
                const authTokenData: AuthTokenData = jwtTokenManager.verifyJWTToken(token as string, false);
                if (authTokenData.hydraAccessToken == undefined) {
                    throw Error("Token cannot to be logout on Hydra");
                }
                await openIDClient.logoutUser(authTokenData.hydraAccessToken);
            } catch (error) {
                console.error("openIDCallback => logout-callback", error);
            } finally {
                res.writeStatus("200");
                this.addCorsHeaders(res);
                // eslint-disable-next-line no-unsafe-finally
                return res.end();
            }
        });
    }

    //Try to login with an admin token
    private register() {
        this.App.options("/register", (res: HttpResponse, req: HttpRequest) => {
            this.addCorsHeaders(res);

            res.end();
        });

        this.App.post("/register", (res: HttpResponse, req: HttpRequest) => {
            (async () => {
                res.onAborted(() => {
                    console.warn("Login request was aborted");
                });
                const param = await res.json();

                //todo: what to do if the organizationMemberToken is already used?
                const organizationMemberToken: string | null = param.organizationMemberToken;

                try {
                    if (typeof organizationMemberToken != "string") throw new Error("No organization token");
                    const data = await adminApi.fetchMemberDataByToken(organizationMemberToken);
                    const userUuid = data.userUuid;
                    const email = data.email;
                    const roomUrl = data.roomUrl;
                    const mapUrlStart = data.mapUrlStart;
                    const textures = data.textures;

                    const authToken = jwtTokenManager.createAuthToken(email || userUuid);
                    res.writeStatus("200 OK");
                    this.addCorsHeaders(res);
                    res.end(
                        JSON.stringify({
                            authToken,
                            userUuid,
                            email,
                            roomUrl,
                            mapUrlStart,
                            organizationMemberToken,
                            textures,
                        })
                    );
                } catch (e) {
                    console.error("register => ERROR", e);
                    this.errorToResponse(e, res);
                }
            })();
        });
    }

    //permit to login on application. Return token to connect on Websocket IO.
    private anonymLogin() {
        this.App.options("/anonymLogin", (res: HttpResponse, req: HttpRequest) => {
            this.addCorsHeaders(res);
            res.end();
        });

        this.App.post("/anonymLogin", (res: HttpResponse, req: HttpRequest) => {
            res.onAborted(() => {
                console.warn("Login request was aborted");
            });

            if (DISABLE_ANONYMOUS) {
                res.writeStatus("403 FORBIDDEN");
                res.end();
            } else {
                const userUuid = v4();
                const authToken = jwtTokenManager.createAuthToken(userUuid);
                res.writeStatus("200 OK");
                this.addCorsHeaders(res);
                res.end(
                    JSON.stringify({
                        authToken,
                        userUuid,
                    })
                );
            }
        });
    }

    profileCallback() {
        //eslint-disable-next-line @typescript-eslint/no-misused-promises
        // @ts-ignore
        // eslint-disable-next-line @typescript-eslint/no-misused-promises
        this.App.get("/profile-callback", async (res: HttpResponse, req: HttpRequest) => {
            res.onAborted(() => {
                console.warn("/message request was aborted");
            });
            const { userIdentify, token } = parse(req.getQuery());
            try {
                //verify connected by token
                if (token != undefined) {
                    try {
                        const authTokenData: AuthTokenData = jwtTokenManager.verifyJWTToken(token as string, false);
                        if (authTokenData.hydraAccessToken == undefined) {
                            throw Error("Token cannot to be check on Hydra");
                        }
                        await openIDClient.checkTokenAuth(authTokenData.hydraAccessToken);

                        //get login profile
                        res.writeStatus("302");
                        res.writeHeader("Location", adminApi.getProfileUrl(authTokenData.hydraAccessToken));
                        this.addCorsHeaders(res);
                        // eslint-disable-next-line no-unsafe-finally
                        return res.end();
                    } catch (error) {
                        return this.errorToResponse(error, res);
                    }
                }
            } catch (error) {
                console.error("profileCallback => ERROR", error);
                this.errorToResponse(error, res);
            }
        });
    }
}<|MERGE_RESOLUTION|>--- conflicted
+++ resolved
@@ -5,11 +5,7 @@
 import { AuthTokenData, jwtTokenManager } from "../Services/JWTTokenManager";
 import { parse } from "query-string";
 import { openIDClient } from "../Services/OpenIDClient";
-<<<<<<< HEAD
-import { DISABLE_ANONYMOUS } from "_Enum/EnvironmentVariable";
-=======
 import { DISABLE_ANONYMOUS } from "../Enum/EnvironmentVariable";
->>>>>>> c1788424
 
 export interface TokenInterface {
     userUuid: string;
