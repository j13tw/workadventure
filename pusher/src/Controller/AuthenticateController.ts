--- conflicted
+++ resolved
@@ -66,19 +66,7 @@
                         if (authTokenData.accessToken == undefined) {
                             throw Error("Token cannot to be check on Hydra");
                         }
-<<<<<<< HEAD
                         const resCheckTokenAuth = await openIDClient.checkTokenAuth(authTokenData.accessToken);
-=======
-                        await openIDClient.checkTokenAuth(authTokenData.hydraAccessToken);
-
-                        //Get user data from Admin Back Office
-                        //This is very important to create User Local in LocalStorage in WorkAdventure
-                        const data = await this.getUserByUserIdentifier(
-                            authTokenData.identifier,
-                            playUri as string,
-                            IPAddress
-                        );
->>>>>>> 578fa215
                         res.writeStatus("200");
                         this.addCorsHeaders(res);
                         return res.end(JSON.stringify({ ...data, authToken: token }));
