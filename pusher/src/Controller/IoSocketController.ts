--- conflicted
+++ resolved
@@ -48,30 +48,19 @@
                 const websocketProtocol = req.getHeader("sec-websocket-protocol");
                 const websocketExtensions = req.getHeader("sec-websocket-extensions");
                 const token = query.token;
-<<<<<<< HEAD
-                if (token !== ADMIN_API_TOKEN) {
-                    log.info("Admin access refused for token: " + token);
-=======
                 let authorizedRoomIds: string[];
                 try {
                     const data = jwtTokenManager.verifyAdminSocketToken(token as string);
                     authorizedRoomIds = data.authorizedRoomIds;
                 } catch (e) {
-                    console.error("Admin access refused for token: " + token);
->>>>>>> dc58f164
+                    log.info("Admin access refused for token: " + token);
                     res.writeStatus("401 Unauthorized").end("Incorrect token");
                     return;
                 }
                 const roomId = query.roomId;
-<<<<<<< HEAD
-                if (typeof roomId !== "string") {
-                    log.error("Received");
-                    res.writeStatus("400 Bad Request").end("Missing room id");
-=======
                 if (typeof roomId !== "string" || !authorizedRoomIds.includes(roomId)) {
-                    console.error("Invalid room id");
+                    log.error("Invalid room id");
                     res.writeStatus("403 Bad Request").end("Invalid room id");
->>>>>>> dc58f164
                     return;
                 }
 
