--- conflicted
+++ resolved
@@ -26,11 +26,7 @@
 import { adminApi, FetchMemberDataByUuidResponse } from "../Services/AdminApi";
 import { SocketManager, socketManager } from "../Services/SocketManager";
 import { emitInBatch } from "../Services/IoSocketHelpers";
-<<<<<<< HEAD
 import { ADMIN_API_TOKEN, ADMIN_API_URL, DISABLE_ANONYMOUS, SOCKET_IDLE_TIMER } from "../Enum/EnvironmentVariable";
-=======
-import { ADMIN_API_TOKEN, ADMIN_API_URL, SOCKET_IDLE_TIMER, DISABLE_ANONYMOUS } from "../Enum/EnvironmentVariable";
->>>>>>> c1788424
 import { Zone } from "_Model/Zone";
 import { ExAdminSocketInterface } from "_Model/Websocket/ExAdminSocketInterface";
 import { v4 } from "uuid";
@@ -185,10 +181,6 @@
                         }
 
                         const userIdentifier = tokenData ? tokenData.identifier : "";
-
-                        if (DISABLE_ANONYMOUS && !tokenData) {
-                            throw new Error("Expecting token");
-                        }
 
                         let memberTags: string[] = [];
                         let memberVisitCardUrl: string | null = null;
