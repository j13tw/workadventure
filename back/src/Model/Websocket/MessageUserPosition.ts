import {Message} from "./Message";
import {PointInterface} from "./PointInterface";

export class Point implements PointInterface{
    x: number;
    y: number;
    direction: string;

    constructor(x : number, y : number, direction : string = "none") {
        if(x === null || y === null){
            throw Error("position x and y cannot be null");
        }
        this.x = x;
        this.y = y;
        this.direction = direction;
    }

    toJson(){
        return {
            x : this.x,
            y: this.y,
            direction: this.direction
        }
    }
}

export class MessageUserPosition extends Message{
    position: PointInterface;

<<<<<<< HEAD
    constructor(data: any) {
        super(data);
        this.position = new Point(data.position.x, data.position.y);
=======
    constructor(message: string) {
        super(message);
        let data = JSON.parse(message);
        this.position = new Point(data.position.x, data.position.y, data.position.direction);
>>>>>>> cdd18fd5
    }

    toString() {
        return JSON.stringify(
            Object.assign(
                super.toJson(),
                {
                    position: this.position.toJson()
                })
        );
    }
}<|MERGE_RESOLUTION|>--- conflicted
+++ resolved
@@ -27,16 +27,9 @@
 export class MessageUserPosition extends Message{
     position: PointInterface;
 
-<<<<<<< HEAD
     constructor(data: any) {
         super(data);
-        this.position = new Point(data.position.x, data.position.y);
-=======
-    constructor(message: string) {
-        super(message);
-        let data = JSON.parse(message);
         this.position = new Point(data.position.x, data.position.y, data.position.direction);
->>>>>>> cdd18fd5
     }
 
     toString() {
