import { GameRoom } from "../Model/GameRoom";
import {
    ItemEventMessage,
    ItemStateMessage,
    PlayGlobalMessage,
    PointMessage,
    RoomJoinedMessage,
    ServerToClientMessage,
    SilentMessage,
    SubMessage,
    UserMovedMessage,
    UserMovesMessage,
    WebRtcDisconnectMessage,
    WebRtcSignalToClientMessage,
    WebRtcSignalToServerMessage,
    WebRtcStartMessage,
    QueryJitsiJwtMessage,
    SendJitsiJwtMessage,
    SendUserMessage,
    JoinRoomMessage,
    Zone as ProtoZone,
    BatchToPusherMessage,
    SubToPusherMessage,
    UserJoinedZoneMessage,
    GroupUpdateZoneMessage,
    GroupLeftZoneMessage,
    WorldFullWarningMessage,
    UserLeftZoneMessage,
    EmoteEventMessage,
    BanUserMessage,
    RefreshRoomMessage,
    EmotePromptMessage,
    VariableMessage,
    BatchToPusherRoomMessage,
    SubToPusherRoomMessage,
} from "../Messages/generated/messages_pb";
import { User, UserSocket } from "../Model/User";
import { ProtobufUtils } from "../Model/Websocket/ProtobufUtils";
import { Group } from "../Model/Group";
import { cpuTracker } from "./CpuTracker";
import {
    GROUP_RADIUS,
    JITSI_ISS,
    MINIMUM_DISTANCE,
    SECRET_JITSI_KEY,
    TURN_STATIC_AUTH_SECRET,
} from "../Enum/EnvironmentVariable";
import { Movable } from "../Model/Movable";
import { PositionInterface } from "../Model/PositionInterface";
import Jwt from "jsonwebtoken";
import { JITSI_URL } from "../Enum/EnvironmentVariable";
import { clientEventsEmitter } from "./ClientEventsEmitter";
import { gaugeManager } from "./GaugeManager";
import { RoomSocket, ZoneSocket } from "../RoomManager";
import { Zone } from "_Model/Zone";
import Debug from "debug";
import { Admin } from "_Model/Admin";
import crypto from "crypto";

const debug = Debug("sockermanager");

function emitZoneMessage(subMessage: SubToPusherMessage, socket: ZoneSocket): void {
    // TODO: should we batch those every 100ms?
    const batchMessage = new BatchToPusherMessage();
    batchMessage.addPayload(subMessage);

    socket.write(batchMessage);
}

export class SocketManager {
    //private rooms = new Map<string, GameRoom>();
    // List of rooms in process of loading.
    private roomsPromises = new Map<string, PromiseLike<GameRoom>>();

    constructor() {
        clientEventsEmitter.registerToClientJoin((clientUUid: string, roomId: string) => {
            gaugeManager.incNbClientPerRoomGauge(roomId);
        });
        clientEventsEmitter.registerToClientLeave((clientUUid: string, roomId: string) => {
            gaugeManager.decNbClientPerRoomGauge(roomId);
        });
    }

    public async handleJoinRoom(
        socket: UserSocket,
        joinRoomMessage: JoinRoomMessage
    ): Promise<{ room: GameRoom; user: User }> {
        //join new previous room
        const { room, user } = await this.joinRoom(socket, joinRoomMessage);

        if (!socket.writable) {
            console.warn("Socket was aborted");
            return {
                room,
                user,
            };
        }
        const roomJoinedMessage = new RoomJoinedMessage();
        roomJoinedMessage.setTagList(joinRoomMessage.getTagList());

        for (const [itemId, item] of room.getItemsState().entries()) {
            const itemStateMessage = new ItemStateMessage();
            itemStateMessage.setItemid(itemId);
            itemStateMessage.setStatejson(JSON.stringify(item));

            roomJoinedMessage.addItem(itemStateMessage);
        }

        const variables = await room.getVariablesForTags(user.tags);

        for (const [name, value] of variables.entries()) {
            const variableMessage = new VariableMessage();
            variableMessage.setName(name);
            variableMessage.setValue(value);

            roomJoinedMessage.addVariable(variableMessage);
        }

        roomJoinedMessage.setCurrentuserid(user.id);

        const serverToClientMessage = new ServerToClientMessage();
        serverToClientMessage.setRoomjoinedmessage(roomJoinedMessage);
        socket.write(serverToClientMessage);

        return {
            room,
            user,
        };
    }

    handleUserMovesMessage(room: GameRoom, user: User, userMovesMessage: UserMovesMessage) {
        const userMoves = userMovesMessage.toObject();
        const position = userMovesMessage.getPosition();

        // If CPU is high, let's drop messages of users moving (we will only dispatch the final position)
        if (cpuTracker.isOverHeating() && userMoves.position?.moving === true) {
            return;
        }

        if (position === undefined) {
            throw new Error("Position not found in message");
<<<<<<< HEAD
        }
        const viewport = userMoves.viewport;
        if (viewport === undefined) {
            throw new Error("Viewport not found in message");
        }
=======
        }
        const viewport = userMoves.viewport;
        if (viewport === undefined) {
            throw new Error("Viewport not found in message");
        }
>>>>>>> 952e58ec

        // update position in the world
        room.updatePosition(user, ProtobufUtils.toPointInterface(position));
        //room.setViewport(client, client.viewport);
    }

    // Useless now, will be useful again if we allow editing details in game
    /*handleSetPlayerDetails(client: UserSocket, playerDetailsMessage: SetPlayerDetailsMessage) {
        const playerDetails = {
            name: playerDetailsMessage.getName(),
            characterLayers: playerDetailsMessage.getCharacterlayersList()
        };
        //console.log(SocketIoEvent.SET_PLAYER_DETAILS, playerDetails);
        if (!isSetPlayerDetailsMessage(playerDetails)) {
            emitError(client, 'Invalid SET_PLAYER_DETAILS message received: ');
            return;
        }
        client.name = playerDetails.name;
        client.characterLayers = SocketManager.mergeCharacterLayersAndCustomTextures(playerDetails.characterLayers, client.textures);
    }*/

    handleSilentMessage(room: GameRoom, user: User, silentMessage: SilentMessage) {
        room.setSilent(user, silentMessage.getSilent());
    }

    handleItemEvent(room: GameRoom, user: User, itemEventMessage: ItemEventMessage) {
        const itemEvent = ProtobufUtils.toItemEvent(itemEventMessage);

        const subMessage = new SubMessage();
        subMessage.setItemeventmessage(itemEventMessage);

        // Let's send the event without using the SocketIO room.
        // TODO: move this in the GameRoom class.
        for (const user of room.getUsers().values()) {
            user.emitInBatch(subMessage);
        }

        room.setItemState(itemEvent.itemId, itemEvent.state);
    }

    handleVariableEvent(room: GameRoom, user: User, variableMessage: VariableMessage): Promise<void> {
        return room.setVariable(variableMessage.getName(), variableMessage.getValue(), user);
    }

    emitVideo(room: GameRoom, user: User, data: WebRtcSignalToServerMessage): void {
        //send only at user
        const remoteUser = room.getUsers().get(data.getReceiverid());
        if (remoteUser === undefined) {
            console.warn(
                "While exchanging a WebRTC signal: client with id ",
                data.getReceiverid(),
                " does not exist. This might be a race condition."
            );
            return;
        }

        const webrtcSignalToClient = new WebRtcSignalToClientMessage();
        webrtcSignalToClient.setUserid(user.id);
        webrtcSignalToClient.setSignal(data.getSignal());
        // TODO: only compute credentials if data.signal.type === "offer"
        if (TURN_STATIC_AUTH_SECRET !== "") {
            const { username, password } = this.getTURNCredentials("" + user.id, TURN_STATIC_AUTH_SECRET);
            webrtcSignalToClient.setWebrtcusername(username);
            webrtcSignalToClient.setWebrtcpassword(password);
        }

        const serverToClientMessage = new ServerToClientMessage();
        serverToClientMessage.setWebrtcsignaltoclientmessage(webrtcSignalToClient);

        //if (!client.disconnecting) {
        remoteUser.socket.write(serverToClientMessage);
        //}
    }

    emitScreenSharing(room: GameRoom, user: User, data: WebRtcSignalToServerMessage): void {
        //send only at user
        const remoteUser = room.getUsers().get(data.getReceiverid());
        if (remoteUser === undefined) {
            console.warn(
                "While exchanging a WEBRTC_SCREEN_SHARING signal: client with id ",
                data.getReceiverid(),
                " does not exist. This might be a race condition."
            );
            return;
        }

        const webrtcSignalToClient = new WebRtcSignalToClientMessage();
        webrtcSignalToClient.setUserid(user.id);
        webrtcSignalToClient.setSignal(data.getSignal());
        // TODO: only compute credentials if data.signal.type === "offer"
        if (TURN_STATIC_AUTH_SECRET !== "") {
            const { username, password } = this.getTURNCredentials("" + user.id, TURN_STATIC_AUTH_SECRET);
            webrtcSignalToClient.setWebrtcusername(username);
            webrtcSignalToClient.setWebrtcpassword(password);
        }

        const serverToClientMessage = new ServerToClientMessage();
        serverToClientMessage.setWebrtcscreensharingsignaltoclientmessage(webrtcSignalToClient);

        //if (!client.disconnecting) {
        remoteUser.socket.write(serverToClientMessage);
        //}
    }

    leaveRoom(room: GameRoom, user: User) {
        // leave previous room and world
        try {
            //user leave previous world
            room.leave(user);
            if (room.isEmpty()) {
                this.roomsPromises.delete(room.roomUrl);
                gaugeManager.decNbRoomGauge();
                debug('Room is empty. Deleting room "%s"', room.roomUrl);
            }
        } finally {
            clientEventsEmitter.emitClientLeave(user.uuid, room.roomUrl);
            console.log("A user left");
        }
    }

    async getOrCreateRoom(roomId: string): Promise<GameRoom> {
        //check and create new room
        let roomPromise = this.roomsPromises.get(roomId);
        if (roomPromise === undefined) {
            roomPromise = GameRoom.create(
                roomId,
                (user: User, group: Group) => this.joinWebRtcRoom(user, group),
                (user: User, group: Group) => this.disConnectedUser(user, group),
                MINIMUM_DISTANCE,
                GROUP_RADIUS,
                (thing: Movable, fromZone: Zone | null, listener: ZoneSocket) =>
                    this.onZoneEnter(thing, fromZone, listener),
                (thing: Movable, position: PositionInterface, listener: ZoneSocket) =>
                    this.onClientMove(thing, position, listener),
                (thing: Movable, newZone: Zone | null, listener: ZoneSocket) =>
                    this.onClientLeave(thing, newZone, listener),
                (emoteEventMessage: EmoteEventMessage, listener: ZoneSocket) =>
                    this.onEmote(emoteEventMessage, listener)
            )
                .then((gameRoom) => {
                    gaugeManager.incNbRoomGauge();
                    return gameRoom;
                })
                .catch((e) => {
                    this.roomsPromises.delete(roomId);
                    throw e;
                });
            this.roomsPromises.set(roomId, roomPromise);
        }
        return roomPromise;
    }

    private async joinRoom(
        socket: UserSocket,
        joinRoomMessage: JoinRoomMessage
    ): Promise<{ room: GameRoom; user: User }> {
        const roomId = joinRoomMessage.getRoomid();

        const room = await socketManager.getOrCreateRoom(roomId);

        //join world
        const user = room.join(socket, joinRoomMessage);

        clientEventsEmitter.emitClientJoin(user.uuid, roomId);
        console.log(new Date().toISOString() + " A user joined");
        return { room, user };
    }

    private onZoneEnter(thing: Movable, fromZone: Zone | null, listener: ZoneSocket) {
        if (thing instanceof User) {
            const userJoinedZoneMessage = new UserJoinedZoneMessage();
            if (!Number.isInteger(thing.id)) {
                throw new Error("clientUser.userId is not an integer " + thing.id);
            }
            userJoinedZoneMessage.setUserid(thing.id);
            userJoinedZoneMessage.setUseruuid(thing.uuid);
            userJoinedZoneMessage.setName(thing.name);
            userJoinedZoneMessage.setCharacterlayersList(ProtobufUtils.toCharacterLayerMessages(thing.characterLayers));
            userJoinedZoneMessage.setPosition(ProtobufUtils.toPositionMessage(thing.getPosition()));
            userJoinedZoneMessage.setFromzone(this.toProtoZone(fromZone));
            if (thing.visitCardUrl) {
                userJoinedZoneMessage.setVisitcardurl(thing.visitCardUrl);
            }
            userJoinedZoneMessage.setCompanion(thing.companion);

            const subMessage = new SubToPusherMessage();
            subMessage.setUserjoinedzonemessage(userJoinedZoneMessage);

            emitZoneMessage(subMessage, listener);
            //listener.emitInBatch(subMessage);
        } else if (thing instanceof Group) {
            this.emitCreateUpdateGroupEvent(listener, fromZone, thing);
        } else {
            console.error("Unexpected type for Movable.");
        }
    }

    private onClientMove(thing: Movable, position: PositionInterface, listener: ZoneSocket): void {
        if (thing instanceof User) {
            const userMovedMessage = new UserMovedMessage();
            userMovedMessage.setUserid(thing.id);
            userMovedMessage.setPosition(ProtobufUtils.toPositionMessage(thing.getPosition()));

            const subMessage = new SubToPusherMessage();
            subMessage.setUsermovedmessage(userMovedMessage);

            emitZoneMessage(subMessage, listener);
            //listener.emitInBatch(subMessage);
            //console.log("Sending USER_MOVED event");
        } else if (thing instanceof Group) {
            this.emitCreateUpdateGroupEvent(listener, null, thing);
        } else {
            console.error("Unexpected type for Movable.");
        }
    }

    private onClientLeave(thing: Movable, newZone: Zone | null, listener: ZoneSocket) {
        if (thing instanceof User) {
            this.emitUserLeftEvent(listener, thing.id, newZone);
        } else if (thing instanceof Group) {
            this.emitDeleteGroupEvent(listener, thing.getId(), newZone);
        } else {
            console.error("Unexpected type for Movable.");
        }
    }

    private onEmote(emoteEventMessage: EmoteEventMessage, client: ZoneSocket) {
        const subMessage = new SubToPusherMessage();
        subMessage.setEmoteeventmessage(emoteEventMessage);

        emitZoneMessage(subMessage, client);
    }

    private emitCreateUpdateGroupEvent(client: ZoneSocket, fromZone: Zone | null, group: Group): void {
        const position = group.getPosition();
        const pointMessage = new PointMessage();
        pointMessage.setX(Math.floor(position.x));
        pointMessage.setY(Math.floor(position.y));
        const groupUpdateMessage = new GroupUpdateZoneMessage();
        groupUpdateMessage.setGroupid(group.getId());
        groupUpdateMessage.setPosition(pointMessage);
        groupUpdateMessage.setGroupsize(group.getSize);
        groupUpdateMessage.setFromzone(this.toProtoZone(fromZone));

        const subMessage = new SubToPusherMessage();
        subMessage.setGroupupdatezonemessage(groupUpdateMessage);

        emitZoneMessage(subMessage, client);
        //client.emitInBatch(subMessage);
    }

    private emitDeleteGroupEvent(client: ZoneSocket, groupId: number, newZone: Zone | null): void {
        const groupDeleteMessage = new GroupLeftZoneMessage();
        groupDeleteMessage.setGroupid(groupId);
        groupDeleteMessage.setTozone(this.toProtoZone(newZone));

        const subMessage = new SubToPusherMessage();
        subMessage.setGroupleftzonemessage(groupDeleteMessage);

        emitZoneMessage(subMessage, client);
        //user.emitInBatch(subMessage);
    }

    private emitUserLeftEvent(client: ZoneSocket, userId: number, newZone: Zone | null): void {
        const userLeftMessage = new UserLeftZoneMessage();
        userLeftMessage.setUserid(userId);
        userLeftMessage.setTozone(this.toProtoZone(newZone));

        const subMessage = new SubToPusherMessage();
        subMessage.setUserleftzonemessage(userLeftMessage);

        emitZoneMessage(subMessage, client);
    }

    private toProtoZone(zone: Zone | null): ProtoZone | undefined {
        if (zone !== null) {
            const zoneMessage = new ProtoZone();
            zoneMessage.setX(zone.x);
            zoneMessage.setY(zone.y);
            return zoneMessage;
        }
        return undefined;
    }

    private joinWebRtcRoom(user: User, group: Group) {
        for (const otherUser of group.getUsers()) {
            if (user === otherUser) {
                continue;
            }

            // Let's send 2 messages: one to the user joining the group and one to the other user
            const webrtcStartMessage1 = new WebRtcStartMessage();
            webrtcStartMessage1.setUserid(otherUser.id);
            webrtcStartMessage1.setInitiator(true);
            if (TURN_STATIC_AUTH_SECRET !== "") {
                const { username, password } = this.getTURNCredentials("" + otherUser.id, TURN_STATIC_AUTH_SECRET);
                webrtcStartMessage1.setWebrtcusername(username);
                webrtcStartMessage1.setWebrtcpassword(password);
            }

            const serverToClientMessage1 = new ServerToClientMessage();
            serverToClientMessage1.setWebrtcstartmessage(webrtcStartMessage1);

            user.socket.write(serverToClientMessage1);

            const webrtcStartMessage2 = new WebRtcStartMessage();
            webrtcStartMessage2.setUserid(user.id);
            webrtcStartMessage2.setInitiator(false);
            if (TURN_STATIC_AUTH_SECRET !== "") {
                const { username, password } = this.getTURNCredentials("" + user.id, TURN_STATIC_AUTH_SECRET);
                webrtcStartMessage2.setWebrtcusername(username);
                webrtcStartMessage2.setWebrtcpassword(password);
            }

            const serverToClientMessage2 = new ServerToClientMessage();
            serverToClientMessage2.setWebrtcstartmessage(webrtcStartMessage2);

            otherUser.socket.write(serverToClientMessage2);
        }
    }

    /**
     * Computes a unique user/password for the TURN server, using a shared secret between the WorkAdventure API server
     * and the Coturn server.
     * The Coturn server should be initialized with parameters: `--use-auth-secret --static-auth-secret=MySecretKey`
     */
    private getTURNCredentials(name: string, secret: string): { username: string; password: string } {
        const unixTimeStamp = Math.floor(Date.now() / 1000) + 4 * 3600; // this credential would be valid for the next 4 hours
        const username = [unixTimeStamp, name].join(":");
        const hmac = crypto.createHmac("sha1", secret);
        hmac.setEncoding("base64");
        hmac.write(username);
        hmac.end();
        const password = hmac.read();
        return {
            username: username,
            password: password,
        };
    }

    //disconnect user
    private disConnectedUser(user: User, group: Group) {
        // Most of the time, sending a disconnect event to one of the players is enough (the player will close the connection
        // which will be shut for the other player).
        // However! In the rare case where the WebRTC connection is not yet established, if we close the connection on one of the player,
        // the other player will try connecting until a timeout happens (during this time, the connection icon will be displayed for nothing).
        // So we also send the disconnect event to the other player.
        for (const otherUser of group.getUsers()) {
            if (user === otherUser) {
                continue;
            }

            const webrtcDisconnectMessage1 = new WebRtcDisconnectMessage();
            webrtcDisconnectMessage1.setUserid(user.id);

            const serverToClientMessage1 = new ServerToClientMessage();
            serverToClientMessage1.setWebrtcdisconnectmessage(webrtcDisconnectMessage1);

            //if (!otherUser.socket.disconnecting) {
            otherUser.socket.write(serverToClientMessage1);
            //}

            const webrtcDisconnectMessage2 = new WebRtcDisconnectMessage();
            webrtcDisconnectMessage2.setUserid(otherUser.id);

            const serverToClientMessage2 = new ServerToClientMessage();
            serverToClientMessage2.setWebrtcdisconnectmessage(webrtcDisconnectMessage2);

            //if (!user.socket.disconnecting) {
            user.socket.write(serverToClientMessage2);
            //}
        }
    }

    emitPlayGlobalMessage(room: GameRoom, playGlobalMessage: PlayGlobalMessage) {
        const serverToClientMessage = new ServerToClientMessage();
        serverToClientMessage.setPlayglobalmessage(playGlobalMessage);

        for (const [id, user] of room.getUsers().entries()) {
            user.socket.write(serverToClientMessage);
        }
    }

    public getWorlds(): Map<string, PromiseLike<GameRoom>> {
        return this.roomsPromises;
    }

    public handleQueryJitsiJwtMessage(user: User, queryJitsiJwtMessage: QueryJitsiJwtMessage) {
        const room = queryJitsiJwtMessage.getJitsiroom();
        const tag = queryJitsiJwtMessage.getTag(); // FIXME: this is not secure. We should load the JSON for the current room and check rights associated to room instead.

        if (SECRET_JITSI_KEY === "") {
            throw new Error("You must set the SECRET_JITSI_KEY key to the secret to generate JWT tokens for Jitsi.");
        }

        // Let's see if the current client has
        const isAdmin = user.tags.includes(tag);

        const jwt = Jwt.sign(
            {
                aud: "jitsi",
                iss: JITSI_ISS,
                sub: JITSI_URL,
                room: room,
                moderator: isAdmin,
            },
            SECRET_JITSI_KEY,
            {
                expiresIn: "1d",
                algorithm: "HS256",
                header: {
                    alg: "HS256",
                    typ: "JWT",
                },
            }
        );

        const sendJitsiJwtMessage = new SendJitsiJwtMessage();
        sendJitsiJwtMessage.setJitsiroom(room);
        sendJitsiJwtMessage.setJwt(jwt);

        const serverToClientMessage = new ServerToClientMessage();
        serverToClientMessage.setSendjitsijwtmessage(sendJitsiJwtMessage);

        user.socket.write(serverToClientMessage);
    }

    public handlerSendUserMessage(user: User, sendUserMessageToSend: SendUserMessage) {
        const sendUserMessage = new SendUserMessage();
        sendUserMessage.setMessage(sendUserMessageToSend.getMessage());
        sendUserMessage.setType(sendUserMessageToSend.getType());

        const serverToClientMessage = new ServerToClientMessage();
        serverToClientMessage.setSendusermessage(sendUserMessage);
        user.socket.write(serverToClientMessage);
    }

    public handlerBanUserMessage(room: GameRoom, user: User, banUserMessageToSend: BanUserMessage) {
        const banUserMessage = new BanUserMessage();
        banUserMessage.setMessage(banUserMessageToSend.getMessage());
        banUserMessage.setType(banUserMessageToSend.getType());

        const serverToClientMessage = new ServerToClientMessage();
        serverToClientMessage.setSendusermessage(banUserMessage);
        user.socket.write(serverToClientMessage);

        setTimeout(() => {
            // Let's leave the room now.
            room.leave(user);
            // Let's close the connection when the user is banned.
            user.socket.end();
        }, 10000);
    }

    public async addZoneListener(call: ZoneSocket, roomId: string, x: number, y: number): Promise<void> {
        const room = await this.roomsPromises.get(roomId);
        if (!room) {
            throw new Error("In addZoneListener, could not find room with id '" + roomId + "'");
        }

        const things = room.addZoneListener(call, x, y);

        const batchMessage = new BatchToPusherMessage();

        for (const thing of things) {
            if (thing instanceof User) {
                const userJoinedMessage = new UserJoinedZoneMessage();
                userJoinedMessage.setUserid(thing.id);
                userJoinedMessage.setUseruuid(thing.uuid);
                userJoinedMessage.setName(thing.name);
                userJoinedMessage.setCharacterlayersList(ProtobufUtils.toCharacterLayerMessages(thing.characterLayers));
                userJoinedMessage.setPosition(ProtobufUtils.toPositionMessage(thing.getPosition()));
                if (thing.visitCardUrl) {
                    userJoinedMessage.setVisitcardurl(thing.visitCardUrl);
                }
                userJoinedMessage.setCompanion(thing.companion);

                const subMessage = new SubToPusherMessage();
                subMessage.setUserjoinedzonemessage(userJoinedMessage);

                batchMessage.addPayload(subMessage);
            } else if (thing instanceof Group) {
                const groupUpdateMessage = new GroupUpdateZoneMessage();
                groupUpdateMessage.setGroupid(thing.getId());
                groupUpdateMessage.setPosition(ProtobufUtils.toPointMessage(thing.getPosition()));

                const subMessage = new SubToPusherMessage();
                subMessage.setGroupupdatezonemessage(groupUpdateMessage);

                batchMessage.addPayload(subMessage);
            } else {
                console.error("Unexpected type for Movable returned by setViewport");
            }
        }

        call.write(batchMessage);
    }

    async removeZoneListener(call: ZoneSocket, roomId: string, x: number, y: number): Promise<void> {
        const room = await this.roomsPromises.get(roomId);
        if (!room) {
            throw new Error("In removeZoneListener, could not find room with id '" + roomId + "'");
        }

        room.removeZoneListener(call, x, y);
    }

    async addRoomListener(call: RoomSocket, roomId: string) {
        const room = await this.getOrCreateRoom(roomId);
        if (!room) {
            throw new Error("In addRoomListener, could not find room with id '" + roomId + "'");
        }

        room.addRoomListener(call);

        const batchMessage = new BatchToPusherRoomMessage();

        call.write(batchMessage);
    }

    async removeRoomListener(call: RoomSocket, roomId: string) {
        const room = await this.roomsPromises.get(roomId);
        if (!room) {
            throw new Error("In removeRoomListener, could not find room with id '" + roomId + "'");
        }

        room.removeRoomListener(call);
    }

    public async handleJoinAdminRoom(admin: Admin, roomId: string): Promise<GameRoom> {
        const room = await socketManager.getOrCreateRoom(roomId);

        room.adminJoin(admin);

        return room;
    }

    public leaveAdminRoom(room: GameRoom, admin: Admin) {
        room.adminLeave(admin);
        if (room.isEmpty()) {
            this.roomsPromises.delete(room.roomUrl);
            gaugeManager.decNbRoomGauge();
            debug('Room is empty. Deleting room "%s"', room.roomUrl);
        }
    }

    public async sendAdminMessage(roomId: string, recipientUuid: string, message: string): Promise<void> {
        const room = await this.roomsPromises.get(roomId);
        if (!room) {
            console.error(
                "In sendAdminMessage, could not find room with id '" +
                    roomId +
                    "'. Maybe the room was closed a few milliseconds ago and there was a race condition?"
            );
            return;
        }

        const recipients = room.getUsersByUuid(recipientUuid);
        if (recipients.length === 0) {
            console.error(
                "In sendAdminMessage, could not find user with id '" +
                    recipientUuid +
                    "'. Maybe the user left the room a few milliseconds ago and there was a race condition?"
            );
            return;
        }

        for (const recipient of recipients) {
            const sendUserMessage = new SendUserMessage();
            sendUserMessage.setMessage(message);
            sendUserMessage.setType("ban"); //todo: is the type correct?

            const serverToClientMessage = new ServerToClientMessage();
            serverToClientMessage.setSendusermessage(sendUserMessage);

            recipient.socket.write(serverToClientMessage);
        }
    }

    public async banUser(roomId: string, recipientUuid: string, message: string): Promise<void> {
        const room = await this.roomsPromises.get(roomId);
        if (!room) {
            console.error(
                "In banUser, could not find room with id '" +
                    roomId +
                    "'. Maybe the room was closed a few milliseconds ago and there was a race condition?"
            );
            return;
        }

        const recipients = room.getUsersByUuid(recipientUuid);
        if (recipients.length === 0) {
            console.error(
                "In banUser, could not find user with id '" +
                    recipientUuid +
                    "'. Maybe the user left the room a few milliseconds ago and there was a race condition?"
            );
            return;
        }

        for (const recipient of recipients) {
            // Let's leave the room now.
            room.leave(recipient);

            const banUserMessage = new BanUserMessage();
            banUserMessage.setMessage(message);
            banUserMessage.setType("banned");

            const serverToClientMessage = new ServerToClientMessage();
            serverToClientMessage.setBanusermessage(banUserMessage);

            // Let's close the connection when the user is banned.
            recipient.socket.write(serverToClientMessage);
            recipient.socket.end();
        }
    }

<<<<<<< HEAD
    async sendAdminRoomMessage(roomId: string, message: string) {
=======
    async sendAdminRoomMessage(roomId: string, message: string, type: string) {
>>>>>>> 952e58ec
        const room = await this.roomsPromises.get(roomId);
        if (!room) {
            //todo: this should cause the http call to return a 500
            console.error(
                "In sendAdminRoomMessage, could not find room with id '" +
                    roomId +
                    "'. Maybe the room was closed a few milliseconds ago and there was a race condition?"
            );
            return;
        }

        room.getUsers().forEach((recipient) => {
            const sendUserMessage = new SendUserMessage();
            sendUserMessage.setMessage(message);
            sendUserMessage.setType(type);

            const clientMessage = new ServerToClientMessage();
            clientMessage.setSendusermessage(sendUserMessage);

            recipient.socket.write(clientMessage);
        });
    }

    async dispatchWorldFullWarning(roomId: string): Promise<void> {
        const room = await this.roomsPromises.get(roomId);
        if (!room) {
            //todo: this should cause the http call to return a 500
            console.error(
                "In dispatchWorldFullWarning, could not find room with id '" +
                    roomId +
                    "'. Maybe the room was closed a few milliseconds ago and there was a race condition?"
            );
            return;
        }

        room.getUsers().forEach((recipient) => {
            const worldFullMessage = new WorldFullWarningMessage();

            const clientMessage = new ServerToClientMessage();
            clientMessage.setWorldfullwarningmessage(worldFullMessage);

            recipient.socket.write(clientMessage);
        });
    }

    async dispatchRoomRefresh(roomId: string): Promise<void> {
        const room = await this.roomsPromises.get(roomId);
        if (!room) {
            return;
        }

        const versionNumber = room.incrementVersion();
        room.getUsers().forEach((recipient) => {
            const worldFullMessage = new RefreshRoomMessage();
            worldFullMessage.setRoomid(roomId);
            worldFullMessage.setVersionnumber(versionNumber);

            const clientMessage = new ServerToClientMessage();
            clientMessage.setRefreshroommessage(worldFullMessage);

            recipient.socket.write(clientMessage);
        });
    }

    handleEmoteEventMessage(room: GameRoom, user: User, emotePromptMessage: EmotePromptMessage) {
        const emoteEventMessage = new EmoteEventMessage();
        emoteEventMessage.setEmote(emotePromptMessage.getEmote());
        emoteEventMessage.setActoruserid(user.id);
        room.emitEmoteEvent(user, emoteEventMessage);
    }
}

export const socketManager = new SocketManager();<|MERGE_RESOLUTION|>--- conflicted
+++ resolved
@@ -139,19 +139,11 @@
 
         if (position === undefined) {
             throw new Error("Position not found in message");
-<<<<<<< HEAD
         }
         const viewport = userMoves.viewport;
         if (viewport === undefined) {
             throw new Error("Viewport not found in message");
         }
-=======
-        }
-        const viewport = userMoves.viewport;
-        if (viewport === undefined) {
-            throw new Error("Viewport not found in message");
-        }
->>>>>>> 952e58ec
 
         // update position in the world
         room.updatePosition(user, ProtobufUtils.toPointInterface(position));
@@ -769,11 +761,7 @@
         }
     }
 
-<<<<<<< HEAD
-    async sendAdminRoomMessage(roomId: string, message: string) {
-=======
     async sendAdminRoomMessage(roomId: string, message: string, type: string) {
->>>>>>> 952e58ec
         const room = await this.roomsPromises.get(roomId);
         if (!room) {
             //todo: this should cause the http call to return a 500
