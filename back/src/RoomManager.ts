import { IRoomManagerServer } from "./Messages/generated/messages_grpc_pb";
import {
    AdminGlobalMessage,
    AdminMessage,
    AdminPusherToBackMessage,
    AdminRoomMessage,
    BanMessage,
    BatchToPusherMessage,
    BatchToPusherRoomMessage,
    EmotePromptMessage,
    EmptyMessage,
    ItemEventMessage,
    JoinRoomMessage,
    PlayGlobalMessage,
    PusherToBackMessage,
    QueryJitsiJwtMessage,
    RefreshRoomPromptMessage,
    RoomMessage,
    ServerToAdminClientMessage,
    SilentMessage,
    UserMovesMessage,
    VariableMessage,
    WebRtcSignalToServerMessage,
    WorldFullWarningToRoomMessage,
    ZoneMessage,
} from "./Messages/generated/messages_pb";
import { sendUnaryData, ServerDuplexStream, ServerUnaryCall, ServerWritableStream } from "grpc";
import { socketManager } from "./Services/SocketManager";
import { emitError, emitErrorOnRoomSocket, emitErrorOnZoneSocket } from "./Services/MessageHelpers";
import { User, UserSocket } from "./Model/User";
import { GameRoom } from "./Model/GameRoom";
import Debug from "debug";
import { Admin } from "./Model/Admin";

const debug = Debug("roommanager");

export type AdminSocket = ServerDuplexStream<AdminPusherToBackMessage, ServerToAdminClientMessage>;
export type ZoneSocket = ServerWritableStream<ZoneMessage, BatchToPusherMessage>;
export type RoomSocket = ServerWritableStream<RoomMessage, BatchToPusherRoomMessage>;

const roomManager: IRoomManagerServer = {
    joinRoom: (call: UserSocket): void => {
        console.log("joinRoom called");

        let room: GameRoom | null = null;
        let user: User | null = null;

        call.on("data", async (message: PusherToBackMessage) => {
            try {
                if (room === null || user === null) {
                    if (message.hasJoinroommessage()) {
                        socketManager
                            .handleJoinRoom(call, message.getJoinroommessage() as JoinRoomMessage)
                            .then(({ room: gameRoom, user: myUser }) => {
                                if (call.writable) {
                                    room = gameRoom;
                                    user = myUser;
                                } else {
                                    //Connexion may have been closed before the init was finished, so we have to manually disconnect the user.
                                    socketManager.leaveRoom(gameRoom, myUser);
                                }
                            })
                            .catch((e) => emitError(call, e));
                    } else {
                        throw new Error("The first message sent MUST be of type JoinRoomMessage");
                    }
                } else {
                    if (message.hasJoinroommessage()) {
                        throw new Error("Cannot call JoinRoomMessage twice!");
                    } else if (message.hasUsermovesmessage()) {
                        socketManager.handleUserMovesMessage(
                            room,
                            user,
                            message.getUsermovesmessage() as UserMovesMessage
                        );
                    } else if (message.hasSilentmessage()) {
                        socketManager.handleSilentMessage(room, user, message.getSilentmessage() as SilentMessage);
                    } else if (message.hasItemeventmessage()) {
                        socketManager.handleItemEvent(room, user, message.getItemeventmessage() as ItemEventMessage);
                    } else if (message.hasVariablemessage()) {
                        await socketManager.handleVariableEvent(
                            room,
                            user,
                            message.getVariablemessage() as VariableMessage
                        );
                    } else if (message.hasWebrtcsignaltoservermessage()) {
                        socketManager.emitVideo(
                            room,
                            user,
                            message.getWebrtcsignaltoservermessage() as WebRtcSignalToServerMessage
                        );
                    } else if (message.hasWebrtcscreensharingsignaltoservermessage()) {
                        socketManager.emitScreenSharing(
                            room,
                            user,
                            message.getWebrtcscreensharingsignaltoservermessage() as WebRtcSignalToServerMessage
                        );
                    } else if (message.hasPlayglobalmessage()) {
                        socketManager.emitPlayGlobalMessage(room, message.getPlayglobalmessage() as PlayGlobalMessage);
                    } else if (message.hasQueryjitsijwtmessage()) {
                        socketManager.handleQueryJitsiJwtMessage(
                            user,
                            message.getQueryjitsijwtmessage() as QueryJitsiJwtMessage
                        );
                    } else if (message.hasEmotepromptmessage()) {
                        socketManager.handleEmoteEventMessage(
                            room,
                            user,
                            message.getEmotepromptmessage() as EmotePromptMessage
                        );
                    } else if (message.hasSendusermessage()) {
                        const sendUserMessage = message.getSendusermessage();
                        if (sendUserMessage !== undefined) {
                            socketManager.handlerSendUserMessage(user, sendUserMessage);
                        }
                    } else if (message.hasBanusermessage()) {
                        const banUserMessage = message.getBanusermessage();
                        if (banUserMessage !== undefined) {
                            socketManager.handlerBanUserMessage(room, user, banUserMessage);
                        }
                    } else {
                        throw new Error("Unhandled message type");
                    }
                }
            } catch (e) {
                console.error(e);
                emitError(call, e);
                call.end();
            }
        });

        call.on("end", () => {
            debug("joinRoom ended");
            if (user !== null && room !== null) {
                socketManager.leaveRoom(room, user);
            }
            call.end();
            room = null;
            user = null;
        });

        call.on("error", (err: Error) => {
            console.error("An error occurred in joinRoom stream:", err);
        });
    },

    listenZone(call: ZoneSocket): void {
        debug("listenZone called");
        const zoneMessage = call.request;

        socketManager
            .addZoneListener(call, zoneMessage.getRoomid(), zoneMessage.getX(), zoneMessage.getY())
            .catch((e) => {
                emitErrorOnZoneSocket(call, e.toString());
            });

        call.on("cancelled", () => {
            debug("listenZone cancelled");
            socketManager
                .removeZoneListener(call, zoneMessage.getRoomid(), zoneMessage.getX(), zoneMessage.getY())
                .catch((e) => console.error(e));
            call.end();
        });

        call.on("close", () => {
            debug("listenZone connection closed");
            socketManager
                .removeZoneListener(call, zoneMessage.getRoomid(), zoneMessage.getX(), zoneMessage.getY())
                .catch((e) => console.error(e));
        }).on("error", (e) => {
            console.error("An error occurred in listenZone stream:", e);
            socketManager
                .removeZoneListener(call, zoneMessage.getRoomid(), zoneMessage.getX(), zoneMessage.getY())
                .catch((e) => console.error(e));
            call.end();
        });
    },

    listenRoom(call: RoomSocket): void {
        debug("listenRoom called");
        const roomMessage = call.request;

        socketManager.addRoomListener(call, roomMessage.getRoomid()).catch((e) => {
            emitErrorOnRoomSocket(call, e.toString());
        });

        call.on("cancelled", () => {
            debug("listenRoom cancelled");
            socketManager.removeRoomListener(call, roomMessage.getRoomid()).catch((e) => console.error(e));
            call.end();
        });

        call.on("close", () => {
            debug("listenRoom connection closed");
            socketManager.removeRoomListener(call, roomMessage.getRoomid()).catch((e) => console.error(e));
        }).on("error", (e) => {
            console.error("An error occurred in listenRoom stream:", e);
            socketManager.removeRoomListener(call, roomMessage.getRoomid()).catch((e) => console.error(e));
            call.end();
        });
    },

    adminRoom(call: AdminSocket): void {
        console.log("adminRoom called");

        const admin = new Admin(call);
        let room: GameRoom | null = null;

        call.on("data", (message: AdminPusherToBackMessage) => {
            try {
                if (room === null) {
                    if (message.hasSubscribetoroom()) {
                        const roomId = message.getSubscribetoroom();
                        socketManager
                            .handleJoinAdminRoom(admin, roomId)
                            .then((gameRoom: GameRoom) => {
                                room = gameRoom;
                            })
                            .catch((e) => console.error(e));
                    } else {
                        throw new Error("The first message sent MUST be of type JoinRoomMessage");
                    }
                }
            } catch (e) {
                emitError(call, e);
                call.end();
            }
        });

        call.on("end", () => {
            debug("joinRoom ended");
            if (room !== null) {
                socketManager.leaveAdminRoom(room, admin);
            }
            call.end();
            room = null;
        });

        call.on("error", (err: Error) => {
            console.error("An error occurred in joinAdminRoom stream:", err);
        });
    },
    sendAdminMessage(call: ServerUnaryCall<AdminMessage>, callback: sendUnaryData<EmptyMessage>): void {
        socketManager
            .sendAdminMessage(call.request.getRoomid(), call.request.getRecipientuuid(), call.request.getMessage())
            .catch((e) => console.error(e));

        callback(null, new EmptyMessage());
    },
    sendGlobalAdminMessage(call: ServerUnaryCall<AdminGlobalMessage>, callback: sendUnaryData<EmptyMessage>): void {
        throw new Error("Not implemented yet");
        // TODO
        callback(null, new EmptyMessage());
    },
    ban(call: ServerUnaryCall<BanMessage>, callback: sendUnaryData<EmptyMessage>): void {
        // FIXME Work in progress
        socketManager
            .banUser(call.request.getRoomid(), call.request.getRecipientuuid(), call.request.getMessage())
            .catch((e) => console.error(e));

        callback(null, new EmptyMessage());
    },
    sendAdminMessageToRoom(call: ServerUnaryCall<AdminRoomMessage>, callback: sendUnaryData<EmptyMessage>): void {
<<<<<<< HEAD
        socketManager.sendAdminRoomMessage(call.request.getRoomid(), call.request.getMessage(), call.request.getType());
=======
        // FIXME: we could improve return message by returning a Success|ErrorMessage message
        socketManager
            .sendAdminRoomMessage(call.request.getRoomid(), call.request.getMessage())
            .catch((e) => console.error(e));
>>>>>>> 9b2914cc
        callback(null, new EmptyMessage());
    },
    sendWorldFullWarningToRoom(
        call: ServerUnaryCall<WorldFullWarningToRoomMessage>,
        callback: sendUnaryData<EmptyMessage>
    ): void {
        // FIXME: we could improve return message by returning a Success|ErrorMessage message
        socketManager.dispatchWorldFullWarning(call.request.getRoomid()).catch((e) => console.error(e));
        callback(null, new EmptyMessage());
    },
    sendRefreshRoomPrompt(
        call: ServerUnaryCall<RefreshRoomPromptMessage>,
        callback: sendUnaryData<EmptyMessage>
    ): void {
        // FIXME: we could improve return message by returning a Success|ErrorMessage message
        socketManager.dispatchRoomRefresh(call.request.getRoomid()).catch((e) => console.error(e));
        callback(null, new EmptyMessage());
    },
};

export { roomManager };<|MERGE_RESOLUTION|>--- conflicted
+++ resolved
@@ -261,14 +261,10 @@
         callback(null, new EmptyMessage());
     },
     sendAdminMessageToRoom(call: ServerUnaryCall<AdminRoomMessage>, callback: sendUnaryData<EmptyMessage>): void {
-<<<<<<< HEAD
-        socketManager.sendAdminRoomMessage(call.request.getRoomid(), call.request.getMessage(), call.request.getType());
-=======
         // FIXME: we could improve return message by returning a Success|ErrorMessage message
         socketManager
-            .sendAdminRoomMessage(call.request.getRoomid(), call.request.getMessage())
+            .sendAdminRoomMessage(call.request.getRoomid(), call.request.getMessage(), call.request.getType())
             .catch((e) => console.error(e));
->>>>>>> 9b2914cc
         callback(null, new EmptyMessage());
     },
     sendWorldFullWarningToRoom(
