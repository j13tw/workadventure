--- conflicted
+++ resolved
@@ -100,7 +100,14 @@
             </tr>
             <tr>
                 <td>
-<<<<<<< HEAD
+                    <input type="radio" name="test-help-camera-setting"> Success <input type="radio" name="test-help-camera-setting"> Failure <input type="radio" name="test-help-camera-setting" checked> Pending
+                </td>
+                <td>
+                    <a href="#" class="testLink" data-testmap="help_camera_setting.json" target="_blank">Test the HelpCameraSettingScene</a>
+                </td>
+            </tr>
+            <tr>
+                <td>
                     <input type="radio" name="test-custom-menu"> Success <input type="radio" name="test-custom-menu"> Failure <input type="radio" name="test-custom-menu" checked> Pending
                 </td>
                 <td>
@@ -145,12 +152,6 @@
                 </td>
                 <td>
                     <a href="#" class="testLink" data-testmap="Metadata/showHideLayer.json" target="_blank">Testing show or hide a layer by Scripting API</a>
-=======
-                    <input type="radio" name="test-help-camera-setting"> Success <input type="radio" name="test-help-camera-setting"> Failure <input type="radio" name="test-help-camera-setting" checked> Pending
-                </td>
-                <td>
-                    <a href="#" class="testLink" data-testmap="help_camera_setting.json" target="_blank">Test the HelpCameraSettingScene</a>
->>>>>>> 5f944d8e
                 </td>
             </tr>
         </table>
