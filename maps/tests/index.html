--- conflicted
+++ resolved
@@ -172,17 +172,18 @@
             </tr>
             <tr>
                 <td>
-<<<<<<< HEAD
+                    <input type="radio" name="test-cowebsite-allowAPI"> Success <input type="radio" name="test-cowebsite-allowAPI"> Failure <input type="radio" name="test-cowebsite-allowAPI" checked> Pending
+                </td>
+                <td>
+                    <a href="#" class="testLink" data-testmap="Metadata/cowebsiteAllowApi.json" target="_blank">Test cowebsite opened by script is allowed to use IFrame API</a>
+                </td>
+            </tr>
+            <tr>
+                <td>
                     <input type="radio" name="test-set-tiles"> Success <input type="radio" name="test-set-tiles"> Failure <input type="radio" name="test-set-tiles" checked> Pending
                 </td>
                 <td>
                     <a href="#" class="testLink" data-testmap="Metadata/setTiles.json" target="_blank">Test set tiles</a>
-=======
-                    <input type="radio" name="test-cowebsite-allowAPI"> Success <input type="radio" name="test-cowebsite-allowAPI"> Failure <input type="radio" name="test-cowebsite-allowAPI" checked> Pending
-                </td>
-                <td>
-                    <a href="#" class="testLink" data-testmap="Metadata/cowebsiteAllowApi.json" target="_blank">Test cowebsite opened by script is allowed to use IFrame API</a>
->>>>>>> a7d2c600
                 </td>
             </tr>
         </table>
