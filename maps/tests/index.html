<!doctype html>
<html>
    <head>
    </head>
    <body>
        <label>Base test URL:</label>
        <input id="baseurl" type="text" value="http://play.workadventure.localhost/_/global/maps.workadventure.localhost/tests/" />
        <table>
            <tr>
                <th>Result</th>
                <th>Test</th>
            </tr>
            <tr>
                <td>
                    <input type="radio" name="test-jitsi-config"> Success <input type="radio" name="test-jitsi-config"> Failure <input type="radio" name="test-jitsi-config" checked> Pending
                </td>
                <td>
                    <a href="#" class="testLink" data-testmap="jitsi_config.json" target="_blank">Testing Jitsi special config parameters</a>
                </td>
            </tr>
            <tr>
                <td>
                    <input type="radio" name="test-jitsi-custom-url"> Success <input type="radio" name="test-jitsi-custom-url"> Failure <input type="radio" name="test-jitsi-custom-url" checked> Pending
                </td>
                <td>
                    <a href="#" class="testLink" data-testmap="jitsi_custom_url.json" target="_blank">Testing jitsiUrl property</a>
                </td>
            </tr>
            <tr>
                <td>
                    <input type="radio" name="test-iframe-api"> Success <input type="radio" name="test-iframe-api"> Failure <input type="radio" name="test-iframe-api" checked> Pending
                </td>
                <td>
                    <a href="#" class="testLink" data-testmap="iframe_api.json" target="_blank">Testing scripting API with an iFrame</a>
                </td>
            </tr>
            <tr>
                <td>
                    <input type="radio" name="test-scripting-api"> Success <input type="radio" name="test-scripting-api"> Failure <input type="radio" name="test-scripting-api" checked> Pending
                </td>
                <td>
                    <a href="#" class="testLink" data-testmap="script_api.json" target="_blank">Testing scripting API with a script</a>
                </td>
            </tr>
            <tr>
                <td>
                    <input type="radio" name="test-scripting-api-gotopage"> Success <input type="radio" name="test-scripting-api-gotopage"> Failure <input type="radio" name="test-scripting-api-gotopage" checked> Pending
                </td>
                <td>
                    <a href="#" class="testLink" data-testmap="goToPage.json" target="_blank">Testing goToPage script Api</a>
                </td>
            </tr>
            <tr>
                <td>
                    <input type="radio" name="test-scripting-sound"> Success <input type="radio" name="test-scripting-sound"> Failure <input type="radio" name="test-scripting-sound" checked> Pending
                </td>
                <td>
                    <a href="#" class="testLink" data-testmap="SoundTest.json" target="_blank">Testing scripting API loadSound() function</a>
                </td>
            </tr>
            <tr>
                <td>
                    <input type="radio" name="test-scripting-deprecated"> Success <input type="radio" name="test-scripting-deprecated"> Failure <input type="radio" name="test-scripting-deprecated" checked> Pending
                </td>
                <td>
                    <a href="#" class="testLink" data-testmap="deprecated_functions.json" target="_blank">Testing scripting API deprecated function</a>
                </td>
            </tr>
            <tr>
                <td>
                    <input type="radio" name="test-autoresize"> Success <input type="radio" name="test-autoresize"> Failure <input type="radio" name="test-autoresize" checked> Pending
                </td>
                <td>
                    <a href="#" class="testLink" data-testmap="autoresize.json" target="_blank">Testing auto-zoom of viewport</a>
                </td>
            </tr>
            <tr>
                <td>
                    <input type="radio" name="test-mouse-wheel"> Success <input type="radio" name="test-mouse-wheel"> Failure <input type="radio" name="test-mouse-wheel" checked> Pending
                </td>
                <td>
                    <a href="#" class="testLink" data-testmap="mousewheel.json" target="_blank">Testing zoom via mouse wheel</a>
                </td>
            </tr>
            <tr>
                <td>
                    <input type="radio" name="test-mobile"> Success <input type="radio" name="test-mobile"> Failure <input type="radio" name="test-mobile" checked> Pending
                </td>
                <td>
                    <a href="#" class="testLink" data-testmap="mobile.json" target="_blank">Testing movement on mobile</a>
                </td>
            </tr>
            <tr>
                <td>
                    <input type="radio" name="test-energy"> Success <input type="radio" name="test-energy"> Failure <input type="radio" name="test-energy" checked> Pending
                </td>
                <td>
                    <a href="#" class="testLink" data-testmap="energy.json" target="_blank">Test energy consumption</a>
                </td>
            </tr>
            <tr>
                <td>
                    <input type="radio" name="test-help-camera-setting"> Success <input type="radio" name="test-help-camera-setting"> Failure <input type="radio" name="test-help-camera-setting" checked> Pending
                </td>
                <td>
                    <a href="#" class="testLink" data-testmap="help_camera_setting.json" target="_blank">Test the HelpCameraSettingScene</a>
                </td>
            </tr>
            <tr>
                <td>
<<<<<<< HEAD
                    <input type="radio" name="test-custom-menu"> Success <input type="radio" name="test-custom-menu"> Failure <input type="radio" name="test-custom-menu" checked> Pending
                </td>
                <td>
                    <a href="#" class="testLink" data-testmap="Metadata/customMenu.json" target="_blank">Testing add a custom menu by scripting API</a>
                </td>
            </tr>
            <tr>
                <td>
                    <input type="radio" name="test-getCurrentRoom"> Success <input type="radio" name="test-getCurrentRoom"> Failure <input type="radio" name="test-getCurrentRoom" checked> Pending
                </td>
                <td>
                    <a href="#" class="testLink" data-testmap="Metadata/getCurrentRoom.json" target="_blank">Testing return current room attributes by Scripting API (Need to test from current user)</a>
                </td>
            </tr>
            <tr>
                <td>
                    <input type="radio" name="test-getCurrentUser"> Success <input type="radio" name="test-getCurrentUser"> Failure <input type="radio" name="test-getCurrentUser" checked> Pending
                </td>
                <td>
                    <a href="#" class="testLink" data-testmap="Metadata/getCurrentUser.json" target="_blank">Testing return current user attributes by Scripting API</a>
                </td>
            </tr>
            <tr>
                <td>
                    <input type="radio" name="test-player-move"> Success <input type="radio" name="test-player-move"> Failure <input type="radio" name="test-player-move" checked> Pending
                </td>
                <td>
                    <a href="#" class="testLink" data-testmap="Metadata/playerMove.json" target="_blank">Test listening player movement by Scripting API</a>
                </td>
            </tr>
            <tr>
                <td>
                    <input type="radio" name="test-setProperty"> Success <input type="radio" name="test-setProperty"> Failure <input type="radio" name="test-setProperty" checked> Pending
                </td>
                <td>
                    <a href="#" class="testLink" data-testmap="Metadata/setProperty.json" target="_blank">Testing set a property on a layer by Scripting API</a>
                </td>
            </tr>
            <tr>
                <td>
                    <input type="radio" name="test-show-hide"> Success <input type="radio" name="test-show-hide"> Failure <input type="radio" name="test-show-hide" checked> Pending
                </td>
                <td>
                    <a href="#" class="testLink" data-testmap="Metadata/showHideLayer.json" target="_blank">Testing show or hide a layer by Scripting API</a>
=======
                    <input type="radio" name="test-animated-tiles"> Success <input type="radio" name="test-animated-tiles"> Failure <input type="radio" name="test-animated-tiles" checked> Pending
                </td>
                <td>
                    <a href="#" class="testLink" data-testmap="animated_tiles.json" target="_blank">Test animated tiles</a>
>>>>>>> 2b33db74
                </td>
            </tr>
        </table>

        <script>
            const baseInput = document.getElementById('baseurl');
            baseInput.addEventListener('change', init);

            function init() {
                console.log(baseInput.value);
                for (const link of document.querySelectorAll('a.testLink')) {
                    const url = baseInput.value + link.dataset.testmap;
                    link.href = url;
                }
            }

            init();
        </script>

    </body>
</html><|MERGE_RESOLUTION|>--- conflicted
+++ resolved
@@ -108,7 +108,6 @@
             </tr>
             <tr>
                 <td>
-<<<<<<< HEAD
                     <input type="radio" name="test-custom-menu"> Success <input type="radio" name="test-custom-menu"> Failure <input type="radio" name="test-custom-menu" checked> Pending
                 </td>
                 <td>
@@ -153,12 +152,14 @@
                 </td>
                 <td>
                     <a href="#" class="testLink" data-testmap="Metadata/showHideLayer.json" target="_blank">Testing show or hide a layer by Scripting API</a>
-=======
+                </td>
+            </tr>
+            <tr>
+                <td>
                     <input type="radio" name="test-animated-tiles"> Success <input type="radio" name="test-animated-tiles"> Failure <input type="radio" name="test-animated-tiles" checked> Pending
                 </td>
                 <td>
                     <a href="#" class="testLink" data-testmap="animated_tiles.json" target="_blank">Test animated tiles</a>
->>>>>>> 2b33db74
                 </td>
             </tr>
         </table>
