version: "3"
services:
  reverse-proxy:
    image: traefik:v2.0
    command:
      - --api.insecure=true
      - --providers.docker
      - --entryPoints.web.address=:80
      - --entryPoints.websecure.address=:443
    ports:
      - "80:80"
      - "443:443"
      # The Web UI (enabled by --api.insecure=true)
      - "8080:8080"
    depends_on:
      - back
      - front
    volumes:
      - /var/run/docker.sock:/var/run/docker.sock

  front:
    image: thecodingmachine/nodejs:14
    environment:
      DEBUG_MODE: "$DEBUG_MODE"
      JITSI_URL: $JITSI_URL
      JITSI_PRIVATE_MODE: "$JITSI_PRIVATE_MODE"
      HOST: "0.0.0.0"
      NODE_ENV: development
<<<<<<< HEAD
      API_URL: pusher.workadventure.localhost
      UPLOADER_URL: uploader.workadventure.localhost
=======
      API_URL: api.workadventure.localhost
      ADMIN_URL: admin.workadventure.localhost
>>>>>>> b1f19428
      STARTUP_COMMAND_1: yarn install
      TURN_SERVER: "turn:coturn.workadventu.re:443,turns:coturn.workadventu.re:443"
      TURN_USER: workadventure
      TURN_PASSWORD: WorkAdventure123
    command: yarn run start
    volumes:
      - ./front:/usr/src/app
    labels:
      - "traefik.http.routers.front.rule=Host(`play.workadventure.localhost`)"
      - "traefik.http.routers.front.entryPoints=web,traefik"
      - "traefik.http.services.front.loadbalancer.server.port=8080"
      - "traefik.http.routers.front-ssl.rule=Host(`play.workadventure.localhost`)"
      - "traefik.http.routers.front-ssl.entryPoints=websecure"
      - "traefik.http.routers.front-ssl.tls=true"
      - "traefik.http.routers.front-ssl.service=front"

  pusher:
    image: thecodingmachine/nodejs:12
    command: yarn dev
    #command: yarn run prod
    #command: yarn run profile
    environment:
      DEBUG: "*"
      STARTUP_COMMAND_1: yarn install
      SECRET_JITSI_KEY: "$SECRET_JITSI_KEY"
      SECRET_KEY: yourSecretKey
      ADMIN_API_TOKEN: "$ADMIN_API_TOKEN"
      API_URL: back:50051
      JITSI_URL: $JITSI_URL
      JITSI_ISS: $JITSI_ISS
    volumes:
      - ./pusher:/usr/src/app
    labels:
      - "traefik.http.routers.pusher.rule=Host(`pusher.workadventure.localhost`)"
      - "traefik.http.routers.pusher.entryPoints=web"
      - "traefik.http.services.pusher.loadbalancer.server.port=8080"
      - "traefik.http.routers.pusher-ssl.rule=Host(`pusher.workadventure.localhost`)"
      - "traefik.http.routers.pusher-ssl.entryPoints=websecure"
      - "traefik.http.routers.pusher-ssl.tls=true"
      - "traefik.http.routers.pusher-ssl.service=pusher"

  maps:
    image: thecodingmachine/nodejs:12-apache
    environment:
      DEBUG_MODE: "$DEBUG_MODE"
      HOST: "0.0.0.0"
      NODE_ENV: development
      #APACHE_DOCUMENT_ROOT: dist/
      #APACHE_EXTENSIONS: headers
      #APACHE_EXTENSION_HEADERS: 1
      STARTUP_COMMAND_0: sudo a2enmod headers
      STARTUP_COMMAND_1: yarn install
      STARTUP_COMMAND_2: yarn run dev &
    volumes:
      - ./maps:/var/www/html
    labels:
      - "traefik.http.routers.maps.rule=Host(`maps.workadventure.localhost`)"
      - "traefik.http.routers.maps.entryPoints=web,traefik"
      - "traefik.http.services.maps.loadbalancer.server.port=80"
      - "traefik.http.routers.maps-ssl.rule=Host(`maps.workadventure.localhost`)"
      - "traefik.http.routers.maps-ssl.entryPoints=websecure"
      - "traefik.http.routers.maps-ssl.tls=true"
      - "traefik.http.routers.maps-ssl.service=maps"

  back:
    image: thecodingmachine/nodejs:12
    command: yarn dev
    #command: yarn run profile
    environment:
      DEBUG: "*"
      STARTUP_COMMAND_1: yarn install
      SECRET_KEY: yourSecretKey
      SECRET_JITSI_KEY: "$SECRET_JITSI_KEY"
      ALLOW_ARTILLERY: "true"
      ADMIN_API_TOKEN: "$ADMIN_API_TOKEN"
      JITSI_URL: $JITSI_URL
      JITSI_ISS: $JITSI_ISS
    volumes:
      - ./back:/usr/src/app
    labels:
      - "traefik.http.routers.back.rule=Host(`api.workadventure.localhost`)"
      - "traefik.http.routers.back.entryPoints=web"
      - "traefik.http.services.back.loadbalancer.server.port=8080"
      - "traefik.http.routers.back-ssl.rule=Host(`api.workadventure.localhost`)"
      - "traefik.http.routers.back-ssl.entryPoints=websecure"
      - "traefik.http.routers.back-ssl.tls=true"
      - "traefik.http.routers.back-ssl.service=back"

  uploader:
    image: thecodingmachine/nodejs:12
    command: yarn dev
    #command: yarn run profile
    environment:
      DEBUG: "*"
      STARTUP_COMMAND_1: yarn install
    volumes:
      - ./uploader:/usr/src/app
    labels:
      - "traefik.http.routers.uploader.rule=Host(`uploader.workadventure.localhost`)"
      - "traefik.http.routers.uploader.entryPoints=web"
      - "traefik.http.services.uploader.loadbalancer.server.port=8080"
      - "traefik.http.routers.uploader-ssl.rule=Host(`uploader.workadventure.localhost`)"
      - "traefik.http.routers.uploader-ssl.entryPoints=websecure"
      - "traefik.http.routers.uploader-ssl.tls=true"
      - "traefik.http.routers.uploader-ssl.service=uploader"

  website:
    image: thecodingmachine/nodejs:12-apache
    environment:
      STARTUP_COMMAND_1: npm install
      STARTUP_COMMAND_2: npm run watch &
      APACHE_DOCUMENT_ROOT: dist/
    volumes:
      - ./website:/var/www/html
    labels:
      - "traefik.http.routers.website.rule=Host(`workadventure.localhost`)"
      - "traefik.http.routers.website.entryPoints=web"
      - "traefik.http.services.website.loadbalancer.server.port=80"
      - "traefik.http.routers.website-ssl.rule=Host(`workadventure.localhost`)"
      - "traefik.http.routers.website-ssl.entryPoints=websecure"
      - "traefik.http.routers.website-ssl.tls=true"
      - "traefik.http.routers.website-ssl.service=website"

  messages:
    #image: thecodingmachine/nodejs:14
    image: thecodingmachine/workadventure-back-base:latest
    environment:
      #STARTUP_COMMAND_0: sudo apt-get install -y inotify-tools
      STARTUP_COMMAND_1: yarn install
      STARTUP_COMMAND_2: yarn run proto:watch
    volumes:
      - ./messages:/usr/src/app
      - ./back:/usr/src/back
      - ./front:/usr/src/front
      - ./pusher:/usr/src/pusher<|MERGE_RESOLUTION|>--- conflicted
+++ resolved
@@ -26,13 +26,9 @@
       JITSI_PRIVATE_MODE: "$JITSI_PRIVATE_MODE"
       HOST: "0.0.0.0"
       NODE_ENV: development
-<<<<<<< HEAD
       API_URL: pusher.workadventure.localhost
       UPLOADER_URL: uploader.workadventure.localhost
-=======
-      API_URL: api.workadventure.localhost
       ADMIN_URL: admin.workadventure.localhost
->>>>>>> b1f19428
       STARTUP_COMMAND_1: yarn install
       TURN_SERVER: "turn:coturn.workadventu.re:443,turns:coturn.workadventu.re:443"
       TURN_USER: workadventure
